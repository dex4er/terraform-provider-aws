// Copyright (c) HashiCorp, Inc.
// SPDX-License-Identifier: MPL-2.0

package backup

import (
	"context"
	"log"
	"time"

	"github.com/aws/aws-sdk-go-v2/aws"
	"github.com/aws/aws-sdk-go-v2/service/backup"
	awstypes "github.com/aws/aws-sdk-go-v2/service/backup/types"
	"github.com/hashicorp/terraform-plugin-sdk/v2/diag"
	"github.com/hashicorp/terraform-plugin-sdk/v2/helper/id"
	"github.com/hashicorp/terraform-plugin-sdk/v2/helper/schema"
	"github.com/hashicorp/terraform-plugin-sdk/v2/helper/validation"
	"github.com/hashicorp/terraform-provider-aws/internal/conns"
	"github.com/hashicorp/terraform-provider-aws/internal/errs"
	"github.com/hashicorp/terraform-provider-aws/internal/errs/sdkdiag"
	"github.com/hashicorp/terraform-provider-aws/internal/flex"
	tftags "github.com/hashicorp/terraform-provider-aws/internal/tags"
	"github.com/hashicorp/terraform-provider-aws/internal/tfresource"
	"github.com/hashicorp/terraform-provider-aws/internal/verify"
	"github.com/hashicorp/terraform-provider-aws/names"
)

// @SDKResource("aws_backup_framework", name="Framework")
// @Tags(identifierAttribute="arn")
func ResourceFramework() *schema.Resource {
	return &schema.Resource{
		CreateWithoutTimeout: resourceFrameworkCreate,
		ReadWithoutTimeout:   resourceFrameworkRead,
		UpdateWithoutTimeout: resourceFrameworkUpdate,
		DeleteWithoutTimeout: resourceFrameworkDelete,
		Importer: &schema.ResourceImporter{
			StateContext: schema.ImportStatePassthroughContext,
		},
		Timeouts: &schema.ResourceTimeout{
			Create: schema.DefaultTimeout(2 * time.Minute),
			Update: schema.DefaultTimeout(2 * time.Minute),
			Delete: schema.DefaultTimeout(2 * time.Minute),
		},
		Schema: map[string]*schema.Schema{
			names.AttrARN: {
				Type:     schema.TypeString,
				Computed: true,
			},
			"control": {
				Type:     schema.TypeSet,
				Required: true,
				MinItems: 1,
				Elem: &schema.Resource{
					Schema: map[string]*schema.Schema{
						"input_parameter": {
							Type:     schema.TypeSet,
							Optional: true,
							Elem: &schema.Resource{
								Schema: map[string]*schema.Schema{
									names.AttrName: {
										Type:     schema.TypeString,
										Optional: true,
									},
									names.AttrValue: {
										Type:     schema.TypeString,
										Optional: true,
									},
								},
							},
						},
						names.AttrName: {
							Type:         schema.TypeString,
							Required:     true,
							ValidateFunc: validation.StringLenBetween(1, 256),
						},
						names.AttrScope: {
							// The control scope can include
							// one or more resource types,
							// a combination of a tag key and value,
							// or a combination of one resource type and one resource ID.
							Type:     schema.TypeList,
							Optional: true,
							MaxItems: 1,
							Elem: &schema.Resource{
								Schema: map[string]*schema.Schema{
									"compliance_resource_ids": {
										Type:     schema.TypeSet,
										Optional: true,
										MinItems: 1,
										MaxItems: 100,
										Elem: &schema.Schema{
											Type: schema.TypeString,
										},
									},
									"compliance_resource_types": {
										Type:     schema.TypeSet,
										Optional: true,
										Elem: &schema.Schema{
											Type: schema.TypeString,
										},
									},
									// A maximum of one key-value pair can be provided.
									// The tag value is optional, but it cannot be an empty string
									names.AttrTags: tftags.TagsSchema(),
								},
							},
						},
					},
				},
			},
			names.AttrCreationTime: {
				Type:     schema.TypeString,
				Computed: true,
			},
			"deployment_status": {
				Type:     schema.TypeString,
				Computed: true,
			},
			names.AttrDescription: {
				Type:         schema.TypeString,
				Optional:     true,
				ValidateFunc: validation.StringLenBetween(0, 1024),
			},
			names.AttrName: {
				Type:         schema.TypeString,
				Required:     true,
				ForceNew:     true,
				ValidateFunc: validFrameworkName,
			},
			names.AttrStatus: {
				Type:     schema.TypeString,
				Computed: true,
			},
			names.AttrTags:    tftags.TagsSchema(),
			names.AttrTagsAll: tftags.TagsSchemaComputed(),
		},
		CustomizeDiff: verify.SetTagsDiff,
	}
}

func resourceFrameworkCreate(ctx context.Context, d *schema.ResourceData, meta interface{}) diag.Diagnostics {
	var diags diag.Diagnostics
	conn := meta.(*conns.AWSClient).BackupClient(ctx)

	name := d.Get(names.AttrName).(string)
	input := &backup.CreateFrameworkInput{
		IdempotencyToken:  aws.String(id.UniqueId()),
		FrameworkControls: expandFrameworkControls(ctx, d.Get("control").(*schema.Set).List()),
		FrameworkName:     aws.String(name),
		FrameworkTags:     getTagsIn(ctx),
	}

	if v, ok := d.GetOk(names.AttrDescription); ok {
		input.FrameworkDescription = aws.String(v.(string))
	}

	resp, err := conn.CreateFramework(ctx, input)
	if err != nil {
		return sdkdiag.AppendErrorf(diags, "creating Backup Framework: %s", err)
	}

	// Set ID with the name since the name is unique for the framework
	d.SetId(aws.ToString(resp.FrameworkName))

	// waiter since the status changes from CREATE_IN_PROGRESS to either COMPLETED or FAILED
	if _, err := waitFrameworkCreated(ctx, conn, d.Id(), d.Timeout(schema.TimeoutCreate)); err != nil {
		return sdkdiag.AppendErrorf(diags, "waiting for Framework (%s) creation: %s", d.Id(), err)
	}

	return append(diags, resourceFrameworkRead(ctx, d, meta)...)
}

func resourceFrameworkRead(ctx context.Context, d *schema.ResourceData, meta interface{}) diag.Diagnostics {
	var diags diag.Diagnostics
	conn := meta.(*conns.AWSClient).BackupClient(ctx)

	resp, err := conn.DescribeFramework(ctx, &backup.DescribeFrameworkInput{
		FrameworkName: aws.String(d.Id()),
	})

	if errs.IsA[*awstypes.ResourceNotFoundException](err) {
		log.Printf("[WARN] Backup Framework (%s) not found, removing from state", d.Id())
		d.SetId("")
		return diags
	}
	if err != nil {
		return sdkdiag.AppendErrorf(diags, "reading Backup Framework (%s): %s", d.Id(), err)
	}

	d.Set(names.AttrARN, resp.FrameworkArn)
	d.Set("deployment_status", resp.DeploymentStatus)
	d.Set(names.AttrDescription, resp.FrameworkDescription)
	d.Set(names.AttrName, resp.FrameworkName)
	d.Set(names.AttrStatus, resp.FrameworkStatus)

	if err := d.Set(names.AttrCreationTime, resp.CreationTime.Format(time.RFC3339)); err != nil {
		return sdkdiag.AppendErrorf(diags, "setting creation_time: %s", err)
	}

	if err := d.Set("control", flattenFrameworkControls(ctx, resp.FrameworkControls)); err != nil {
		return sdkdiag.AppendErrorf(diags, "setting control: %s", err)
	}

	return diags
}

func resourceFrameworkUpdate(ctx context.Context, d *schema.ResourceData, meta interface{}) diag.Diagnostics {
	var diags diag.Diagnostics
	conn := meta.(*conns.AWSClient).BackupClient(ctx)

	if d.HasChanges(names.AttrDescription, "control") {
		input := &backup.UpdateFrameworkInput{
			IdempotencyToken:     aws.String(id.UniqueId()),
			FrameworkControls:    expandFrameworkControls(ctx, d.Get("control").(*schema.Set).List()),
			FrameworkDescription: aws.String(d.Get(names.AttrDescription).(string)),
			FrameworkName:        aws.String(d.Id()),
		}

		log.Printf("[DEBUG] Updating Backup Framework: %#v", input)

		_, err := tfresource.RetryWhenIsA[*awstypes.ConflictException](ctx, d.Timeout(schema.TimeoutUpdate), func() (interface{}, error) {
			return conn.UpdateFramework(ctx, input)
		})

		if err != nil {
			return sdkdiag.AppendErrorf(diags, "updating Backup Framework (%s): %s", d.Id(), err)
		}

		if _, err := waitFrameworkUpdated(ctx, conn, d.Id(), d.Timeout(schema.TimeoutUpdate)); err != nil {
			return sdkdiag.AppendErrorf(diags, "waiting for Framework (%s) update: %s", d.Id(), err)
		}
	}

	return append(diags, resourceFrameworkRead(ctx, d, meta)...)
}

func resourceFrameworkDelete(ctx context.Context, d *schema.ResourceData, meta interface{}) diag.Diagnostics {
	var diags diag.Diagnostics
	conn := meta.(*conns.AWSClient).BackupClient(ctx)

	input := &backup.DeleteFrameworkInput{
		FrameworkName: aws.String(d.Id()),
	}

	_, err := tfresource.RetryWhenIsA[*awstypes.ConflictException](ctx, d.Timeout(schema.TimeoutDelete), func() (interface{}, error) {
		return conn.DeleteFramework(ctx, input)
	})

	if err != nil {
		return sdkdiag.AppendErrorf(diags, "deleting Backup Framework (%s): %s", d.Id(), err)
	}

	if _, err := waitFrameworkDeleted(ctx, conn, d.Id(), d.Timeout(schema.TimeoutDelete)); err != nil {
		return sdkdiag.AppendErrorf(diags, "waiting for Framework (%s) deletion: %s", d.Id(), err)
	}

	return diags
}

func expandFrameworkControls(ctx context.Context, controls []interface{}) []awstypes.FrameworkControl {
	if len(controls) == 0 {
		return nil
	}

	frameworkControls := []awstypes.FrameworkControl{}

	for _, control := range controls {
		tfMap := control.(map[string]interface{})

		// on some updates, there is an { ControlName: "" } element in Framework Controls.
		// this element must be skipped to avoid the "A control name is required." error
		// this happens for Step 7/7 for TestAccBackupFramework_updateControlScope
		if v, ok := tfMap[names.AttrName].(string); ok && v == "" {
			continue
		}

<<<<<<< HEAD
		frameworkControl := awstypes.FrameworkControl{
			ControlName:  aws.String(tfMap["name"].(string)),
			ControlScope: expandControlScope(ctx, tfMap["scope"].([]interface{})),
=======
		frameworkControl := &backup.FrameworkControl{
			ControlName:  aws.String(tfMap[names.AttrName].(string)),
			ControlScope: expandControlScope(ctx, tfMap[names.AttrScope].([]interface{})),
>>>>>>> 0a9c5aff
		}

		if v, ok := tfMap["input_parameter"]; ok && v.(*schema.Set).Len() > 0 {
			frameworkControl.ControlInputParameters = expandInputParameters(tfMap["input_parameter"].(*schema.Set).List())
		}

		frameworkControls = append(frameworkControls, frameworkControl)
	}

	return frameworkControls
}

func expandInputParameters(inputParams []interface{}) []awstypes.ControlInputParameter {
	if len(inputParams) == 0 {
		return nil
	}

	controlInputParameters := []awstypes.ControlInputParameter{}

	for _, inputParam := range inputParams {
		tfMap := inputParam.(map[string]interface{})
		controlInputParameter := awstypes.ControlInputParameter{}

		if v, ok := tfMap[names.AttrName].(string); ok && v != "" {
			controlInputParameter.ParameterName = aws.String(v)
		}

		if v, ok := tfMap[names.AttrValue].(string); ok && v != "" {
			controlInputParameter.ParameterValue = aws.String(v)
		}

		controlInputParameters = append(controlInputParameters, controlInputParameter)
	}

	return controlInputParameters
}

func expandControlScope(ctx context.Context, scope []interface{}) *awstypes.ControlScope {
	if len(scope) == 0 || scope[0] == nil {
		return nil
	}

	tfMap, ok := scope[0].(map[string]interface{})
	if !ok {
		return nil
	}

	controlScope := &awstypes.ControlScope{}

	if v, ok := tfMap["compliance_resource_ids"]; ok && v.(*schema.Set).Len() > 0 {
		controlScope.ComplianceResourceIds = flex.ExpandStringValueSet(v.(*schema.Set))
	}

	if v, ok := tfMap["compliance_resource_types"]; ok && v.(*schema.Set).Len() > 0 {
		controlScope.ComplianceResourceTypes = flex.ExpandStringValueSet(v.(*schema.Set))
	}

	// A maximum of one key-value pair can be provided.
	// The tag value is optional, but it cannot be an empty string
	if v, ok := tfMap[names.AttrTags].(map[string]interface{}); ok && len(v) > 0 {
		controlScope.Tags = Tags(tftags.New(ctx, v).IgnoreAWS())
	}

	return controlScope
}

func flattenFrameworkControls(ctx context.Context, controls []awstypes.FrameworkControl) []interface{} {
	if controls == nil {
		return []interface{}{}
	}

	frameworkControls := []interface{}{}
	for _, control := range controls {
		values := map[string]interface{}{}
		values["input_parameter"] = flattenInputParameters(control.ControlInputParameters)
<<<<<<< HEAD
		values["name"] = aws.ToString(control.ControlName)
		values["scope"] = flattenScope(ctx, control.ControlScope)
=======
		values[names.AttrName] = aws.StringValue(control.ControlName)
		values[names.AttrScope] = flattenScope(ctx, control.ControlScope)
>>>>>>> 0a9c5aff
		frameworkControls = append(frameworkControls, values)
	}
	return frameworkControls
}

func flattenInputParameters(inputParams []awstypes.ControlInputParameter) []interface{} {
	if inputParams == nil {
		return []interface{}{}
	}

	controlInputParameters := []interface{}{}
	for _, inputParam := range inputParams {
		values := map[string]interface{}{}
<<<<<<< HEAD
		values["name"] = aws.ToString(inputParam.ParameterName)
		values["value"] = aws.ToString(inputParam.ParameterValue)
=======
		values[names.AttrName] = aws.StringValue(inputParam.ParameterName)
		values[names.AttrValue] = aws.StringValue(inputParam.ParameterValue)
>>>>>>> 0a9c5aff
		controlInputParameters = append(controlInputParameters, values)
	}
	return controlInputParameters
}

func flattenScope(ctx context.Context, scope *awstypes.ControlScope) []interface{} {
	if scope == nil {
		return []interface{}{}
	}

	controlScope := map[string]interface{}{
		"compliance_resource_ids":   flex.FlattenStringValueList(scope.ComplianceResourceIds),
		"compliance_resource_types": flex.FlattenStringValueList(scope.ComplianceResourceTypes),
	}

	if v := scope.Tags; v != nil {
		controlScope[names.AttrTags] = KeyValueTags(ctx, v).IgnoreAWS().Map()
	}

	return []interface{}{controlScope}
}<|MERGE_RESOLUTION|>--- conflicted
+++ resolved
@@ -274,15 +274,9 @@
 			continue
 		}
 
-<<<<<<< HEAD
 		frameworkControl := awstypes.FrameworkControl{
-			ControlName:  aws.String(tfMap["name"].(string)),
-			ControlScope: expandControlScope(ctx, tfMap["scope"].([]interface{})),
-=======
-		frameworkControl := &backup.FrameworkControl{
 			ControlName:  aws.String(tfMap[names.AttrName].(string)),
 			ControlScope: expandControlScope(ctx, tfMap[names.AttrScope].([]interface{})),
->>>>>>> 0a9c5aff
 		}
 
 		if v, ok := tfMap["input_parameter"]; ok && v.(*schema.Set).Len() > 0 {
@@ -358,13 +352,8 @@
 	for _, control := range controls {
 		values := map[string]interface{}{}
 		values["input_parameter"] = flattenInputParameters(control.ControlInputParameters)
-<<<<<<< HEAD
-		values["name"] = aws.ToString(control.ControlName)
-		values["scope"] = flattenScope(ctx, control.ControlScope)
-=======
-		values[names.AttrName] = aws.StringValue(control.ControlName)
+		values[names.AttrName] = aws.ToString(control.ControlName)
 		values[names.AttrScope] = flattenScope(ctx, control.ControlScope)
->>>>>>> 0a9c5aff
 		frameworkControls = append(frameworkControls, values)
 	}
 	return frameworkControls
@@ -378,13 +367,8 @@
 	controlInputParameters := []interface{}{}
 	for _, inputParam := range inputParams {
 		values := map[string]interface{}{}
-<<<<<<< HEAD
-		values["name"] = aws.ToString(inputParam.ParameterName)
-		values["value"] = aws.ToString(inputParam.ParameterValue)
-=======
-		values[names.AttrName] = aws.StringValue(inputParam.ParameterName)
-		values[names.AttrValue] = aws.StringValue(inputParam.ParameterValue)
->>>>>>> 0a9c5aff
+		values[names.AttrName] = aws.ToString(inputParam.ParameterName)
+		values[names.AttrValue] = aws.ToString(inputParam.ParameterValue)
 		controlInputParameters = append(controlInputParameters, values)
 	}
 	return controlInputParameters
