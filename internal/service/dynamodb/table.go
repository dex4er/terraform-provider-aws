// Copyright (c) HashiCorp, Inc.
// SPDX-License-Identifier: MPL-2.0

package dynamodb

import (
	"bytes"
	"context"
	"fmt"
	"log"
	"reflect"
	"strings"
	"time"

	"github.com/aws/aws-sdk-go/aws"
	"github.com/aws/aws-sdk-go/service/dynamodb"
	"github.com/hashicorp/aws-sdk-go-base/v2/awsv1shim/v2/tfawserr"
	"github.com/hashicorp/go-multierror"
	"github.com/hashicorp/terraform-plugin-sdk/v2/diag"
	"github.com/hashicorp/terraform-plugin-sdk/v2/helper/customdiff"
	"github.com/hashicorp/terraform-plugin-sdk/v2/helper/retry"
	"github.com/hashicorp/terraform-plugin-sdk/v2/helper/schema"
	"github.com/hashicorp/terraform-plugin-sdk/v2/helper/validation"
	"github.com/hashicorp/terraform-provider-aws/internal/conns"
	"github.com/hashicorp/terraform-provider-aws/internal/create"
	"github.com/hashicorp/terraform-provider-aws/internal/errs/sdkdiag"
	"github.com/hashicorp/terraform-provider-aws/internal/flex"
	"github.com/hashicorp/terraform-provider-aws/internal/service/kms"
	tftags "github.com/hashicorp/terraform-provider-aws/internal/tags"
	"github.com/hashicorp/terraform-provider-aws/internal/tfresource"
	"github.com/hashicorp/terraform-provider-aws/internal/verify"
	"github.com/hashicorp/terraform-provider-aws/names"
)

const (
	provisionedThroughputMinValue = 1
	ResNameTable                  = "Table"
)

// @SDKResource("aws_dynamodb_table", name="Table")
// @Tags(identifierAttribute="arn")
func ResourceTable() *schema.Resource {
	//lintignore:R011
	return &schema.Resource{
		CreateWithoutTimeout: resourceTableCreate,
		ReadWithoutTimeout:   resourceTableRead,
		UpdateWithoutTimeout: resourceTableUpdate,
		DeleteWithoutTimeout: resourceTableDelete,

		Importer: &schema.ResourceImporter{
			StateContext: schema.ImportStatePassthroughContext,
		},

		Timeouts: &schema.ResourceTimeout{
			Create: schema.DefaultTimeout(createTableTimeout),
			Delete: schema.DefaultTimeout(deleteTableTimeout),
			Update: schema.DefaultTimeout(updateTableTimeoutTotal),
		},

		CustomizeDiff: customdiff.All(
			func(_ context.Context, diff *schema.ResourceDiff, meta interface{}) error {
				return validStreamSpec(diff)
			},
			func(_ context.Context, diff *schema.ResourceDiff, meta interface{}) error {
				return validateTableAttributes(diff)
			},
			func(_ context.Context, diff *schema.ResourceDiff, meta interface{}) error {
				if diff.Id() != "" && diff.HasChange("server_side_encryption") {
					o, n := diff.GetChange("server_side_encryption")
					if isTableOptionDisabled(o) && isTableOptionDisabled(n) {
						return diff.Clear("server_side_encryption")
					}
				}
				return nil
			},
			func(_ context.Context, diff *schema.ResourceDiff, meta interface{}) error {
				if diff.Id() != "" && diff.HasChange("point_in_time_recovery") {
					o, n := diff.GetChange("point_in_time_recovery")
					if isTableOptionDisabled(o) && isTableOptionDisabled(n) {
						return diff.Clear("point_in_time_recovery")
					}
				}
				return nil
			},
			func(_ context.Context, diff *schema.ResourceDiff, meta interface{}) error {
				if diff.Id() != "" && diff.HasChange("stream_enabled") {
					if err := diff.SetNewComputed("stream_arn"); err != nil {
						return fmt.Errorf("setting stream_arn to computed: %s", err)
					}
				}
				return nil
			},
			func(_ context.Context, diff *schema.ResourceDiff, meta interface{}) error {
				if v := diff.Get("restore_source_name"); v != "" {
					return nil
				}

				var errs *multierror.Error
				if err := validateProvisionedThroughputField(diff, "read_capacity"); err != nil {
					errs = multierror.Append(errs, err)
				}
				if err := validateProvisionedThroughputField(diff, "write_capacity"); err != nil {
					errs = multierror.Append(errs, err)
				}
				return errs.ErrorOrNil()
			},
			customdiff.ForceNewIfChange("restore_source_name", func(_ context.Context, old, new, meta interface{}) bool {
				// If they differ force new unless new is cleared
				// https://github.com/hashicorp/terraform-provider-aws/issues/25214
				return old.(string) != new.(string) && new.(string) != ""
			}),
			verify.SetTagsDiff,
		),

		SchemaVersion: 1,
		MigrateState:  resourceTableMigrateState,

		Schema: map[string]*schema.Schema{
			names.AttrARN: {
				Type:     schema.TypeString,
				Computed: true,
			},
			"attribute": {
				Type:     schema.TypeSet,
				Optional: true,
				Computed: true,
				Elem: &schema.Resource{
					Schema: map[string]*schema.Schema{
						names.AttrName: {
							Type:     schema.TypeString,
							Required: true,
						},
						names.AttrType: {
							Type:         schema.TypeString,
							Required:     true,
							ValidateFunc: validation.StringInSlice(dynamodb.ScalarAttributeType_Values(), false),
						},
					},
				},
				Set: func(v interface{}) int {
					var buf bytes.Buffer
					m := v.(map[string]interface{})
					buf.WriteString(fmt.Sprintf("%s-", m[names.AttrName].(string)))
					return create.StringHashcode(buf.String())
				},
			},
			"billing_mode": {
				Type:         schema.TypeString,
				Optional:     true,
				Default:      dynamodb.BillingModeProvisioned,
				ValidateFunc: validation.StringInSlice(dynamodb.BillingMode_Values(), false),
			},
			"deletion_protection_enabled": {
				Type:     schema.TypeBool,
				Optional: true,
			},
			"global_secondary_index": {
				Type:     schema.TypeSet,
				Optional: true,
				Elem: &schema.Resource{
					Schema: map[string]*schema.Schema{
						"hash_key": {
							Type:     schema.TypeString,
							Required: true,
						},
						names.AttrName: {
							Type:     schema.TypeString,
							Required: true,
						},
						"non_key_attributes": {
							Type:     schema.TypeSet,
							Optional: true,
							Elem:     &schema.Schema{Type: schema.TypeString},
						},
						"projection_type": {
							Type:         schema.TypeString,
							Required:     true,
							ValidateFunc: validation.StringInSlice(dynamodb.ProjectionType_Values(), false),
						},
						"range_key": {
							Type:     schema.TypeString,
							Optional: true,
						},
						"read_capacity": {
							Type:     schema.TypeInt,
							Optional: true,
						},
						"write_capacity": {
							Type:     schema.TypeInt,
							Optional: true,
						},
					},
				},
			},
			"hash_key": {
				Type:     schema.TypeString,
				Optional: true,
				Computed: true,
				ForceNew: true,
			},
			"local_secondary_index": {
				Type:     schema.TypeSet,
				Optional: true,
				ForceNew: true,
				Elem: &schema.Resource{
					Schema: map[string]*schema.Schema{
						names.AttrName: {
							Type:     schema.TypeString,
							Required: true,
							ForceNew: true,
						},
						"non_key_attributes": {
							Type:     schema.TypeList,
							Optional: true,
							ForceNew: true,
							Elem:     &schema.Schema{Type: schema.TypeString},
						},
						"projection_type": {
							Type:         schema.TypeString,
							Required:     true,
							ForceNew:     true,
							ValidateFunc: validation.StringInSlice(dynamodb.ProjectionType_Values(), false),
						},
						"range_key": {
							Type:     schema.TypeString,
							Required: true,
							ForceNew: true,
						},
					},
				},
				Set: func(v interface{}) int {
					var buf bytes.Buffer
					m := v.(map[string]interface{})
					buf.WriteString(fmt.Sprintf("%s-", m[names.AttrName].(string)))
					return create.StringHashcode(buf.String())
				},
			},
			names.AttrName: {
				Type:     schema.TypeString,
				Required: true,
				ForceNew: true,
			},
			"point_in_time_recovery": {
				Type:     schema.TypeList,
				Optional: true,
				Computed: true,
				MaxItems: 1,
				Elem: &schema.Resource{
					Schema: map[string]*schema.Schema{
						names.AttrEnabled: {
							Type:     schema.TypeBool,
							Required: true,
						},
					},
				},
			},
			"range_key": {
				Type:     schema.TypeString,
				Optional: true,
				ForceNew: true,
			},
			"read_capacity": {
				Type:     schema.TypeInt,
				Optional: true,
				Computed: true,
			},
			"replica": {
				Type:     schema.TypeSet,
				Optional: true,
				Elem: &schema.Resource{
					Schema: map[string]*schema.Schema{
						names.AttrARN: {
							Type:     schema.TypeString,
							Computed: true,
						},
						names.AttrKMSKeyARN: {
							Type:         schema.TypeString,
							Optional:     true,
							Computed:     true,
							ValidateFunc: verify.ValidARN,
							// update is equivalent of force a new *replica*, not table
						},
						"point_in_time_recovery": {
							Type:     schema.TypeBool,
							Optional: true,
							Default:  false,
						},
						"propagate_tags": {
							Type:     schema.TypeBool,
							Optional: true,
							Default:  false,
						},
						"region_name": {
							Type:     schema.TypeString,
							Required: true,
							// update is equivalent of force a new *replica*, not table
						},
						"stream_arn": {
							Type:     schema.TypeString,
							Computed: true,
						},
						"stream_label": {
							Type:     schema.TypeString,
							Computed: true,
						},
					},
				},
			},
			"import_table": {
				Type:          schema.TypeList,
				Optional:      true,
				MaxItems:      1,
				ForceNew:      false,
				ConflictsWith: []string{"restore_source_name"},
				Elem: &schema.Resource{
					Schema: map[string]*schema.Schema{
						"client_token": {
							Type:     schema.TypeString,
							Optional: true,
						},
						"input_compression_type": {
							Type:         schema.TypeString,
							Optional:     true,
							ValidateFunc: validation.StringInSlice(dynamodb.InputCompressionType_Values(), false),
						},
						"input_format": {
							Type:         schema.TypeString,
							Required:     true,
							ValidateFunc: validation.StringInSlice(dynamodb.InputFormat_Values(), false),
						},
						"input_format_options": {
							Type:     schema.TypeList,
							Optional: true,
							MaxItems: 1,
							Elem: &schema.Resource{
								Schema: map[string]*schema.Schema{
									"csv": {
										Type:     schema.TypeSet,
										Optional: true,
										Elem: &schema.Resource{
											Schema: map[string]*schema.Schema{
												"delimiter": {
													Type:     schema.TypeString,
													Optional: true,
												},
												"header_list": {
													Type:     schema.TypeList,
													Optional: true,
													Elem:     &schema.Schema{Type: schema.TypeString},
												},
											},
										},
									},
								},
							},
						},
						"s3_bucket_source": {
							Type:     schema.TypeSet,
							Required: true,
							Elem: &schema.Resource{
								Schema: map[string]*schema.Schema{
									"s3_bucket": {
										Type:     schema.TypeString,
										Required: true,
									},
									"s3_bucket_owner": {
										Type:     schema.TypeString,
										Optional: true,
									},
									"s3_key_prefix": {
										Type:     schema.TypeString,
										Optional: true,
									},
								},
							},
						},
					},
				},
			},
			"restore_date_time": {
				Type:         schema.TypeString,
				Optional:     true,
				ForceNew:     true,
				ValidateFunc: verify.ValidUTCTimestamp,
			},
			"restore_source_name": {
				Type:          schema.TypeString,
				Optional:      true,
				ConflictsWith: []string{"import_table"},
			},
			"restore_to_latest_time": {
				Type:     schema.TypeBool,
				Optional: true,
				ForceNew: true,
			},
			"server_side_encryption": {
				Type:     schema.TypeList,
				Optional: true,
				Computed: true,
				MaxItems: 1,
				Elem: &schema.Resource{
					Schema: map[string]*schema.Schema{
						names.AttrEnabled: {
							Type:     schema.TypeBool,
							Required: true,
						},
						names.AttrKMSKeyARN: {
							Type:         schema.TypeString,
							Optional:     true,
							Computed:     true,
							ValidateFunc: verify.ValidARN,
						},
					},
				},
			},
			"stream_arn": {
				Type:     schema.TypeString,
				Computed: true,
			},
			"stream_enabled": {
				Type:     schema.TypeBool,
				Optional: true,
			},
			"stream_label": {
				Type:     schema.TypeString,
				Computed: true,
			},
			"stream_view_type": {
				Type:     schema.TypeString,
				Optional: true,
				Computed: true,
				StateFunc: func(v interface{}) string {
					value := v.(string)
					return strings.ToUpper(value)
				},
				ValidateFunc: validation.StringInSlice(append(dynamodb.StreamViewType_Values(), ""), false),
			},
			"table_class": {
				Type:     schema.TypeString,
				Optional: true,
				Default:  dynamodb.TableClassStandard,
				DiffSuppressFunc: func(k, old, new string, d *schema.ResourceData) bool {
					return old == "" && new == dynamodb.TableClassStandard
				},
				ValidateFunc: validation.StringInSlice(dynamodb.TableClass_Values(), false),
			},
			names.AttrTags:    tftags.TagsSchema(),
			names.AttrTagsAll: tftags.TagsSchemaComputed(),
			"ttl": {
				Type:     schema.TypeList,
				Optional: true,
				Computed: true,
				MaxItems: 1,
				Elem: &schema.Resource{
					Schema: map[string]*schema.Schema{
						"attribute_name": {
							Type:     schema.TypeString,
							Required: true,
						},
						names.AttrEnabled: {
							Type:     schema.TypeBool,
							Optional: true,
							Default:  false,
						},
					},
				},
				DiffSuppressFunc: verify.SuppressMissingOptionalConfigurationBlock,
			},
			"write_capacity": {
				Type:     schema.TypeInt,
				Computed: true,
				Optional: true,
			},
		},
	}
}

func resourceTableCreate(ctx context.Context, d *schema.ResourceData, meta interface{}) diag.Diagnostics {
	var diags diag.Diagnostics
	conn := meta.(*conns.AWSClient).DynamoDBConn(ctx)

	tableName := d.Get(names.AttrName).(string)
	keySchemaMap := map[string]interface{}{
		"hash_key": d.Get("hash_key").(string),
	}
	if v, ok := d.GetOk("range_key"); ok {
		keySchemaMap["range_key"] = v.(string)
	}

	if v, ok := d.GetOk("restore_source_name"); ok {
		input := &dynamodb.RestoreTableToPointInTimeInput{
			SourceTableName: aws.String(v.(string)),
			TargetTableName: aws.String(tableName),
		}

		if v, ok := d.GetOk("restore_date_time"); ok {
			t, _ := time.Parse(time.RFC3339, v.(string))
			input.RestoreDateTime = aws.Time(t)
		}

		if attr, ok := d.GetOk("restore_to_latest_time"); ok {
			input.UseLatestRestorableTime = aws.Bool(attr.(bool))
		}

		billingModeOverride := d.Get("billing_mode").(string)

		if _, ok := d.GetOk("write_capacity"); ok {
			if _, ok := d.GetOk("read_capacity"); ok {
				capacityMap := map[string]interface{}{
					"write_capacity": d.Get("write_capacity"),
					"read_capacity":  d.Get("read_capacity"),
				}
				input.ProvisionedThroughputOverride = expandProvisionedThroughput(capacityMap, billingModeOverride)
			}
		}

		if v, ok := d.GetOk("local_secondary_index"); ok {
			lsiSet := v.(*schema.Set)
			input.LocalSecondaryIndexOverride = expandLocalSecondaryIndexes(lsiSet.List(), keySchemaMap)
		}

		if v, ok := d.GetOk("global_secondary_index"); ok {
			globalSecondaryIndexes := []*dynamodb.GlobalSecondaryIndex{}
			gsiSet := v.(*schema.Set)

			for _, gsiObject := range gsiSet.List() {
				gsi := gsiObject.(map[string]interface{})
				if err := validateGSIProvisionedThroughput(gsi, billingModeOverride); err != nil {
					return create.DiagError(names.DynamoDB, create.ErrActionCreating, ResNameTable, d.Get(names.AttrName).(string), err)
				}

				gsiObject := expandGlobalSecondaryIndex(gsi, billingModeOverride)
				globalSecondaryIndexes = append(globalSecondaryIndexes, gsiObject)
			}
			input.GlobalSecondaryIndexOverride = globalSecondaryIndexes
		}

		if v, ok := d.GetOk("server_side_encryption"); ok {
			input.SSESpecificationOverride = expandEncryptAtRestOptions(v.([]interface{}))
		}

		_, err := tfresource.RetryWhen(ctx, createTableTimeout, func() (interface{}, error) {
			return conn.RestoreTableToPointInTimeWithContext(ctx, input)
		}, func(err error) (bool, error) {
			if tfawserr.ErrCodeEquals(err, "ThrottlingException") {
				return true, err
			}
			if tfawserr.ErrMessageContains(err, dynamodb.ErrCodeLimitExceededException, "can be created, updated, or deleted simultaneously") {
				return true, err
			}
			if tfawserr.ErrMessageContains(err, dynamodb.ErrCodeLimitExceededException, "indexed tables that can be created simultaneously") {
				return true, err
			}

			return false, err
		})

		if err != nil {
			return create.DiagError(names.DynamoDB, create.ErrActionCreating, ResNameTable, tableName, err)
		}
<<<<<<< HEAD
=======

	} else if vit, ok := d.GetOk("import_table"); ok && len(vit.([]interface{})) > 0 && vit.([]interface{})[0] != nil {
		input := expandImportTable(vit.([]interface{})[0].(map[string]interface{}))

		tcp := &dynamodb.TableCreationParameters{
			TableName:   aws.String(d.Get("name").(string)),
			BillingMode: aws.String(d.Get("billing_mode").(string)),
			KeySchema:   expandKeySchema(keySchemaMap),
		}

		capacityMap := map[string]interface{}{
			"write_capacity": d.Get("write_capacity"),
			"read_capacity":  d.Get("read_capacity"),
		}

		billingMode := d.Get("billing_mode").(string)

		tcp.ProvisionedThroughput = expandProvisionedThroughput(capacityMap, billingMode)

		if v, ok := d.GetOk("attribute"); ok {
			aSet := v.(*schema.Set)
			tcp.AttributeDefinitions = expandAttributes(aSet.List())
		}

		if v, ok := d.GetOk("server_side_encryption"); ok {
			tcp.SSESpecification = expandEncryptAtRestOptions(v.([]interface{}))
		}

		if v, ok := d.GetOk("global_secondary_index"); ok {
			globalSecondaryIndexes := []*dynamodb.GlobalSecondaryIndex{}
			gsiSet := v.(*schema.Set)

			for _, gsiObject := range gsiSet.List() {
				gsi := gsiObject.(map[string]interface{})
				if err := validateGSIProvisionedThroughput(gsi, billingMode); err != nil {
					return create.Error(names.DynamoDB, create.ErrActionCreating, ResNameTable, d.Get("name").(string), err)
				}

				gsiObject := expandGlobalSecondaryIndex(gsi, billingMode)
				globalSecondaryIndexes = append(globalSecondaryIndexes, gsiObject)
			}
			tcp.GlobalSecondaryIndexes = globalSecondaryIndexes
		}

		input.TableCreationParameters = tcp

		var output *dynamodb.ImportTableOutput
		err := resource.Retry(createTableTimeout, func() *resource.RetryError {
			var err error
			output, err = conn.ImportTable(input)
			if err != nil {
				if tfawserr.ErrCodeEquals(err, "ThrottlingException") {
					return resource.RetryableError(err)
				}
				if tfawserr.ErrMessageContains(err, dynamodb.ErrCodeLimitExceededException, "can be created, updated, or deleted simultaneously") {
					return resource.RetryableError(err)
				}
				if tfawserr.ErrMessageContains(err, dynamodb.ErrCodeLimitExceededException, "indexed tables that can be created simultaneously") {
					return resource.RetryableError(err)
				}

				return resource.NonRetryableError(err)
			}
			return nil
		})

		if tfresource.TimedOut(err) {
			output, err = conn.ImportTable(input)
		}

		if err != nil {
			return create.Error(names.DynamoDB, create.ErrActionCreating, ResNameTable, d.Get("name").(string), err)
		}

		if output == nil || output.ImportTableDescription == nil {
			return errors.New("error importing DynamoDB Table: empty response")
		}

>>>>>>> 54e8f4be
	} else {
		input := &dynamodb.CreateTableInput{
			BillingMode: aws.String(d.Get("billing_mode").(string)),
			KeySchema:   expandKeySchema(keySchemaMap),
			TableName:   aws.String(tableName),
			Tags:        getTagsIn(ctx),
		}

		billingMode := d.Get("billing_mode").(string)

		capacityMap := map[string]interface{}{
			"write_capacity": d.Get("write_capacity"),
			"read_capacity":  d.Get("read_capacity"),
		}

		input.ProvisionedThroughput = expandProvisionedThroughput(capacityMap, billingMode)

		if v, ok := d.GetOk("attribute"); ok {
			aSet := v.(*schema.Set)
			input.AttributeDefinitions = expandAttributes(aSet.List())
		}

		if v, ok := d.GetOk("deletion_protection_enabled"); ok {
			input.DeletionProtectionEnabled = aws.Bool(v.(bool))
		}

		if v, ok := d.GetOk("local_secondary_index"); ok {
			lsiSet := v.(*schema.Set)
			input.LocalSecondaryIndexes = expandLocalSecondaryIndexes(lsiSet.List(), keySchemaMap)
		}

		if v, ok := d.GetOk("global_secondary_index"); ok {
			globalSecondaryIndexes := []*dynamodb.GlobalSecondaryIndex{}
			gsiSet := v.(*schema.Set)

			for _, gsiObject := range gsiSet.List() {
				gsi := gsiObject.(map[string]interface{})
				if err := validateGSIProvisionedThroughput(gsi, billingMode); err != nil {
					return create.DiagError(names.DynamoDB, create.ErrActionCreating, ResNameTable, tableName, err)
				}

				gsiObject := expandGlobalSecondaryIndex(gsi, billingMode)
				globalSecondaryIndexes = append(globalSecondaryIndexes, gsiObject)
			}
			input.GlobalSecondaryIndexes = globalSecondaryIndexes
		}

		if v, ok := d.GetOk("stream_enabled"); ok {
			input.StreamSpecification = &dynamodb.StreamSpecification{
				StreamEnabled:  aws.Bool(v.(bool)),
				StreamViewType: aws.String(d.Get("stream_view_type").(string)),
			}
		}

		if v, ok := d.GetOk("server_side_encryption"); ok {
			input.SSESpecification = expandEncryptAtRestOptions(v.([]interface{}))
		}

		if v, ok := d.GetOk("table_class"); ok {
			input.TableClass = aws.String(v.(string))
		}

		_, err := tfresource.RetryWhen(ctx, createTableTimeout, func() (interface{}, error) {
			return conn.CreateTableWithContext(ctx, input)
		}, func(err error) (bool, error) {
			if tfawserr.ErrCodeEquals(err, "ThrottlingException") {
				return true, err
			}
			if tfawserr.ErrMessageContains(err, dynamodb.ErrCodeLimitExceededException, "can be created, updated, or deleted simultaneously") {
				return true, err
			}
			if tfawserr.ErrMessageContains(err, dynamodb.ErrCodeLimitExceededException, "indexed tables that can be created simultaneously") {
				return true, err
			}

			return false, err
		})

		if err != nil {
			return create.DiagError(names.DynamoDB, create.ErrActionCreating, ResNameTable, tableName, err)
		}
	}

	d.SetId(tableName)

	var output *dynamodb.TableDescription
	var err error
	if output, err = waitTableActive(ctx, conn, d.Id(), d.Timeout(schema.TimeoutCreate)); err != nil {
		return create.DiagError(names.DynamoDB, create.ErrActionWaitingForCreation, ResNameTable, d.Id(), err)
	}

	if v, ok := d.GetOk("global_secondary_index"); ok {
		gsiSet := v.(*schema.Set)

		for _, gsiObject := range gsiSet.List() {
			gsi := gsiObject.(map[string]interface{})

			if _, err := waitGSIActive(ctx, conn, d.Id(), gsi[names.AttrName].(string), d.Timeout(schema.TimeoutUpdate)); err != nil {
				return create.DiagError(names.DynamoDB, create.ErrActionWaitingForCreation, ResNameTable, d.Id(), fmt.Errorf("GSI (%s): %w", gsi[names.AttrName].(string), err))
			}
		}
	}

	if d.Get("ttl.0.enabled").(bool) {
		if err := updateTimeToLive(ctx, conn, d.Id(), d.Get("ttl").([]interface{}), d.Timeout(schema.TimeoutCreate)); err != nil {
			return create.DiagError(names.DynamoDB, create.ErrActionCreating, ResNameTable, d.Id(), fmt.Errorf("enabling TTL: %w", err))
		}
	}

	if d.Get("point_in_time_recovery.0.enabled").(bool) {
		if err := updatePITR(ctx, conn, d.Id(), true, aws.StringValue(conn.Config.Region), meta.(*conns.AWSClient).TerraformVersion, d.Timeout(schema.TimeoutCreate)); err != nil {
			return create.DiagError(names.DynamoDB, create.ErrActionCreating, ResNameTable, d.Id(), fmt.Errorf("enabling point in time recovery: %w", err))
		}
	}

	if v := d.Get("replica").(*schema.Set); v.Len() > 0 {
		if err := createReplicas(ctx, conn, d.Id(), v.List(), meta.(*conns.AWSClient).TerraformVersion, true, d.Timeout(schema.TimeoutCreate)); err != nil {
			return create.DiagError(names.DynamoDB, create.ErrActionCreating, ResNameTable, d.Id(), fmt.Errorf("replicas: %w", err))
		}

		if err := updateReplicaTags(ctx, conn, aws.StringValue(output.TableArn), v.List(), KeyValueTags(ctx, getTagsIn(ctx)), meta.(*conns.AWSClient).TerraformVersion); err != nil {
			return create.DiagError(names.DynamoDB, create.ErrActionCreating, ResNameTable, d.Id(), fmt.Errorf("replica tags: %w", err))
		}
	}

	return append(diags, resourceTableRead(ctx, d, meta)...)
}

func resourceTableRead(ctx context.Context, d *schema.ResourceData, meta interface{}) diag.Diagnostics {
	var diags diag.Diagnostics
	conn := meta.(*conns.AWSClient).DynamoDBConn(ctx)

	table, err := FindTableByName(ctx, conn, d.Id())

	if !d.IsNewResource() && tfresource.NotFound(err) {
		create.LogNotFoundRemoveState(names.DynamoDB, create.ErrActionReading, ResNameTable, d.Id())
		d.SetId("")
		return diags
	}

	if err != nil {
		return create.DiagError(names.DynamoDB, create.ErrActionReading, ResNameTable, d.Id(), err)
	}

	d.Set(names.AttrARN, table.TableArn)
	d.Set(names.AttrName, table.TableName)

	if table.BillingModeSummary != nil {
		d.Set("billing_mode", table.BillingModeSummary.BillingMode)
	} else {
		d.Set("billing_mode", dynamodb.BillingModeProvisioned)
	}

	d.Set("deletion_protection_enabled", table.DeletionProtectionEnabled)

	if table.ProvisionedThroughput != nil {
		d.Set("write_capacity", table.ProvisionedThroughput.WriteCapacityUnits)
		d.Set("read_capacity", table.ProvisionedThroughput.ReadCapacityUnits)
	}

	if err := d.Set("attribute", flattenTableAttributeDefinitions(table.AttributeDefinitions)); err != nil {
		return create.DiagSettingError(names.DynamoDB, ResNameTable, d.Id(), "attribute", err)
	}

	for _, attribute := range table.KeySchema {
		if aws.StringValue(attribute.KeyType) == dynamodb.KeyTypeHash {
			d.Set("hash_key", attribute.AttributeName)
		}

		if aws.StringValue(attribute.KeyType) == dynamodb.KeyTypeRange {
			d.Set("range_key", attribute.AttributeName)
		}
	}

	if err := d.Set("local_secondary_index", flattenTableLocalSecondaryIndex(table.LocalSecondaryIndexes)); err != nil {
		return create.DiagSettingError(names.DynamoDB, ResNameTable, d.Id(), "local_secondary_index", err)
	}

	if err := d.Set("global_secondary_index", flattenTableGlobalSecondaryIndex(table.GlobalSecondaryIndexes)); err != nil {
		return create.DiagSettingError(names.DynamoDB, ResNameTable, d.Id(), "global_secondary_index", err)
	}

	if table.StreamSpecification != nil {
		d.Set("stream_enabled", table.StreamSpecification.StreamEnabled)
		d.Set("stream_view_type", table.StreamSpecification.StreamViewType)
	} else {
		d.Set("stream_enabled", false)
		d.Set("stream_view_type", d.Get("stream_view_type").(string))
	}

	d.Set("stream_arn", table.LatestStreamArn)
	d.Set("stream_label", table.LatestStreamLabel)

	sse := flattenTableServerSideEncryption(table.SSEDescription)
	sse = clearSSEDefaultKey(ctx, sse, meta)

	if err := d.Set("server_side_encryption", sse); err != nil {
		return create.DiagSettingError(names.DynamoDB, ResNameTable, d.Id(), "server_side_encryption", err)
	}

	replicas := flattenReplicaDescriptions(table.Replicas)

	if replicas, err = addReplicaPITRs(ctx, conn, d.Id(), meta.(*conns.AWSClient).TerraformVersion, replicas); err != nil {
		return create.DiagError(names.DynamoDB, create.ErrActionReading, ResNameTable, d.Id(), err)
	}

	if replicas, err = enrichReplicas(ctx, conn, aws.StringValue(table.TableArn), d.Id(), meta.(*conns.AWSClient).TerraformVersion, replicas); err != nil {
		return create.DiagError(names.DynamoDB, create.ErrActionReading, ResNameTable, d.Id(), err)
	}

	replicas = addReplicaTagPropagates(d.Get("replica").(*schema.Set), replicas)
	replicas = clearReplicaDefaultKeys(ctx, replicas, meta)

	if err := d.Set("replica", replicas); err != nil {
		return create.DiagSettingError(names.DynamoDB, ResNameTable, d.Id(), "replica", err)
	}

	if table.TableClassSummary != nil {
		d.Set("table_class", table.TableClassSummary.TableClass)
	} else {
		d.Set("table_class", dynamodb.TableClassStandard)
	}

	pitrOut, err := conn.DescribeContinuousBackupsWithContext(ctx, &dynamodb.DescribeContinuousBackupsInput{
		TableName: aws.String(d.Id()),
	})
	// When a Table is `ARCHIVED`, DescribeContinuousBackups returns `TableNotFoundException`
	if err != nil && !tfawserr.ErrCodeEquals(err, "UnknownOperationException", dynamodb.ErrCodeTableNotFoundException) {
		return create.DiagError(names.DynamoDB, create.ErrActionReading, ResNameTable, d.Id(), fmt.Errorf("continuous backups: %w", err))
	}

	if err := d.Set("point_in_time_recovery", flattenPITR(pitrOut)); err != nil {
		return create.DiagSettingError(names.DynamoDB, ResNameTable, d.Id(), "point_in_time_recovery", err)
	}

	ttlOut, err := conn.DescribeTimeToLiveWithContext(ctx, &dynamodb.DescribeTimeToLiveInput{
		TableName: aws.String(d.Id()),
	})

	if err != nil {
		return create.DiagError(names.DynamoDB, create.ErrActionReading, ResNameTable, d.Id(), fmt.Errorf("TTL: %w", err))
	}

	if err := d.Set("ttl", flattenTTL(ttlOut)); err != nil {
		return create.DiagSettingError(names.DynamoDB, ResNameTable, d.Id(), "ttl", err)
	}

	return diags
}

func resourceTableUpdate(ctx context.Context, d *schema.ResourceData, meta interface{}) diag.Diagnostics {
	var diags diag.Diagnostics
	conn := meta.(*conns.AWSClient).DynamoDBConn(ctx)
	o, n := d.GetChange("billing_mode")
	billingMode := n.(string)
	oldBillingMode := o.(string)

	// Global Secondary Index operations must occur in multiple phases
	// to prevent various error scenarios. If there are no detected required
	// updates in the Terraform configuration, later validation or API errors
	// will signal the problems.
	var gsiUpdates []*dynamodb.GlobalSecondaryIndexUpdate

	if d.HasChange("global_secondary_index") {
		var err error
		o, n := d.GetChange("global_secondary_index")
		gsiUpdates, err = UpdateDiffGSI(o.(*schema.Set).List(), n.(*schema.Set).List(), billingMode)

		if err != nil {
			return create.DiagError(names.DynamoDB, create.ErrActionUpdating, ResNameTable, d.Id(), fmt.Errorf("computing GSI difference: %w", err))
		}

		log.Printf("[DEBUG] Computed DynamoDB Table (%s) Global Secondary Index updates: %s", d.Id(), gsiUpdates)
	}

	// Phase 1 of Global Secondary Index Operations: Delete Only
	//  * Delete indexes first to prevent error when simultaneously updating
	//    BillingMode to PROVISIONED, which requires updating index
	//    ProvisionedThroughput first, but we have no definition
	//  * Only 1 online index can be deleted simultaneously per table
	for _, gsiUpdate := range gsiUpdates {
		if gsiUpdate.Delete == nil {
			continue
		}

		idxName := aws.StringValue(gsiUpdate.Delete.IndexName)
		input := &dynamodb.UpdateTableInput{
			GlobalSecondaryIndexUpdates: []*dynamodb.GlobalSecondaryIndexUpdate{gsiUpdate},
			TableName:                   aws.String(d.Id()),
		}

		if _, err := conn.UpdateTableWithContext(ctx, input); err != nil {
			return create.DiagError(names.DynamoDB, create.ErrActionDeleting, ResNameTable, d.Id(), fmt.Errorf("GSI (%s): %w", idxName, err))
		}

		if _, err := waitGSIDeleted(ctx, conn, d.Id(), idxName, d.Timeout(schema.TimeoutUpdate)); err != nil {
			return create.DiagError(names.DynamoDB, create.ErrActionWaitingForDeletion, ResNameTable, d.Id(), fmt.Errorf("GSI (%s): %w", idxName, err))
		}
	}

	// Table Class cannot be changed concurrently with other values
	if d.HasChange("table_class") {
		_, err := conn.UpdateTableWithContext(ctx, &dynamodb.UpdateTableInput{
			TableName:  aws.String(d.Id()),
			TableClass: aws.String(d.Get("table_class").(string)),
		})
		if err != nil {
			return sdkdiag.AppendErrorf(diags, "updating DynamoDB Table (%s) table class: %s", d.Id(), err)
		}
		if _, err := waitTableActive(ctx, conn, d.Id(), d.Timeout(schema.TimeoutUpdate)); err != nil {
			return sdkdiag.AppendErrorf(diags, "updating DynamoDB Table (%s) table class: waiting for completion: %s", d.Id(), err)
		}
	}

	hasTableUpdate := false
	input := &dynamodb.UpdateTableInput{
		TableName: aws.String(d.Id()),
	}

	if d.HasChanges("billing_mode", "read_capacity", "write_capacity") {
		hasTableUpdate = true

		capacityMap := map[string]interface{}{
			"write_capacity": d.Get("write_capacity"),
			"read_capacity":  d.Get("read_capacity"),
		}

		input.BillingMode = aws.String(billingMode)
		input.ProvisionedThroughput = expandProvisionedThroughputUpdate(d.Id(), capacityMap, billingMode, oldBillingMode)
	}

	if d.HasChange("deletion_protection_enabled") {
		hasTableUpdate = true
		input.DeletionProtectionEnabled = aws.Bool(d.Get("deletion_protection_enabled").(bool))
	}

	// make change when
	//   stream_enabled has change (below) OR
	//   stream_view_type has change and stream_enabled is true (special case)
	if !d.HasChange("stream_enabled") && d.HasChange("stream_view_type") {
		if v, ok := d.Get("stream_enabled").(bool); ok && v {
			// in order to change stream view type:
			//   1) stream have already been enabled, and
			//   2) it must be disabled and then reenabled (otherwise, ValidationException: Table already has an enabled stream)
			if err := cycleStreamEnabled(ctx, conn, d.Id(), d.Get("stream_view_type").(string), d.Timeout(schema.TimeoutUpdate)); err != nil {
				return create.DiagError(names.DynamoDB, create.ErrActionUpdating, ResNameTable, d.Id(), err)
			}
		}
	}

	if d.HasChange("stream_enabled") {
		hasTableUpdate = true

		input.StreamSpecification = &dynamodb.StreamSpecification{
			StreamEnabled: aws.Bool(d.Get("stream_enabled").(bool)),
		}
		if d.Get("stream_enabled").(bool) {
			input.StreamSpecification.StreamViewType = aws.String(d.Get("stream_view_type").(string))
		}
	}

	// Phase 2 of Global Secondary Index Operations: Update Only
	// Cannot create or delete index while updating table ProvisionedThroughput
	// Must skip all index updates when switching BillingMode from PROVISIONED to PAY_PER_REQUEST
	// Must update all indexes when switching BillingMode from PAY_PER_REQUEST to PROVISIONED
	if billingMode == dynamodb.BillingModeProvisioned {
		for _, gsiUpdate := range gsiUpdates {
			if gsiUpdate.Update == nil {
				continue
			}

			hasTableUpdate = true
			input.GlobalSecondaryIndexUpdates = append(input.GlobalSecondaryIndexUpdates, gsiUpdate)
		}
	}

	if hasTableUpdate {
		log.Printf("[DEBUG] Updating DynamoDB Table: %s", input)
		_, err := conn.UpdateTableWithContext(ctx, input)

		if err != nil {
			return create.DiagError(names.DynamoDB, create.ErrActionUpdating, ResNameTable, d.Id(), err)
		}

		if _, err := waitTableActive(ctx, conn, d.Id(), d.Timeout(schema.TimeoutUpdate)); err != nil {
			return create.DiagError(names.DynamoDB, create.ErrActionWaitingForUpdate, ResNameTable, d.Id(), err)
		}

		for _, gsiUpdate := range gsiUpdates {
			if gsiUpdate.Update == nil {
				continue
			}

			idxName := aws.StringValue(gsiUpdate.Update.IndexName)

			if _, err := waitGSIActive(ctx, conn, d.Id(), idxName, d.Timeout(schema.TimeoutUpdate)); err != nil {
				return create.DiagError(names.DynamoDB, create.ErrActionWaitingForUpdate, ResNameTable, d.Id(), fmt.Errorf("GSI (%s): %w", idxName, err))
			}
		}
	}

	// Phase 3 of Global Secondary Index Operations: Create Only
	// Only 1 online index can be created simultaneously per table
	for _, gsiUpdate := range gsiUpdates {
		if gsiUpdate.Create == nil {
			continue
		}

		idxName := aws.StringValue(gsiUpdate.Create.IndexName)
		input := &dynamodb.UpdateTableInput{
			AttributeDefinitions:        expandAttributes(d.Get("attribute").(*schema.Set).List()),
			GlobalSecondaryIndexUpdates: []*dynamodb.GlobalSecondaryIndexUpdate{gsiUpdate},
			TableName:                   aws.String(d.Id()),
		}

		if _, err := conn.UpdateTableWithContext(ctx, input); err != nil {
			return create.DiagError(names.DynamoDB, create.ErrActionUpdating, ResNameTable, d.Id(), fmt.Errorf("creating GSI (%s): %w", idxName, err))
		}

		if _, err := waitGSIActive(ctx, conn, d.Id(), idxName, d.Timeout(schema.TimeoutUpdate)); err != nil {
			return create.DiagError(names.DynamoDB, create.ErrActionUpdating, ResNameTable, d.Id(), fmt.Errorf("%s GSI (%s): %w", create.ErrActionWaitingForCreation, idxName, err))
		}
	}

	if d.HasChange("server_side_encryption") {
		if replicas := d.Get("replica").(*schema.Set); replicas.Len() > 0 {
			log.Printf("[DEBUG] Using SSE update on replicas")
			var replicaInputs []*dynamodb.ReplicationGroupUpdate
			var replicaRegions []string
			for _, replica := range replicas.List() {
				tfMap, ok := replica.(map[string]interface{})
				if !ok {
					continue
				}
				var regionName string
				var KMSMasterKeyId string
				if v, ok := tfMap["region_name"].(string); ok {
					regionName = v
					replicaRegions = append(replicaRegions, v)
				}
				if v, ok := tfMap[names.AttrKMSKeyARN].(string); ok && v != "" {
					KMSMasterKeyId = v
				}
				var input = &dynamodb.UpdateReplicationGroupMemberAction{
					RegionName:     aws.String(regionName),
					KMSMasterKeyId: aws.String(KMSMasterKeyId),
				}
				var update = &dynamodb.ReplicationGroupUpdate{Update: input}
				replicaInputs = append(replicaInputs, update)
			}
			var input = &dynamodb.UpdateReplicationGroupMemberAction{
				KMSMasterKeyId: expandEncryptAtRestOptions(d.Get("server_side_encryption").([]interface{})).KMSMasterKeyId,
				RegionName:     aws.String(meta.(*conns.AWSClient).Region),
			}
			var update = &dynamodb.ReplicationGroupUpdate{Update: input}
			replicaInputs = append(replicaInputs, update)
			_, err := conn.UpdateTableWithContext(ctx, &dynamodb.UpdateTableInput{
				TableName:      aws.String(d.Id()),
				ReplicaUpdates: replicaInputs,
			})
			if err != nil {
				return sdkdiag.AppendErrorf(diags, "updating DynamoDB Table (%s) SSE: %s", d.Id(), err)
			}
			for _, region := range replicaRegions {
				if _, err := waitReplicaSSEUpdated(ctx, meta.(*conns.AWSClient), region, d.Id(), d.Timeout(schema.TimeoutUpdate)); err != nil {
					return sdkdiag.AppendErrorf(diags, "waiting for DynamoDB Table (%s) replica SSE update in region %q: %s", d.Id(), region, err)
				}
			}
			if _, err := waitSSEUpdated(ctx, conn, d.Id(), d.Timeout(schema.TimeoutUpdate)); err != nil {
				return sdkdiag.AppendErrorf(diags, "waiting for DynamoDB Table (%s) SSE update: %s", d.Id(), err)
			}
		} else {
			log.Printf("[DEBUG] Using normal update for SSE")
			_, err := conn.UpdateTableWithContext(ctx, &dynamodb.UpdateTableInput{
				TableName:        aws.String(d.Id()),
				SSESpecification: expandEncryptAtRestOptions(d.Get("server_side_encryption").([]interface{})),
			})
			if err != nil {
				return sdkdiag.AppendErrorf(diags, "updating DynamoDB Table (%s) SSE: %s", d.Id(), err)
			}

			if _, err := waitSSEUpdated(ctx, conn, d.Id(), d.Timeout(schema.TimeoutUpdate)); err != nil {
				return sdkdiag.AppendErrorf(diags, "waiting for DynamoDB Table (%s) SSE update: %s", d.Id(), err)
			}
		}
	}

	if d.HasChange("ttl") {
		if err := updateTimeToLive(ctx, conn, d.Id(), d.Get("ttl").([]interface{}), d.Timeout(schema.TimeoutUpdate)); err != nil {
			return create.DiagError(names.DynamoDB, create.ErrActionUpdating, ResNameTable, d.Id(), err)
		}
	}

	replicaTagsChange := false
	if d.HasChange("replica") {
		replicaTagsChange = true

		if err := updateReplica(ctx, d, conn, meta.(*conns.AWSClient).TerraformVersion); err != nil {
			return create.DiagError(names.DynamoDB, create.ErrActionUpdating, ResNameTable, d.Id(), err)
		}
	}

	if d.HasChange(names.AttrTagsAll) {
		replicaTagsChange = true
	}

	if replicaTagsChange {
		if v, ok := d.Get("replica").(*schema.Set); ok && v.Len() > 0 {
			if err := updateReplicaTags(ctx, conn, d.Get(names.AttrARN).(string), v.List(), d.Get(names.AttrTagsAll), meta.(*conns.AWSClient).TerraformVersion); err != nil {
				return create.DiagError(names.DynamoDB, create.ErrActionUpdating, ResNameTable, d.Id(), err)
			}
		}
	}

	if d.HasChange("point_in_time_recovery") {
		if err := updatePITR(ctx, conn, d.Id(), d.Get("point_in_time_recovery.0.enabled").(bool), aws.StringValue(conn.Config.Region), meta.(*conns.AWSClient).TerraformVersion, d.Timeout(schema.TimeoutUpdate)); err != nil {
			return create.DiagError(names.DynamoDB, create.ErrActionUpdating, ResNameTable, d.Id(), err)
		}
	}

	return append(diags, resourceTableRead(ctx, d, meta)...)
}

func resourceTableDelete(ctx context.Context, d *schema.ResourceData, meta interface{}) diag.Diagnostics {
	var diags diag.Diagnostics
	conn := meta.(*conns.AWSClient).DynamoDBConn(ctx)

	if replicas := d.Get("replica").(*schema.Set).List(); len(replicas) > 0 {
		log.Printf("[DEBUG] Deleting DynamoDB Table replicas: %s", d.Id())
		if err := deleteReplicas(ctx, conn, d.Id(), replicas, d.Timeout(schema.TimeoutDelete)); err != nil {
			// ValidationException: Replica specified in the Replica Update or Replica Delete action of the request was not found.
			if !tfawserr.ErrMessageContains(err, "ValidationException", "request was not found") {
				return create.DiagError(names.DynamoDB, create.ErrActionDeleting, ResNameTable, d.Id(), err)
			}
		}
	}

	log.Printf("[DEBUG] Deleting DynamoDB Table: %s", d.Id())
	err := deleteTable(ctx, conn, d.Id())

	if tfawserr.ErrMessageContains(err, dynamodb.ErrCodeResourceNotFoundException, "Requested resource not found: Table: ") {
		return diags
	}

	if err != nil {
		return create.DiagError(names.DynamoDB, create.ErrActionDeleting, ResNameTable, d.Id(), err)
	}

	if _, err := waitTableDeleted(ctx, conn, d.Id(), d.Timeout(schema.TimeoutDelete)); err != nil {
		return create.DiagError(names.DynamoDB, create.ErrActionWaitingForDeletion, ResNameTable, d.Id(), err)
	}

	return diags
}

// custom diff

func isTableOptionDisabled(v interface{}) bool {
	options := v.([]interface{})
	if len(options) == 0 {
		return true
	}
	e := options[0].(map[string]interface{})[names.AttrEnabled]
	return !e.(bool)
}

// CRUD helpers

// cycleStreamEnabled disables the stream and then re-enables it with streamViewType
func cycleStreamEnabled(ctx context.Context, conn *dynamodb.DynamoDB, id string, streamViewType string, timeout time.Duration) error {
	input := &dynamodb.UpdateTableInput{
		TableName: aws.String(id),
	}
	input.StreamSpecification = &dynamodb.StreamSpecification{
		StreamEnabled: aws.Bool(false),
	}

	_, err := conn.UpdateTableWithContext(ctx, input)

	if err != nil {
		return fmt.Errorf("cycling stream enabled: %s", err)
	}

	if _, err := waitTableActive(ctx, conn, id, timeout); err != nil {
		return fmt.Errorf("waiting for stream cycle: %s", err)
	}

	input.StreamSpecification = &dynamodb.StreamSpecification{
		StreamEnabled:  aws.Bool(true),
		StreamViewType: aws.String(streamViewType),
	}

	_, err = conn.UpdateTableWithContext(ctx, input)

	if err != nil {
		return fmt.Errorf("cycling stream enabled: %s", err)
	}

	if _, err := waitTableActive(ctx, conn, id, timeout); err != nil {
		return fmt.Errorf("waiting for stream cycle: %s", err)
	}

	return nil
}

func createReplicas(ctx context.Context, conn *dynamodb.DynamoDB, tableName string, tfList []interface{}, tfVersion string, create bool, timeout time.Duration) error {
	for _, tfMapRaw := range tfList {
		tfMap, ok := tfMapRaw.(map[string]interface{})

		if !ok {
			continue
		}

		var replicaInput = &dynamodb.CreateReplicationGroupMemberAction{}

		if v, ok := tfMap["region_name"].(string); ok && v != "" {
			replicaInput.RegionName = aws.String(v)
		}

		if v, ok := tfMap[names.AttrKMSKeyARN].(string); ok && v != "" {
			replicaInput.KMSMasterKeyId = aws.String(v)
		}

		input := &dynamodb.UpdateTableInput{
			TableName: aws.String(tableName),
			ReplicaUpdates: []*dynamodb.ReplicationGroupUpdate{
				{
					Create: replicaInput,
				},
			},
		}

		// currently this would not be needed because (replica has these arguments):
		//   region_name can't be updated - new replica
		//   kms_key_arn can't be updated - remove/add replica
		//   propagate_tags - handled elsewhere
		//   point_in_time_recovery - handled elsewhere
		// if provisioned_throughput_override or table_class_override were added, they could be updated here
		if !create {
			var replicaInput = &dynamodb.UpdateReplicationGroupMemberAction{}
			if v, ok := tfMap["region_name"].(string); ok && v != "" {
				replicaInput.RegionName = aws.String(v)
			}

			if v, ok := tfMap[names.AttrKMSKeyARN].(string); ok && v != "" {
				replicaInput.KMSMasterKeyId = aws.String(v)
			}

			input = &dynamodb.UpdateTableInput{
				TableName: aws.String(tableName),
				ReplicaUpdates: []*dynamodb.ReplicationGroupUpdate{
					{
						Update: replicaInput,
					},
				},
			}
		}

		err := retry.RetryContext(ctx, maxDuration(replicaUpdateTimeout, timeout), func() *retry.RetryError {
			_, err := conn.UpdateTableWithContext(ctx, input)
			if err != nil {
				if tfawserr.ErrCodeEquals(err, "ThrottlingException") {
					return retry.RetryableError(err)
				}
				if tfawserr.ErrMessageContains(err, dynamodb.ErrCodeLimitExceededException, "can be created, updated, or deleted simultaneously") {
					return retry.RetryableError(err)
				}
				if tfawserr.ErrMessageContains(err, "ValidationException", "Replica specified in the Replica Update or Replica Delete action of the request was not found") {
					return retry.RetryableError(err)
				}
				if tfawserr.ErrCodeEquals(err, dynamodb.ErrCodeResourceInUseException) {
					return retry.RetryableError(err)
				}

				return retry.NonRetryableError(err)
			}
			return nil
		})

		if tfresource.TimedOut(err) {
			_, err = conn.UpdateTableWithContext(ctx, input)
		}

		// An update that doesn't (makes no changes) returns ValidationException
		// (same region_name and kms_key_arn as currently) throws unhelpfully worded exception:
		// ValidationException: One or more parameter values were invalid: KMSMasterKeyId must be specified for each replica.

		if create && tfawserr.ErrMessageContains(err, "ValidationException", "already exist") {
			return createReplicas(ctx, conn, tableName, tfList, tfVersion, false, timeout)
		}

		if err != nil && !tfawserr.ErrMessageContains(err, "ValidationException", "no actions specified") {
			return fmt.Errorf("creating replica (%s): %w", tfMap["region_name"].(string), err)
		}

		if err := waitReplicaActive(ctx, conn, tableName, tfMap["region_name"].(string), timeout); err != nil {
			return fmt.Errorf("waiting for replica (%s) creation: %w", tfMap["region_name"].(string), err)
		}

		// pitr
		if err = updatePITR(ctx, conn, tableName, tfMap["point_in_time_recovery"].(bool), tfMap["region_name"].(string), tfVersion, timeout); err != nil {
			return fmt.Errorf("updating replica (%s) point in time recovery: %w", tfMap["region_name"].(string), err)
		}
	}

	return nil
}

func updateReplicaTags(ctx context.Context, conn *dynamodb.DynamoDB, rn string, replicas []interface{}, newTags interface{}, terraformVersion string) error {
	for _, tfMapRaw := range replicas {
		tfMap, ok := tfMapRaw.(map[string]interface{})

		if !ok {
			continue
		}

		region, ok := tfMap["region_name"].(string)

		if !ok || region == "" {
			continue
		}

		if v, ok := tfMap["propagate_tags"].(bool); ok && v {
			session, err := conns.NewSessionForRegion(&conn.Config, region, terraformVersion)
			if err != nil {
				return fmt.Errorf("updating replica (%s) tags: %w", region, err)
			}

			conn = dynamodb.New(session)

			repARN, err := ARNForNewRegion(rn, region)
			if err != nil {
				return fmt.Errorf("per region ARN for replica (%s): %w", region, err)
			}

			oldTags, err := listTags(ctx, conn, repARN)
			if err != nil {
				return fmt.Errorf("listing tags (%s): %w", repARN, err)
			}

			if err := updateTags(ctx, conn, repARN, oldTags, newTags); err != nil {
				return fmt.Errorf("updating tags: %w", err)
			}
		}
	}

	return nil
}

func updateTimeToLive(ctx context.Context, conn *dynamodb.DynamoDB, tableName string, ttlList []interface{}, timeout time.Duration) error {
	ttlMap := ttlList[0].(map[string]interface{})

	input := &dynamodb.UpdateTimeToLiveInput{
		TableName: aws.String(tableName),
		TimeToLiveSpecification: &dynamodb.TimeToLiveSpecification{
			AttributeName: aws.String(ttlMap["attribute_name"].(string)),
			Enabled:       aws.Bool(ttlMap[names.AttrEnabled].(bool)),
		},
	}

	log.Printf("[DEBUG] Updating DynamoDB Table (%s) Time To Live: %s", tableName, input)
	if _, err := conn.UpdateTimeToLiveWithContext(ctx, input); err != nil {
		return fmt.Errorf("updating Time To Live: %w", err)
	}

	log.Printf("[DEBUG] Waiting for DynamoDB Table (%s) Time to Live update to complete", tableName)

	if _, err := waitTTLUpdated(ctx, conn, tableName, ttlMap[names.AttrEnabled].(bool), timeout); err != nil {
		return fmt.Errorf("waiting for Time To Live update: %w", err)
	}

	return nil
}

func updatePITR(ctx context.Context, conn *dynamodb.DynamoDB, tableName string, enabled bool, region string, tfVersion string, timeout time.Duration) error {
	// pitr must be modified from region where the main/replica resides
	log.Printf("[DEBUG] Updating DynamoDB point in time recovery status to %v (%s)", enabled, region)
	input := &dynamodb.UpdateContinuousBackupsInput{
		TableName: aws.String(tableName),
		PointInTimeRecoverySpecification: &dynamodb.PointInTimeRecoverySpecification{
			PointInTimeRecoveryEnabled: aws.Bool(enabled),
		},
	}

	if aws.StringValue(conn.Config.Region) != region {
		session, err := conns.NewSessionForRegion(&conn.Config, region, tfVersion)
		if err != nil {
			return fmt.Errorf("new session for region (%s): %w", region, err)
		}

		conn = dynamodb.New(session)
	}

	err := retry.RetryContext(ctx, updateTableContinuousBackupsTimeout, func() *retry.RetryError {
		_, err := conn.UpdateContinuousBackupsWithContext(ctx, input)
		if err != nil {
			// Backups are still being enabled for this newly created table
			if tfawserr.ErrMessageContains(err, dynamodb.ErrCodeContinuousBackupsUnavailableException, "Backups are being enabled") {
				return retry.RetryableError(err)
			}
			return retry.NonRetryableError(err)
		}
		return nil
	})

	if tfresource.TimedOut(err) {
		_, err = conn.UpdateContinuousBackupsWithContext(ctx, input)
	}

	if err != nil {
		return fmt.Errorf("updating PITR: %w", err)
	}

	if _, err := waitPITRUpdated(ctx, conn, tableName, enabled, timeout); err != nil {
		return fmt.Errorf("waiting for PITR update: %w", err)
	}

	return nil
}

func updateReplica(ctx context.Context, d *schema.ResourceData, conn *dynamodb.DynamoDB, tfVersion string) error {
	oRaw, nRaw := d.GetChange("replica")
	o := oRaw.(*schema.Set)
	n := nRaw.(*schema.Set)

	removeRaw := o.Difference(n).List()
	addRaw := n.Difference(o).List()

	var removeFirst []interface{} // replicas to delete before recreating (like ForceNew without recreating table)
	var toAdd []interface{}
	var toRemove []interface{}

	// first pass - add replicas that don't have corresponding remove entry
	for _, a := range addRaw {
		add := true
		ma := a.(map[string]interface{})
		for _, r := range removeRaw {
			mr := r.(map[string]interface{})

			if ma["region_name"].(string) == mr["region_name"].(string) {
				add = false
				break
			}
		}

		if add {
			toAdd = append(toAdd, ma)
		}
	}

	// second pass - remove replicas that don't have corresponding add entry
	for _, r := range removeRaw {
		remove := true
		mr := r.(map[string]interface{})
		for _, a := range addRaw {
			ma := a.(map[string]interface{})

			if ma["region_name"].(string) == mr["region_name"].(string) {
				remove = false
				break
			}
		}

		if remove {
			toRemove = append(toRemove, mr)
		}
	}

	// third pass - for replicas that exist in both add and remove
	// For true updates, don't remove and add, just update
	for _, a := range addRaw {
		ma := a.(map[string]interface{})
		for _, r := range removeRaw {
			mr := r.(map[string]interface{})

			if ma["region_name"].(string) != mr["region_name"].(string) {
				continue
			}

			// like "ForceNew" for the replica - KMS change
			if ma[names.AttrKMSKeyARN].(string) != mr[names.AttrKMSKeyARN].(string) {
				toRemove = append(toRemove, mr)
				toAdd = append(toAdd, ma)
				break
			}

			// just update PITR
			if ma["point_in_time_recovery"].(bool) != mr["point_in_time_recovery"].(bool) {
				if err := updatePITR(ctx, conn, d.Id(), ma["point_in_time_recovery"].(bool), ma["region_name"].(string), tfVersion, d.Timeout(schema.TimeoutUpdate)); err != nil {
					return fmt.Errorf("updating replica (%s) point in time recovery: %w", ma["region_name"].(string), err)
				}
				break
			}

			// nothing changed, assuming propagate_tags changed so do nothing here
			break
		}
	}

	if len(removeFirst) > 0 { // mini ForceNew, recreates replica but doesn't recreate the table
		if err := deleteReplicas(ctx, conn, d.Id(), removeFirst, d.Timeout(schema.TimeoutUpdate)); err != nil {
			return fmt.Errorf("updating replicas, while deleting: %w", err)
		}
	}

	if len(toRemove) > 0 {
		if err := deleteReplicas(ctx, conn, d.Id(), toRemove, d.Timeout(schema.TimeoutUpdate)); err != nil {
			return fmt.Errorf("updating replicas, while deleting: %w", err)
		}
	}

	if len(toAdd) > 0 {
		if err := createReplicas(ctx, conn, d.Id(), toAdd, tfVersion, true, d.Timeout(schema.TimeoutCreate)); err != nil {
			return fmt.Errorf("updating replicas, while creating: %w", err)
		}
	}

	return nil
}

func UpdateDiffGSI(oldGsi, newGsi []interface{}, billingMode string) ([]*dynamodb.GlobalSecondaryIndexUpdate, error) {
	// Transform slices into maps
	oldGsis := make(map[string]interface{})
	for _, gsidata := range oldGsi {
		m := gsidata.(map[string]interface{})
		oldGsis[m[names.AttrName].(string)] = m
	}
	newGsis := make(map[string]interface{})
	for _, gsidata := range newGsi {
		m := gsidata.(map[string]interface{})
		// validate throughput input early, to avoid unnecessary processing
		if err := validateGSIProvisionedThroughput(m, billingMode); err != nil {
			return nil, err
		}
		newGsis[m[names.AttrName].(string)] = m
	}

	var ops []*dynamodb.GlobalSecondaryIndexUpdate

	for _, data := range newGsi {
		newMap := data.(map[string]interface{})
		newName := newMap[names.AttrName].(string)

		if _, exists := oldGsis[newName]; !exists {
			m := data.(map[string]interface{})
			idxName := m[names.AttrName].(string)

			ops = append(ops, &dynamodb.GlobalSecondaryIndexUpdate{
				Create: &dynamodb.CreateGlobalSecondaryIndexAction{
					IndexName:             aws.String(idxName),
					KeySchema:             expandKeySchema(m),
					ProvisionedThroughput: expandProvisionedThroughput(m, billingMode),
					Projection:            expandProjection(m),
				},
			})
		}
	}

	for _, data := range oldGsi {
		oldMap := data.(map[string]interface{})
		oldName := oldMap[names.AttrName].(string)

		newData, exists := newGsis[oldName]
		if exists {
			newMap := newData.(map[string]interface{})
			idxName := newMap[names.AttrName].(string)

			oldWriteCapacity, oldReadCapacity := oldMap["write_capacity"].(int), oldMap["read_capacity"].(int)
			newWriteCapacity, newReadCapacity := newMap["write_capacity"].(int), newMap["read_capacity"].(int)
			capacityChanged := (oldWriteCapacity != newWriteCapacity || oldReadCapacity != newReadCapacity)

			// pluck non_key_attributes from oldAttributes and newAttributes as reflect.DeepEquals will compare
			// ordinal of elements in its equality (which we actually don't care about)
			nonKeyAttributesChanged := checkIfNonKeyAttributesChanged(oldMap, newMap)

			oldAttributes, err := stripCapacityAttributes(oldMap)
			if err != nil {
				return ops, err
			}
			oldAttributes, err = stripNonKeyAttributes(oldAttributes)
			if err != nil {
				return ops, err
			}
			newAttributes, err := stripCapacityAttributes(newMap)
			if err != nil {
				return ops, err
			}
			newAttributes, err = stripNonKeyAttributes(newAttributes)
			if err != nil {
				return ops, err
			}
			otherAttributesChanged := nonKeyAttributesChanged || !reflect.DeepEqual(oldAttributes, newAttributes)

			if capacityChanged && !otherAttributesChanged {
				update := &dynamodb.GlobalSecondaryIndexUpdate{
					Update: &dynamodb.UpdateGlobalSecondaryIndexAction{
						IndexName:             aws.String(idxName),
						ProvisionedThroughput: expandProvisionedThroughput(newMap, billingMode),
					},
				}
				ops = append(ops, update)
			} else if otherAttributesChanged {
				// Other attributes cannot be updated
				ops = append(ops, &dynamodb.GlobalSecondaryIndexUpdate{
					Delete: &dynamodb.DeleteGlobalSecondaryIndexAction{
						IndexName: aws.String(idxName),
					},
				})

				ops = append(ops, &dynamodb.GlobalSecondaryIndexUpdate{
					Create: &dynamodb.CreateGlobalSecondaryIndexAction{
						IndexName:             aws.String(idxName),
						KeySchema:             expandKeySchema(newMap),
						ProvisionedThroughput: expandProvisionedThroughput(newMap, billingMode),
						Projection:            expandProjection(newMap),
					},
				})
			}
		} else {
			idxName := oldName
			ops = append(ops, &dynamodb.GlobalSecondaryIndexUpdate{
				Delete: &dynamodb.DeleteGlobalSecondaryIndexAction{
					IndexName: aws.String(idxName),
				},
			})
		}
	}
	return ops, nil
}

func deleteTable(ctx context.Context, conn *dynamodb.DynamoDB, tableName string) error {
	input := &dynamodb.DeleteTableInput{
		TableName: aws.String(tableName),
	}

	_, err := tfresource.RetryWhen(ctx, deleteTableTimeout, func() (interface{}, error) {
		return conn.DeleteTableWithContext(ctx, input)
	}, func(err error) (bool, error) {
		// Subscriber limit exceeded: Only 10 tables can be created, updated, or deleted simultaneously
		if tfawserr.ErrMessageContains(err, dynamodb.ErrCodeLimitExceededException, "simultaneously") {
			return true, err
		}
		// This handles multiple scenarios in the DynamoDB API:
		// 1. Updating a table immediately before deletion may return:
		//    ResourceInUseException: Attempt to change a resource which is still in use: Table is being updated:
		// 2. Removing a table from a DynamoDB global table may return:
		//    ResourceInUseException: Attempt to change a resource which is still in use: Table is being deleted:
		if tfawserr.ErrCodeEquals(err, dynamodb.ErrCodeResourceInUseException) {
			return true, err
		}

		return false, err
	})

	return err
}

func deleteReplicas(ctx context.Context, conn *dynamodb.DynamoDB, tableName string, tfList []interface{}, timeout time.Duration) error {
	var g multierror.Group

	for _, tfMapRaw := range tfList {
		tfMap, ok := tfMapRaw.(map[string]interface{})

		if !ok {
			continue
		}

		var regionName string

		if v, ok := tfMap["region_name"].(string); ok {
			regionName = v
		}

		if regionName == "" {
			continue
		}

		g.Go(func() error {
			input := &dynamodb.UpdateTableInput{
				TableName: aws.String(tableName),
				ReplicaUpdates: []*dynamodb.ReplicationGroupUpdate{
					{
						Delete: &dynamodb.DeleteReplicationGroupMemberAction{
							RegionName: aws.String(regionName),
						},
					},
				},
			}

			err := retry.RetryContext(ctx, updateTableTimeout, func() *retry.RetryError {
				_, err := conn.UpdateTableWithContext(ctx, input)
				notFoundRetries := 0
				if err != nil {
					if tfawserr.ErrCodeEquals(err, "ThrottlingException") {
						return retry.RetryableError(err)
					}
					if tfawserr.ErrCodeEquals(err, dynamodb.ErrCodeResourceNotFoundException) {
						notFoundRetries++
						if notFoundRetries > 3 {
							return retry.NonRetryableError(err)
						}
						return retry.RetryableError(err)
					}
					if tfawserr.ErrMessageContains(err, dynamodb.ErrCodeLimitExceededException, "can be created, updated, or deleted simultaneously") {
						return retry.RetryableError(err)
					}
					if tfawserr.ErrCodeEquals(err, dynamodb.ErrCodeResourceInUseException) {
						return retry.RetryableError(err)
					}

					return retry.NonRetryableError(err)
				}
				return nil
			})

			if tfresource.TimedOut(err) {
				_, err = conn.UpdateTableWithContext(ctx, input)
			}

			if err != nil && !tfawserr.ErrCodeEquals(err, dynamodb.ErrCodeResourceNotFoundException) {
				return fmt.Errorf("deleting replica (%s): %w", regionName, err)
			}

			if err := waitReplicaDeleted(ctx, conn, tableName, regionName, timeout); err != nil {
				return fmt.Errorf("waiting for replica (%s) deletion: %w", regionName, err)
			}

			return nil
		})
	}

	return g.Wait().ErrorOrNil()
}

func replicaPITR(ctx context.Context, conn *dynamodb.DynamoDB, tableName string, region string, tfVersion string) (bool, error) {
	// To manage replicas you need connections from the different regions. However, they
	// have to be created from the starting/main region.
	session, err := conns.NewSessionForRegion(&conn.Config, region, tfVersion)
	if err != nil {
		return false, fmt.Errorf("new session for replica (%s) PITR: %w", region, err)
	}

	conn = dynamodb.New(session)

	pitrOut, err := conn.DescribeContinuousBackupsWithContext(ctx, &dynamodb.DescribeContinuousBackupsInput{
		TableName: aws.String(tableName),
	})
	// When a Table is `ARCHIVED`, DescribeContinuousBackups returns `TableNotFoundException`
	if err != nil && !tfawserr.ErrCodeEquals(err, "UnknownOperationException", dynamodb.ErrCodeTableNotFoundException) {
		return false, fmt.Errorf("describing Continuous Backups: %w", err)
	}

	if pitrOut == nil {
		return false, nil
	}

	enabled := false

	if pitrOut.ContinuousBackupsDescription != nil {
		pitr := pitrOut.ContinuousBackupsDescription.PointInTimeRecoveryDescription
		if pitr != nil {
			enabled = (aws.StringValue(pitr.PointInTimeRecoveryStatus) == dynamodb.PointInTimeRecoveryStatusEnabled)
		}
	}

	return enabled, nil
}

func replicaStream(ctx context.Context, conn *dynamodb.DynamoDB, tableName string, region string, tfVersion string) (string, string) {
	// This does not return an error because it is attempting to add "Computed"-only information to replica - tolerating errors.
	session, err := conns.NewSessionForRegion(&conn.Config, region, tfVersion)
	if err != nil {
		log.Printf("[WARN] Attempting to get replica (%s) stream information, ignoring encountered error: %s", tableName, err)
		return "", ""
	}

	conn = dynamodb.New(session)

	table, err := FindTableByName(ctx, conn, tableName)
	if err != nil {
		log.Printf("[WARN] When attempting to get replica (%s) stream information, ignoring encountered error: %s", tableName, err)
		return "", ""
	}

	return aws.StringValue(table.LatestStreamArn), aws.StringValue(table.LatestStreamLabel)
}

func addReplicaPITRs(ctx context.Context, conn *dynamodb.DynamoDB, tableName string, tfVersion string, replicas []interface{}) ([]interface{}, error) {
	// This non-standard approach is needed because PITR info for a replica
	// must come from a region-specific connection.
	for i, replicaRaw := range replicas {
		replica := replicaRaw.(map[string]interface{})

		var enabled bool
		var err error
		if enabled, err = replicaPITR(ctx, conn, tableName, replica["region_name"].(string), tfVersion); err != nil {
			return nil, err
		}
		replica["point_in_time_recovery"] = enabled
		replicas[i] = replica
	}

	return replicas, nil
}

func enrichReplicas(ctx context.Context, conn *dynamodb.DynamoDB, arn, tableName, tfVersion string, replicas []interface{}) ([]interface{}, error) {
	// This non-standard approach is needed because PITR info for a replica
	// must come from a region-specific connection.
	for i, replicaRaw := range replicas {
		replica := replicaRaw.(map[string]interface{})

		newARN, err := ARNForNewRegion(arn, replica["region_name"].(string))
		if err != nil {
			return nil, fmt.Errorf("creating new-region ARN: %s", err)
		}
		replica[names.AttrARN] = newARN

		streamARN, streamLabel := replicaStream(ctx, conn, tableName, replica["region_name"].(string), tfVersion)
		replica["stream_arn"] = streamARN
		replica["stream_label"] = streamLabel
		replicas[i] = replica
	}

	return replicas, nil
}

func addReplicaTagPropagates(configReplicas *schema.Set, replicas []interface{}) []interface{} {
	if configReplicas.Len() == 0 {
		return replicas
	}

	l := configReplicas.List()

	for i, replicaRaw := range replicas {
		replica := replicaRaw.(map[string]interface{})

		prop := false

		for _, configReplicaRaw := range l {
			configReplica := configReplicaRaw.(map[string]interface{})

			if v, ok := configReplica["region_name"].(string); ok && v != replica["region_name"].(string) {
				continue
			}

			if v, ok := configReplica["propagate_tags"].(bool); ok && v {
				prop = true
				break
			}
		}
		replica["propagate_tags"] = prop
		replicas[i] = replica
	}

	return replicas
}

// clearSSEDefaultKey sets the kms_key_arn to "" if it is the default key alias/aws/dynamodb.
// Not clearing the key causes diff problems and sends the key to AWS when it should not be.
func clearSSEDefaultKey(ctx context.Context, sseList []interface{}, meta interface{}) []interface{} {
	if len(sseList) == 0 {
		return sseList
	}

	sse := sseList[0].(map[string]interface{})

	dk, err := kms.FindDefaultKey(ctx, "dynamodb", meta.(*conns.AWSClient).Region, meta)
	if err != nil {
		return sseList
	}

	if sse[names.AttrKMSKeyARN].(string) == dk {
		sse[names.AttrKMSKeyARN] = ""
		return []interface{}{sse}
	}

	return sseList
}

// clearReplicaDefaultKeys sets a replica's kms_key_arn to "" if it is the default key alias/aws/dynamodb for
// the replica's region. Not clearing the key causes diff problems and sends the key to AWS when it should not be.
func clearReplicaDefaultKeys(ctx context.Context, replicas []interface{}, meta interface{}) []interface{} {
	if len(replicas) == 0 {
		return replicas
	}

	for i, replicaRaw := range replicas {
		replica := replicaRaw.(map[string]interface{})

		if v, ok := replica[names.AttrKMSKeyARN].(string); !ok || v == "" {
			continue
		}

		if v, ok := replica["region_name"].(string); !ok || v == "" {
			continue
		}

		dk, err := kms.FindDefaultKey(ctx, "dynamodb", replica["region_name"].(string), meta)
		if err != nil {
			continue
		}

		if replica[names.AttrKMSKeyARN].(string) == dk {
			replica[names.AttrKMSKeyARN] = ""
		}

		replicas[i] = replica
	}

	return replicas
}

// flatteners, expanders

func flattenTableAttributeDefinitions(definitions []*dynamodb.AttributeDefinition) []interface{} {
	if len(definitions) == 0 {
		return []interface{}{}
	}

	var attributes []interface{}

	for _, d := range definitions {
		if d == nil {
			continue
		}

		m := map[string]string{
			names.AttrName: aws.StringValue(d.AttributeName),
			names.AttrType: aws.StringValue(d.AttributeType),
		}

		attributes = append(attributes, m)
	}

	return attributes
}

func flattenTableLocalSecondaryIndex(lsi []*dynamodb.LocalSecondaryIndexDescription) []interface{} {
	if len(lsi) == 0 {
		return []interface{}{}
	}

	var output []interface{}

	for _, l := range lsi {
		if l == nil {
			continue
		}

		m := map[string]interface{}{
			names.AttrName: aws.StringValue(l.IndexName),
		}

		if l.Projection != nil {
			m["projection_type"] = aws.StringValue(l.Projection.ProjectionType)
			m["non_key_attributes"] = aws.StringValueSlice(l.Projection.NonKeyAttributes)
		}

		for _, attribute := range l.KeySchema {
			if attribute == nil {
				continue
			}
			if aws.StringValue(attribute.KeyType) == dynamodb.KeyTypeRange {
				m["range_key"] = aws.StringValue(attribute.AttributeName)
			}
		}

		output = append(output, m)
	}

	return output
}

func flattenTableGlobalSecondaryIndex(gsi []*dynamodb.GlobalSecondaryIndexDescription) []interface{} {
	if len(gsi) == 0 {
		return []interface{}{}
	}

	var output []interface{}

	for _, g := range gsi {
		if g == nil {
			continue
		}

		gsi := make(map[string]interface{})

		if g.ProvisionedThroughput != nil {
			gsi["write_capacity"] = aws.Int64Value(g.ProvisionedThroughput.WriteCapacityUnits)
			gsi["read_capacity"] = aws.Int64Value(g.ProvisionedThroughput.ReadCapacityUnits)
			gsi[names.AttrName] = aws.StringValue(g.IndexName)
		}

		for _, attribute := range g.KeySchema {
			if attribute == nil {
				continue
			}

			if aws.StringValue(attribute.KeyType) == dynamodb.KeyTypeHash {
				gsi["hash_key"] = aws.StringValue(attribute.AttributeName)
			}

			if aws.StringValue(attribute.KeyType) == dynamodb.KeyTypeRange {
				gsi["range_key"] = aws.StringValue(attribute.AttributeName)
			}
		}

		if g.Projection != nil {
			gsi["projection_type"] = aws.StringValue(g.Projection.ProjectionType)
			gsi["non_key_attributes"] = aws.StringValueSlice(g.Projection.NonKeyAttributes)
		}

		output = append(output, gsi)
	}

	return output
}

func flattenTableServerSideEncryption(description *dynamodb.SSEDescription) []interface{} {
	if description == nil {
		return []interface{}{}
	}

	m := map[string]interface{}{
		names.AttrEnabled:   aws.StringValue(description.Status) == dynamodb.SSEStatusEnabled,
		names.AttrKMSKeyARN: aws.StringValue(description.KMSMasterKeyArn),
	}

	return []interface{}{m}
}

func expandAttributes(cfg []interface{}) []*dynamodb.AttributeDefinition {
	attributes := make([]*dynamodb.AttributeDefinition, len(cfg))
	for i, attribute := range cfg {
		attr := attribute.(map[string]interface{})
		attributes[i] = &dynamodb.AttributeDefinition{
			AttributeName: aws.String(attr[names.AttrName].(string)),
			AttributeType: aws.String(attr[names.AttrType].(string)),
		}
	}
	return attributes
}

func flattenReplicaDescription(apiObject *dynamodb.ReplicaDescription) map[string]interface{} {
	if apiObject == nil {
		return nil
	}

	tfMap := map[string]interface{}{}

	if apiObject.KMSMasterKeyId != nil {
		tfMap[names.AttrKMSKeyARN] = aws.StringValue(apiObject.KMSMasterKeyId)
	}

	if apiObject.RegionName != nil {
		tfMap["region_name"] = aws.StringValue(apiObject.RegionName)
	}

	return tfMap
}

func flattenReplicaDescriptions(apiObjects []*dynamodb.ReplicaDescription) []interface{} {
	if len(apiObjects) == 0 {
		return nil
	}

	var tfList []interface{}

	for _, apiObject := range apiObjects {
		if apiObject == nil {
			continue
		}

		tfList = append(tfList, flattenReplicaDescription(apiObject))
	}

	return tfList
}

func flattenTTL(ttlOutput *dynamodb.DescribeTimeToLiveOutput) []interface{} {
	m := map[string]interface{}{
		names.AttrEnabled: false,
	}

	if ttlOutput == nil || ttlOutput.TimeToLiveDescription == nil {
		return []interface{}{m}
	}

	ttlDesc := ttlOutput.TimeToLiveDescription

	m["attribute_name"] = aws.StringValue(ttlDesc.AttributeName)
	m[names.AttrEnabled] = (aws.StringValue(ttlDesc.TimeToLiveStatus) == dynamodb.TimeToLiveStatusEnabled)

	return []interface{}{m}
}

func flattenPITR(pitrDesc *dynamodb.DescribeContinuousBackupsOutput) []interface{} {
	m := map[string]interface{}{
		names.AttrEnabled: false,
	}

	if pitrDesc == nil {
		return []interface{}{m}
	}

	if pitrDesc.ContinuousBackupsDescription != nil {
		pitr := pitrDesc.ContinuousBackupsDescription.PointInTimeRecoveryDescription
		if pitr != nil {
			m[names.AttrEnabled] = (aws.StringValue(pitr.PointInTimeRecoveryStatus) == dynamodb.PointInTimeRecoveryStatusEnabled)
		}
	}

	return []interface{}{m}
}

// TODO: Get rid of keySchemaM - the user should just explicitly define
// this in the config, we shouldn't magically be setting it like this.
// Removal will however require config change, hence BC. :/
func expandLocalSecondaryIndexes(cfg []interface{}, keySchemaM map[string]interface{}) []*dynamodb.LocalSecondaryIndex {
	indexes := make([]*dynamodb.LocalSecondaryIndex, len(cfg))
	for i, lsi := range cfg {
		m := lsi.(map[string]interface{})
		idxName := m[names.AttrName].(string)

		// TODO: See https://github.com/hashicorp/terraform-provider-aws/issues/3176
		if _, ok := m["hash_key"]; !ok {
			m["hash_key"] = keySchemaM["hash_key"]
		}

		indexes[i] = &dynamodb.LocalSecondaryIndex{
			IndexName:  aws.String(idxName),
			KeySchema:  expandKeySchema(m),
			Projection: expandProjection(m),
		}
	}
	return indexes
}

func expandImportTable(data map[string]interface{}) *dynamodb.ImportTableInput {
	a := &dynamodb.ImportTableInput{}

	if v, ok := data["client_token"].(string); ok {
		a.ClientToken = aws.String(v)
	}

	if v, ok := data["input_compression_type"].(string); ok {
		a.InputCompressionType = aws.String(v)
	}

	if v, ok := data["input_format"].(string); ok {
		a.InputFormat = aws.String(v)
	}

	if v, ok := data["input_format_options"]; ok && len(v.([]interface{})) > 0 && v.([]interface{})[0] != nil {
		a.InputFormatOptions = expandInputFormatOptions(v.([]interface{})[0].(map[string]interface{}))
	}

	if v, ok := data["s3_bucket_source"]; ok {
		s3bSet := v.(*schema.Set)
		a.S3BucketSource = expandS3BucketSource(s3bSet.List()[0].(map[string]interface{}))
	}

	return a
}

func expandGlobalSecondaryIndex(data map[string]interface{}, billingMode string) *dynamodb.GlobalSecondaryIndex {
	return &dynamodb.GlobalSecondaryIndex{
		IndexName:             aws.String(data[names.AttrName].(string)),
		KeySchema:             expandKeySchema(data),
		Projection:            expandProjection(data),
		ProvisionedThroughput: expandProvisionedThroughput(data, billingMode),
	}
}

func expandProvisionedThroughput(data map[string]interface{}, billingMode string) *dynamodb.ProvisionedThroughput {
	return expandProvisionedThroughputUpdate("", data, billingMode, "")
}

func expandProvisionedThroughputUpdate(id string, data map[string]interface{}, billingMode, oldBillingMode string) *dynamodb.ProvisionedThroughput {
	if billingMode == dynamodb.BillingModePayPerRequest {
		return nil
	}

	return &dynamodb.ProvisionedThroughput{
		ReadCapacityUnits:  aws.Int64(expandProvisionedThroughputField(id, data, "read_capacity", billingMode, oldBillingMode)),
		WriteCapacityUnits: aws.Int64(expandProvisionedThroughputField(id, data, "write_capacity", billingMode, oldBillingMode)),
	}
}

func expandProvisionedThroughputField(id string, data map[string]interface{}, key, billingMode, oldBillingMode string) int64 {
	v := data[key].(int)
	if v == 0 && billingMode == dynamodb.BillingModeProvisioned && oldBillingMode == dynamodb.BillingModePayPerRequest {
		log.Printf("[WARN] Overriding %[1]s on DynamoDB Table (%[2]s) to %[3]d. Switching from billing mode %[4]q to %[5]q without value for %[1]s. Assuming changes are being ignored.",
			key, id, provisionedThroughputMinValue, oldBillingMode, billingMode)
		v = provisionedThroughputMinValue
	}
	return int64(v)
}

func expandProjection(data map[string]interface{}) *dynamodb.Projection {
	projection := &dynamodb.Projection{
		ProjectionType: aws.String(data["projection_type"].(string)),
	}

	if v, ok := data["non_key_attributes"].([]interface{}); ok && len(v) > 0 {
		projection.NonKeyAttributes = flex.ExpandStringList(v)
	}

	if v, ok := data["non_key_attributes"].(*schema.Set); ok && v.Len() > 0 {
		projection.NonKeyAttributes = flex.ExpandStringSet(v)
	}

	return projection
}

func expandKeySchema(data map[string]interface{}) []*dynamodb.KeySchemaElement {
	keySchema := []*dynamodb.KeySchemaElement{}

	if v, ok := data["hash_key"]; ok && v != nil && v != "" {
		keySchema = append(keySchema, &dynamodb.KeySchemaElement{
			AttributeName: aws.String(v.(string)),
			KeyType:       aws.String(dynamodb.KeyTypeHash),
		})
	}

	if v, ok := data["range_key"]; ok && v != nil && v != "" {
		keySchema = append(keySchema, &dynamodb.KeySchemaElement{
			AttributeName: aws.String(v.(string)),
			KeyType:       aws.String(dynamodb.KeyTypeRange),
		})
	}

	return keySchema
}

func expandEncryptAtRestOptions(vOptions []interface{}) *dynamodb.SSESpecification {
	options := &dynamodb.SSESpecification{}

	enabled := false
	if len(vOptions) > 0 {
		mOptions := vOptions[0].(map[string]interface{})

		enabled = mOptions[names.AttrEnabled].(bool)
		if enabled {
			if vKmsKeyArn, ok := mOptions[names.AttrKMSKeyARN].(string); ok && vKmsKeyArn != "" {
				options.KMSMasterKeyId = aws.String(vKmsKeyArn)
				options.SSEType = aws.String(dynamodb.SSETypeKms)
			}
		}
	}
	options.Enabled = aws.Bool(enabled)

	return options
}

func expandInputFormatOptions(data map[string]interface{}) *dynamodb.InputFormatOptions {
	if data == nil {
		return nil
	}

	a := &dynamodb.InputFormatOptions{}

	if v, ok := data["csv"].(map[string]interface{}); ok && v != nil {
		a.Csv = &dynamodb.CsvOptions{}

		if s, ok := v["delimiter"].(string); ok && s != "" {
			a.Csv.Delimiter = aws.String(s)
		}

		if s, ok := v["header_list"].([]interface{}); ok && s != nil {
			a.Csv.HeaderList = flex.ExpandStringList(s)
		}
	}

	return a
}

func expandS3BucketSource(data map[string]interface{}) *dynamodb.S3BucketSource {
	if data == nil {
		return nil
	}

	a := &dynamodb.S3BucketSource{}

	if s, ok := data["s3_bucket"].(string); ok && s != "" {
		a.S3Bucket = aws.String(s)
	}

	if s, ok := data["s3_bucket_owner"].(string); ok && s != "" {
		a.S3BucketOwner = aws.String(s)
	}

	if s, ok := data["s3_key_prefix"].(string); ok && s != "" {
		a.S3KeyPrefix = aws.String(s)
	}

	return a
}

// validators

func validateTableAttributes(d *schema.ResourceDiff) error {
	// Collect all indexed attributes
	indexedAttributes := map[string]bool{}

	if v, ok := d.GetOk("hash_key"); ok {
		indexedAttributes[v.(string)] = true
	}
	if v, ok := d.GetOk("range_key"); ok {
		indexedAttributes[v.(string)] = true
	}
	if v, ok := d.GetOk("local_secondary_index"); ok {
		indexes := v.(*schema.Set).List()
		for _, idx := range indexes {
			index := idx.(map[string]interface{})
			rangeKey := index["range_key"].(string)
			indexedAttributes[rangeKey] = true
		}
	}
	if v, ok := d.GetOk("global_secondary_index"); ok {
		indexes := v.(*schema.Set).List()
		for _, idx := range indexes {
			index := idx.(map[string]interface{})

			hashKey := index["hash_key"].(string)
			indexedAttributes[hashKey] = true

			if rk, ok := index["range_key"].(string); ok && rk != "" {
				indexedAttributes[rk] = true
			}
		}
	}

	// Check if all indexed attributes have an attribute definition
	attributes := d.Get("attribute").(*schema.Set).List()
	unindexedAttributes := []string{}
	for _, attr := range attributes {
		attribute := attr.(map[string]interface{})
		attrName := attribute[names.AttrName].(string)

		if _, ok := indexedAttributes[attrName]; !ok {
			unindexedAttributes = append(unindexedAttributes, attrName)
		} else {
			delete(indexedAttributes, attrName)
		}
	}

	var err *multierror.Error

	if len(unindexedAttributes) > 0 {
		err = multierror.Append(err, fmt.Errorf("all attributes must be indexed. Unused attributes: %q", unindexedAttributes))
	}

	if len(indexedAttributes) > 0 {
		missingIndexes := []string{}
		for index := range indexedAttributes {
			missingIndexes = append(missingIndexes, index)
		}

		err = multierror.Append(err, fmt.Errorf("all indexes must match a defined attribute. Unmatched indexes: %q", missingIndexes))
	}

	return err.ErrorOrNil()
}

func validateGSIProvisionedThroughput(data map[string]interface{}, billingMode string) error {
	// if billing mode is PAY_PER_REQUEST, don't need to validate the throughput settings
	if billingMode == dynamodb.BillingModePayPerRequest {
		return nil
	}

	writeCapacity, writeCapacitySet := data["write_capacity"].(int)
	readCapacity, readCapacitySet := data["read_capacity"].(int)

	if !writeCapacitySet || !readCapacitySet {
		return fmt.Errorf("read and write capacity should be set when billing mode is %s", dynamodb.BillingModeProvisioned)
	}

	if writeCapacity < 1 {
		return fmt.Errorf("write capacity must be > 0 when billing mode is %s", dynamodb.BillingModeProvisioned)
	}

	if readCapacity < 1 {
		return fmt.Errorf("read capacity must be > 0 when billing mode is %s", dynamodb.BillingModeProvisioned)
	}

	return nil
}

func validateProvisionedThroughputField(diff *schema.ResourceDiff, key string) error {
	oldBillingMode, billingMode := diff.GetChange("billing_mode")
	v := diff.Get(key).(int)
	if billingMode == dynamodb.BillingModeProvisioned {
		if v < provisionedThroughputMinValue {
			// Assuming the field is ignored, likely due to autoscaling
			if oldBillingMode == dynamodb.BillingModePayPerRequest {
				return nil
			}
			return fmt.Errorf("%s must be at least 1 when billing_mode is %q", key, billingMode)
		}
	} else if billingMode == dynamodb.BillingModePayPerRequest && oldBillingMode != dynamodb.BillingModeProvisioned {
		if v != 0 {
			return fmt.Errorf("%s can not be set when billing_mode is %q", key, dynamodb.BillingModePayPerRequest)
		}
	}
	return nil
}<|MERGE_RESOLUTION|>--- conflicted
+++ resolved
@@ -558,9 +558,6 @@
 		if err != nil {
 			return create.DiagError(names.DynamoDB, create.ErrActionCreating, ResNameTable, tableName, err)
 		}
-<<<<<<< HEAD
-=======
-
 	} else if vit, ok := d.GetOk("import_table"); ok && len(vit.([]interface{})) > 0 && vit.([]interface{})[0] != nil {
 		input := expandImportTable(vit.([]interface{})[0].(map[string]interface{}))
 
@@ -595,7 +592,7 @@
 			for _, gsiObject := range gsiSet.List() {
 				gsi := gsiObject.(map[string]interface{})
 				if err := validateGSIProvisionedThroughput(gsi, billingMode); err != nil {
-					return create.Error(names.DynamoDB, create.ErrActionCreating, ResNameTable, d.Get("name").(string), err)
+					return create.DiagError(names.DynamoDB, create.ErrActionCreating, ResNameTable, d.Get("name").(string), err)
 				}
 
 				gsiObject := expandGlobalSecondaryIndex(gsi, billingMode)
@@ -606,39 +603,25 @@
 
 		input.TableCreationParameters = tcp
 
-		var output *dynamodb.ImportTableOutput
-		err := resource.Retry(createTableTimeout, func() *resource.RetryError {
-			var err error
-			output, err = conn.ImportTable(input)
-			if err != nil {
-				if tfawserr.ErrCodeEquals(err, "ThrottlingException") {
-					return resource.RetryableError(err)
-				}
-				if tfawserr.ErrMessageContains(err, dynamodb.ErrCodeLimitExceededException, "can be created, updated, or deleted simultaneously") {
-					return resource.RetryableError(err)
-				}
-				if tfawserr.ErrMessageContains(err, dynamodb.ErrCodeLimitExceededException, "indexed tables that can be created simultaneously") {
-					return resource.RetryableError(err)
-				}
-
-				return resource.NonRetryableError(err)
-			}
-			return nil
+		_, err := tfresource.RetryWhen(ctx, createTableTimeout, func() (interface{}, error) {
+			return conn.ImportTableWithContext(ctx, input)
+		}, func(err error) (bool, error) {
+			if tfawserr.ErrCodeEquals(err, "ThrottlingException") {
+				return true, err
+			}
+			if tfawserr.ErrMessageContains(err, dynamodb.ErrCodeLimitExceededException, "can be created, updated, or deleted simultaneously") {
+				return true, err
+			}
+			if tfawserr.ErrMessageContains(err, dynamodb.ErrCodeLimitExceededException, "indexed tables that can be created simultaneously") {
+				return true, err
+			}
+
+			return false, err
 		})
 
-		if tfresource.TimedOut(err) {
-			output, err = conn.ImportTable(input)
-		}
-
 		if err != nil {
-			return create.Error(names.DynamoDB, create.ErrActionCreating, ResNameTable, d.Get("name").(string), err)
-		}
-
-		if output == nil || output.ImportTableDescription == nil {
-			return errors.New("error importing DynamoDB Table: empty response")
-		}
-
->>>>>>> 54e8f4be
+			return create.DiagError(names.DynamoDB, create.ErrActionCreating, ResNameTable, tableName, err)
+		}
 	} else {
 		input := &dynamodb.CreateTableInput{
 			BillingMode: aws.String(d.Get("billing_mode").(string)),
