// Copyright (c) HashiCorp, Inc.
// SPDX-License-Identifier: MPL-2.0

package ec2

import (
	"context"
	"fmt"
	"log"
	"regexp"
	"time"

	"github.com/aws/aws-sdk-go-v2/aws"
	"github.com/aws/aws-sdk-go-v2/aws/arn"
	"github.com/aws/aws-sdk-go-v2/service/ec2"
	awstypes "github.com/aws/aws-sdk-go-v2/service/ec2/types"
	"github.com/hashicorp/aws-sdk-go-base/v2/tfawserr"
	awspolicy "github.com/hashicorp/awspolicyequivalence"
	"github.com/hashicorp/terraform-plugin-sdk/v2/diag"
	"github.com/hashicorp/terraform-plugin-sdk/v2/helper/id"
	"github.com/hashicorp/terraform-plugin-sdk/v2/helper/schema"
	"github.com/hashicorp/terraform-plugin-sdk/v2/helper/structure"
	"github.com/hashicorp/terraform-plugin-sdk/v2/helper/validation"
	"github.com/hashicorp/terraform-provider-aws/internal/conns"
	"github.com/hashicorp/terraform-provider-aws/internal/enum"
	"github.com/hashicorp/terraform-provider-aws/internal/errs"
	"github.com/hashicorp/terraform-provider-aws/internal/errs/sdkdiag"
	"github.com/hashicorp/terraform-provider-aws/internal/flex"
	tftags "github.com/hashicorp/terraform-provider-aws/internal/tags"
	"github.com/hashicorp/terraform-provider-aws/internal/tfresource"
	"github.com/hashicorp/terraform-provider-aws/internal/verify"
	"github.com/hashicorp/terraform-provider-aws/names"
)

const (
	// Maximum amount of time to wait for VPC Endpoint creation.
	vpcEndpointCreationTimeout = 10 * time.Minute
)

// @SDKResource("aws_vpc_endpoint", name="VPC Endpoint")
// @Tags(identifierAttribute="id")
// @Testing(tagsTest=false)
func resourceVPCEndpoint() *schema.Resource {
	return &schema.Resource{
		CreateWithoutTimeout: resourceVPCEndpointCreate,
		ReadWithoutTimeout:   resourceVPCEndpointRead,
		UpdateWithoutTimeout: resourceVPCEndpointUpdate,
		DeleteWithoutTimeout: resourceVPCEndpointDelete,

		Importer: &schema.ResourceImporter{
			StateContext: schema.ImportStatePassthroughContext,
		},

		Schema: map[string]*schema.Schema{
			names.AttrARN: {
				Type:     schema.TypeString,
				Computed: true,
			},
			"auto_accept": {
				Type:     schema.TypeBool,
				Optional: true,
			},
			"cidr_blocks": {
				Type:     schema.TypeList,
				Computed: true,
				Elem:     &schema.Schema{Type: schema.TypeString},
			},
			"dns_entry": {
				Type:     schema.TypeList,
				Computed: true,
				Elem: &schema.Resource{
					Schema: map[string]*schema.Schema{
						names.AttrDNSName: {
							Type:     schema.TypeString,
							Computed: true,
						},
						names.AttrHostedZoneID: {
							Type:     schema.TypeString,
							Computed: true,
						},
					},
				},
			},
			"dns_options": {
				Type:             schema.TypeList,
				Optional:         true,
				Computed:         true,
				DiffSuppressFunc: verify.SuppressMissingOptionalConfigurationBlock,
				MaxItems:         1,
				Elem: &schema.Resource{
					Schema: map[string]*schema.Schema{
						"dns_record_ip_type": {
							Type:             schema.TypeString,
							Optional:         true,
							Computed:         true,
							ValidateDiagFunc: enum.Validate[awstypes.DnsRecordIpType](),
						},
						"private_dns_only_for_inbound_resolver_endpoint": {
							Type:     schema.TypeBool,
							Optional: true,
						},
					},
				},
			},
			names.AttrIPAddressType: {
				Type:             schema.TypeString,
				Optional:         true,
				Computed:         true,
				ValidateDiagFunc: enum.Validate[awstypes.IpAddressType](),
			},
			"network_interface_ids": {
				Type:     schema.TypeSet,
				Computed: true,
				Elem:     &schema.Schema{Type: schema.TypeString},
			},
			names.AttrOwnerID: {
				Type:     schema.TypeString,
				Computed: true,
			},
			names.AttrPolicy: {
				Type:                  schema.TypeString,
				Optional:              true,
				Computed:              true,
				ValidateFunc:          validation.StringIsJSON,
				DiffSuppressFunc:      verify.SuppressEquivalentPolicyDiffs,
				DiffSuppressOnRefresh: true,
				StateFunc: func(v interface{}) string {
					json, _ := structure.NormalizeJsonString(v)
					return json
				},
			},
			"prefix_list_id": {
				Type:     schema.TypeString,
				Computed: true,
			},
			"private_dns_enabled": {
				Type:     schema.TypeBool,
				Optional: true,
				Computed: true,
			},
			"requester_managed": {
				Type:     schema.TypeBool,
				Computed: true,
			},
			"route_table_ids": {
				Type:     schema.TypeSet,
				Optional: true,
				Computed: true,
				Elem:     &schema.Schema{Type: schema.TypeString},
			},
			names.AttrSecurityGroupIDs: {
				Type:     schema.TypeSet,
				Optional: true,
				Computed: true,
				Elem:     &schema.Schema{Type: schema.TypeString},
			},
			names.AttrServiceName: {
				Type:     schema.TypeString,
				Required: true,
				ForceNew: true,
			},
			names.AttrState: {
				Type:     schema.TypeString,
				Computed: true,
			},
<<<<<<< HEAD
			"subnet_configurations": {
				Type:     schema.TypeSet,
				Optional: true,
				Computed: true,
				Elem: &schema.Resource{
					Schema: map[string]*schema.Schema{
						"ipv4": {
							Type:     schema.TypeString,
							Optional: true,
						},
						"ipv6": {
							Type:     schema.TypeString,
							Optional: true,
						},
						// subnet_id in subnet_configurations must have a corresponding subnet in subnet_ids attribute
						"subnet_id": {
							Type:     schema.TypeString,
							Optional: true,
						},
					},
				},
			},
			"subnet_ids": {
=======
			names.AttrSubnetIDs: {
>>>>>>> 9fc90e37
				Type:     schema.TypeSet,
				Optional: true,
				Computed: true,
				Elem:     &schema.Schema{Type: schema.TypeString},
			},
			names.AttrTags:    tftags.TagsSchema(),
			names.AttrTagsAll: tftags.TagsSchemaComputed(),
			"vpc_endpoint_type": {
				Type:             schema.TypeString,
				Optional:         true,
				ForceNew:         true,
				Default:          awstypes.VpcEndpointTypeGateway,
				ValidateDiagFunc: enum.Validate[awstypes.VpcEndpointType](),
			},
			names.AttrVPCID: {
				Type:     schema.TypeString,
				Required: true,
				ForceNew: true,
			},
		},

		Timeouts: &schema.ResourceTimeout{
			Create: schema.DefaultTimeout(vpcEndpointCreationTimeout),
			Update: schema.DefaultTimeout(10 * time.Minute),
			Delete: schema.DefaultTimeout(10 * time.Minute),
		},

		CustomizeDiff: verify.SetTagsDiff,
	}
}

func resourceVPCEndpointCreate(ctx context.Context, d *schema.ResourceData, meta interface{}) diag.Diagnostics {
	var diags diag.Diagnostics
	conn := meta.(*conns.AWSClient).EC2Client(ctx)
	partition := meta.(*conns.AWSClient).Partition

	serviceName := d.Get(names.AttrServiceName).(string)
	input := &ec2.CreateVpcEndpointInput{
		ClientToken:       aws.String(id.UniqueId()),
		PrivateDnsEnabled: aws.Bool(d.Get("private_dns_enabled").(bool)),
		ServiceName:       aws.String(serviceName),
		TagSpecifications: getTagSpecificationsInV2(ctx, awstypes.ResourceTypeVpcEndpoint),
		VpcEndpointType:   awstypes.VpcEndpointType(d.Get("vpc_endpoint_type").(string)),
		VpcId:             aws.String(d.Get(names.AttrVPCID).(string)),
	}

	if v, ok := d.GetOk("dns_options"); ok && len(v.([]interface{})) > 0 && v.([]interface{})[0] != nil {
		// PrivateDnsOnlyForInboundResolverEndpoint is only supported for services
		// that support both gateway and interface endpoints, i.e. S3.
		if isAmazonS3VPCEndpoint(serviceName) {
			input.DnsOptions = expandDNSOptionsSpecificationWithPrivateDNSOnly(v.([]interface{})[0].(map[string]interface{}))
		} else {
			input.DnsOptions = expandDNSOptionsSpecification(v.([]interface{})[0].(map[string]interface{}))
		}
	}

	if v, ok := d.GetOk(names.AttrIPAddressType); ok {
		input.IpAddressType = awstypes.IpAddressType(v.(string))
	}

	if v, ok := d.GetOk(names.AttrPolicy); ok {
		policy, err := structure.NormalizeJsonString(v)

		if err != nil {
			return sdkdiag.AppendFromErr(diags, err)
		}

		input.PolicyDocument = aws.String(policy)
	}

	if v, ok := d.GetOk("route_table_ids"); ok && v.(*schema.Set).Len() > 0 {
		input.RouteTableIds = flex.ExpandStringValueSet(v.(*schema.Set))
	}

	if v, ok := d.GetOk(names.AttrSecurityGroupIDs); ok && v.(*schema.Set).Len() > 0 {
		input.SecurityGroupIds = flex.ExpandStringValueSet(v.(*schema.Set))
	}

<<<<<<< HEAD
	if v, ok := d.GetOk("subnet_configurations"); ok {
		input.SubnetConfigurations = expandSubnetConfiguration(v.(*schema.Set).List())
	}

	if v, ok := d.GetOk("subnet_ids"); ok && v.(*schema.Set).Len() > 0 {
		input.SubnetIds = flex.ExpandStringSet(v.(*schema.Set))
=======
	if v, ok := d.GetOk(names.AttrSubnetIDs); ok && v.(*schema.Set).Len() > 0 {
		input.SubnetIds = flex.ExpandStringValueSet(v.(*schema.Set))
>>>>>>> 9fc90e37
	}

	output, err := conn.CreateVpcEndpoint(ctx, input)

	// Some partitions (e.g. ISO) may not support tag-on-create.
	if input.TagSpecifications != nil && errs.IsUnsupportedOperationInPartitionError(partition, err) {
		input.TagSpecifications = nil
		output, err = conn.CreateVpcEndpoint(ctx, input)
	}

	if err != nil {
		return sdkdiag.AppendErrorf(diags, "creating EC2 VPC Endpoint (%s): %s", serviceName, err)
	}

	vpce := output.VpcEndpoint
	d.SetId(aws.ToString(vpce.VpcEndpointId))

	if d.Get("auto_accept").(bool) && string(vpce.State) == vpcEndpointStatePendingAcceptance {
		if err := vpcEndpointAccept(ctx, conn, d.Id(), aws.ToString(vpce.ServiceName), d.Timeout(schema.TimeoutCreate)); err != nil {
			return sdkdiag.AppendFromErr(diags, err)
		}
	}

	if _, err := waitVPCEndpointAvailable(ctx, conn, d.Id(), d.Timeout(schema.TimeoutCreate)); err != nil {
		return sdkdiag.AppendErrorf(diags, "waiting for EC2 VPC Endpoint (%s) create: %s", serviceName, err)
	}

	// For partitions not supporting tag-on-create, attempt tag after create.
	if tags := getTagsInV2(ctx); input.TagSpecifications == nil && len(tags) > 0 {
		err := createTagsV2(ctx, conn, d.Id(), tags)

		// If default tags only, continue. Otherwise, error.
		if v, ok := d.GetOk(names.AttrTags); (!ok || len(v.(map[string]interface{})) == 0) && errs.IsUnsupportedOperationInPartitionError(partition, err) {
			return append(diags, resourceVPCEndpointRead(ctx, d, meta)...)
		}

		if err != nil {
			return sdkdiag.AppendErrorf(diags, "setting EC2 VPC Endpoint (%s) tags: %s", serviceName, err)
		}
	}

	return append(diags, resourceVPCEndpointRead(ctx, d, meta)...)
}

func resourceVPCEndpointRead(ctx context.Context, d *schema.ResourceData, meta interface{}) diag.Diagnostics {
	var diags diag.Diagnostics
	conn := meta.(*conns.AWSClient).EC2Client(ctx)

	vpce, err := findVPCEndpointByID(ctx, conn, d.Id())

	if !d.IsNewResource() && tfresource.NotFound(err) {
		log.Printf("[WARN] VPC Endpoint (%s) not found, removing from state", d.Id())
		d.SetId("")
		return diags
	}

	if err != nil {
		return sdkdiag.AppendErrorf(diags, "reading VPC Endpoint (%s): %s", d.Id(), err)
	}

	arn := arn.ARN{
		Partition: meta.(*conns.AWSClient).Partition,
		Service:   names.EC2,
		Region:    meta.(*conns.AWSClient).Region,
		AccountID: aws.ToString(vpce.OwnerId),
		Resource:  fmt.Sprintf("vpc-endpoint/%s", d.Id()),
	}.String()
	serviceName := aws.ToString(vpce.ServiceName)
	d.Set(names.AttrARN, arn)
	if err := d.Set("dns_entry", flattenDNSEntries(vpce.DnsEntries)); err != nil {
		return sdkdiag.AppendErrorf(diags, "setting dns_entry: %s", err)
	}
	if vpce.DnsOptions != nil {
		if err := d.Set("dns_options", []interface{}{flattenDNSOptions(vpce.DnsOptions)}); err != nil {
			return sdkdiag.AppendErrorf(diags, "setting dns_options: %s", err)
		}
	} else {
		d.Set("dns_options", nil)
	}
	d.Set(names.AttrIPAddressType, vpce.IpAddressType)
	d.Set("network_interface_ids", vpce.NetworkInterfaceIds)
	d.Set(names.AttrOwnerID, vpce.OwnerId)
	d.Set("private_dns_enabled", vpce.PrivateDnsEnabled)
	d.Set("requester_managed", vpce.RequesterManaged)
	d.Set("route_table_ids", vpce.RouteTableIds)
	d.Set(names.AttrSecurityGroupIDs, flattenSecurityGroupIdentifiers(vpce.Groups))
	d.Set(names.AttrServiceName, serviceName)
	d.Set(names.AttrState, vpce.State)
	d.Set(names.AttrSubnetIDs, vpce.SubnetIds)
	// VPC endpoints don't have types in GovCloud, so set type to default if empty
	if v := string(vpce.VpcEndpointType); v == "" {
		d.Set("vpc_endpoint_type", awstypes.VpcEndpointTypeGateway)
	} else {
		d.Set("vpc_endpoint_type", v)
	}
	d.Set(names.AttrVPCID, vpce.VpcId)

<<<<<<< HEAD
	if subnetConfig, err := FindSubnetConfigurationsByInterfaceIds(ctx, conn, vpce.NetworkInterfaceIds); err != nil {
		if tfresource.NotFound(err) {
			d.Set("subnet_configurations", nil)
		} else {
			return sdkdiag.AppendErrorf(diags, "reading EC2 Subnet Configuration: %s", err)
		}
	} else {
		d.Set("subnet_configurations", subnetConfig)
	}

	if pl, err := FindPrefixListByName(ctx, conn, serviceName); err != nil {
=======
	if pl, err := findPrefixListByName(ctx, conn, serviceName); err != nil {
>>>>>>> 9fc90e37
		if tfresource.NotFound(err) {
			d.Set("cidr_blocks", nil)
		} else {
			return sdkdiag.AppendErrorf(diags, "reading EC2 Prefix List (%s): %s", serviceName, err)
		}
	} else {
		d.Set("cidr_blocks", pl.Cidrs)
		d.Set("prefix_list_id", pl.PrefixListId)
	}

	policyToSet, err := verify.SecondJSONUnlessEquivalent(d.Get(names.AttrPolicy).(string), aws.ToString(vpce.PolicyDocument))

	if err != nil {
		return sdkdiag.AppendFromErr(diags, err)
	}

	policyToSet, err = structure.NormalizeJsonString(policyToSet)

	if err != nil {
		return sdkdiag.AppendFromErr(diags, err)
	}

	d.Set(names.AttrPolicy, policyToSet)

	setTagsOutV2(ctx, vpce.Tags)

	return diags
}

func resourceVPCEndpointUpdate(ctx context.Context, d *schema.ResourceData, meta interface{}) diag.Diagnostics {
	var diags diag.Diagnostics
	conn := meta.(*conns.AWSClient).EC2Client(ctx)

	if d.HasChange("auto_accept") && d.Get("auto_accept").(bool) && d.Get(names.AttrState).(string) == vpcEndpointStatePendingAcceptance {
		if err := vpcEndpointAccept(ctx, conn, d.Id(), d.Get(names.AttrServiceName).(string), d.Timeout(schema.TimeoutUpdate)); err != nil {
			return sdkdiag.AppendFromErr(diags, err)
		}
	}

<<<<<<< HEAD
	if d.HasChanges("dns_options", "ip_address_type", "policy", "private_dns_enabled", "security_group_ids", "route_table_ids", "subnet_configurations", "subnet_ids") {
		privateDNSEnabled := d.Get("private_dns_enabled").(bool)
=======
	if d.HasChanges("dns_options", names.AttrIPAddressType, names.AttrPolicy, "private_dns_enabled", names.AttrSecurityGroupIDs, "route_table_ids", names.AttrSubnetIDs) {
>>>>>>> 9fc90e37
		input := &ec2.ModifyVpcEndpointInput{
			VpcEndpointId: aws.String(d.Id()),
		}

		if d.HasChange("dns_options") {
			if v, ok := d.GetOk("dns_options"); ok && len(v.([]interface{})) > 0 && v.([]interface{})[0] != nil {
				tfMap := v.([]interface{})[0].(map[string]interface{})
				// PrivateDnsOnlyForInboundResolverEndpoint is only supported for services
				// that support both gateway and interface endpoints, i.e. S3.
				if isAmazonS3VPCEndpoint(d.Get(names.AttrServiceName).(string)) {
					input.DnsOptions = expandDNSOptionsSpecificationWithPrivateDNSOnly(tfMap)
				} else {
					input.DnsOptions = expandDNSOptionsSpecification(tfMap)
				}
			}
		}

		if d.HasChange(names.AttrIPAddressType) {
			input.IpAddressType = awstypes.IpAddressType(d.Get(names.AttrIPAddressType).(string))
		}

		privateDNSEnabled := d.Get("private_dns_enabled").(bool)
		if d.HasChange("private_dns_enabled") {
			input.PrivateDnsEnabled = aws.Bool(privateDNSEnabled)
		}

		input.AddRouteTableIds, input.RemoveRouteTableIds = flattenAddAndRemoveStringValueLists(d, "route_table_ids")
		input.AddSecurityGroupIds, input.RemoveSecurityGroupIds = flattenAddAndRemoveStringValueLists(d, names.AttrSecurityGroupIDs)
		input.AddSubnetIds, input.RemoveSubnetIds = flattenAddAndRemoveStringValueLists(d, names.AttrSubnetIDs)

		if d.HasChange(names.AttrPolicy) {
			o, n := d.GetChange(names.AttrPolicy)

			if equivalent, err := awspolicy.PoliciesAreEquivalent(o.(string), n.(string)); err != nil || !equivalent {
				policy, err := structure.NormalizeJsonString(d.Get(names.AttrPolicy))

				if err != nil {
					return sdkdiag.AppendFromErr(diags, err)
				}

				if policy == "" {
					input.ResetPolicy = aws.Bool(true)
				} else {
					input.PolicyDocument = aws.String(policy)
				}
			}
		}

<<<<<<< HEAD
		if d.HasChange("subnet_configurations") {
			input.SubnetConfigurations = expandSubnetConfiguration(d.Get("subnet_configurations").(*schema.Set).List())
		}

		_, err := conn.ModifyVpcEndpointWithContext(ctx, input)
=======
		_, err := conn.ModifyVpcEndpoint(ctx, input)
>>>>>>> 9fc90e37

		if err != nil {
			return sdkdiag.AppendErrorf(diags, "updating EC2 VPC Endpoint (%s): %s", d.Id(), err)
		}

		if _, err := waitVPCEndpointAvailable(ctx, conn, d.Id(), d.Timeout(schema.TimeoutUpdate)); err != nil {
			return sdkdiag.AppendErrorf(diags, "waiting for EC2 VPC Endpoint (%s) update: %s", d.Id(), err)
		}
	}

	return append(diags, resourceVPCEndpointRead(ctx, d, meta)...)
}

func resourceVPCEndpointDelete(ctx context.Context, d *schema.ResourceData, meta interface{}) diag.Diagnostics {
	var diags diag.Diagnostics
	conn := meta.(*conns.AWSClient).EC2Client(ctx)

	log.Printf("[DEBUG] Deleting EC2 VPC Endpoint: %s", d.Id())
	output, err := conn.DeleteVpcEndpoints(ctx, &ec2.DeleteVpcEndpointsInput{
		VpcEndpointIds: []string{d.Id()},
	})

	if err == nil && output != nil {
		err = unsuccessfulItemsErrorV2(output.Unsuccessful)
	}

	if tfawserr.ErrCodeEquals(err, errCodeInvalidVPCEndpointNotFound) {
		return diags
	}

	if err != nil {
		return sdkdiag.AppendErrorf(diags, "deleting EC2 VPC Endpoint (%s): %s", d.Id(), err)
	}

	if _, err = waitVPCEndpointDeleted(ctx, conn, d.Id(), d.Timeout(schema.TimeoutDelete)); err != nil {
		return sdkdiag.AppendErrorf(diags, "waiting for EC2 VPC Endpoint (%s) delete: %s", d.Id(), err)
	}

	return diags
}

func vpcEndpointAccept(ctx context.Context, conn *ec2.Client, vpceID, serviceName string, timeout time.Duration) error {
	serviceConfiguration, err := findVPCEndpointServiceConfigurationByServiceName(ctx, conn, serviceName)

	if err != nil {
		return fmt.Errorf("reading EC2 VPC Endpoint Service Configuration (%s): %w", serviceName, err)
	}

	input := &ec2.AcceptVpcEndpointConnectionsInput{
		ServiceId:      serviceConfiguration.ServiceId,
		VpcEndpointIds: []string{vpceID},
	}

	_, err = conn.AcceptVpcEndpointConnections(ctx, input)

	if err != nil {
		return fmt.Errorf("accepting EC2 VPC Endpoint (%s) connection: %w", vpceID, err)
	}

	if _, err = waitVPCEndpointAccepted(ctx, conn, vpceID, timeout); err != nil {
		return fmt.Errorf("waiting for EC2 VPC Endpoint (%s) acceptance: %w", vpceID, err)
	}

	return nil
}

func isAmazonS3VPCEndpoint(serviceName string) bool {
	ok, _ := regexp.MatchString("com\\.amazonaws\\.([a-z]+\\-[a-z]+\\-[0-9])\\.s3", serviceName)
	return ok
}

func expandDNSOptionsSpecification(tfMap map[string]interface{}) *awstypes.DnsOptionsSpecification {
	if tfMap == nil {
		return nil
	}

	apiObject := &awstypes.DnsOptionsSpecification{}

	if v, ok := tfMap["dns_record_ip_type"].(string); ok && v != "" {
		apiObject.DnsRecordIpType = awstypes.DnsRecordIpType(v)
	}

	return apiObject
}

func expandDNSOptionsSpecificationWithPrivateDNSOnly(tfMap map[string]interface{}) *awstypes.DnsOptionsSpecification {
	if tfMap == nil {
		return nil
	}

	apiObject := &awstypes.DnsOptionsSpecification{}

	if v, ok := tfMap["dns_record_ip_type"].(string); ok && v != "" {
		apiObject.DnsRecordIpType = awstypes.DnsRecordIpType(v)
	}

	if v, ok := tfMap["private_dns_only_for_inbound_resolver_endpoint"].(bool); ok {
		apiObject.PrivateDnsOnlyForInboundResolverEndpoint = aws.Bool(v)
	}

	return apiObject
}

<<<<<<< HEAD
func expandSubnetConfiguration(l []interface{}) []*ec2.SubnetConfiguration {
	if len(l) == 0 || l[0] == nil {
		return nil
	}
	configurations := make([]*ec2.SubnetConfiguration, 0, len(l))
	for _, tfMapRaw := range l {
		tfMap, ok := tfMapRaw.(map[string]interface{})
		if !ok {
			continue
		}
		apiObject := &ec2.SubnetConfiguration{
			SubnetId: aws.String(tfMap["subnet_id"].(string)),
		}

		if v, ok := tfMap["ipv4"].(string); ok && v != "" {
			apiObject.Ipv4 = aws.String(v)
		}

		if v, ok := tfMap["ipv6"].(string); ok && v != "" {
			apiObject.Ipv6 = aws.String(v)
		}

		configurations = append(configurations, apiObject)
	}

	return configurations
}

func flattenDNSEntry(apiObject *ec2.DnsEntry) map[string]interface{} {
=======
func flattenDNSEntry(apiObject *awstypes.DnsEntry) map[string]interface{} {
>>>>>>> 9fc90e37
	if apiObject == nil {
		return nil
	}

	tfMap := map[string]interface{}{}

	if v := apiObject.DnsName; v != nil {
		tfMap[names.AttrDNSName] = aws.ToString(v)
	}

	if v := apiObject.HostedZoneId; v != nil {
		tfMap[names.AttrHostedZoneID] = aws.ToString(v)
	}

	return tfMap
}

func flattenDNSEntries(apiObjects []awstypes.DnsEntry) []interface{} {
	if len(apiObjects) == 0 {
		return nil
	}

	var tfList []interface{}

	for _, apiObject := range apiObjects {
		tfList = append(tfList, flattenDNSEntry(&apiObject))
	}

	return tfList
}

func flattenDNSOptions(apiObject *awstypes.DnsOptions) map[string]interface{} {
	if apiObject == nil {
		return nil
	}

	tfMap := map[string]interface{}{
		"dns_record_ip_type": string(apiObject.DnsRecordIpType),
	}

	if v := apiObject.PrivateDnsOnlyForInboundResolverEndpoint; v != nil {
		tfMap["private_dns_only_for_inbound_resolver_endpoint"] = aws.ToBool(v)
	}

	return tfMap
}

func flattenSecurityGroupIdentifiers(apiObjects []awstypes.SecurityGroupIdentifier) []string {
	if len(apiObjects) == 0 {
		return nil
	}

	var tfList []string

	for _, apiObject := range apiObjects {
		tfList = append(tfList, aws.ToString(apiObject.GroupId))
	}

	return tfList
}

<<<<<<< HEAD
func FindSubnetConfigurationsByInterfaceIds(ctx context.Context, conn *ec2.EC2, apiObjects []*string) ([]interface{}, error) {
	if len(apiObjects) == 0 {
		return nil, nil
	}
	var tfList []interface{}
	for _, apiObject := range apiObjects {
		v, err := FindNetworkInterfaceByID(ctx, conn, *apiObject)
		if err != nil {
			return nil, fmt.Errorf("accepting reading network interface: %w", err)
		}
		tfList = append(tfList, flattenSubnetConfigurations(v.SubnetId, v.PrivateIpAddress, v.Ipv6Address))
	}

	return tfList, nil
}

func flattenSubnetConfigurations(subnetId, privateIpv4, ipv6Address *string) map[string]interface{} {
	tfMap := map[string]interface{}{}

	tfMap["subnet_id"] = aws.StringValue(subnetId)

	if privateIpv4 != nil {
		tfMap["ipv4"] = aws.StringValue(privateIpv4)
	}
	if ipv6Address != nil {
		tfMap["ipv6"] = aws.StringValue(ipv6Address)
	}

	return tfMap
}

func flattenAddAndRemoveStringLists(d *schema.ResourceData, key string) ([]*string, []*string) {
=======
func flattenAddAndRemoveStringValueLists(d *schema.ResourceData, key string) ([]string, []string) {
>>>>>>> 9fc90e37
	if !d.HasChange(key) {
		return nil, nil
	}

	var add, del []string

	o, n := d.GetChange(key)
	os := o.(*schema.Set)
	ns := n.(*schema.Set)

	if v := flex.ExpandStringValueSet(ns.Difference(os)); len(v) > 0 {
		add = v
	}

	if v := flex.ExpandStringValueSet(os.Difference(ns)); len(v) > 0 {
		del = v
	}

	return add, del
}<|MERGE_RESOLUTION|>--- conflicted
+++ resolved
@@ -163,8 +163,7 @@
 				Type:     schema.TypeString,
 				Computed: true,
 			},
-<<<<<<< HEAD
-			"subnet_configurations": {
+			"subnet_configuration": {
 				Type:     schema.TypeSet,
 				Optional: true,
 				Computed: true,
@@ -178,18 +177,15 @@
 							Type:     schema.TypeString,
 							Optional: true,
 						},
-						// subnet_id in subnet_configurations must have a corresponding subnet in subnet_ids attribute
-						"subnet_id": {
+						// subnet_id in subnet_configuration must have a corresponding subnet in subnet_ids attribute
+						names.AttrSubnetID: {
 							Type:     schema.TypeString,
 							Optional: true,
 						},
 					},
 				},
 			},
-			"subnet_ids": {
-=======
 			names.AttrSubnetIDs: {
->>>>>>> 9fc90e37
 				Type:     schema.TypeSet,
 				Optional: true,
 				Computed: true,
@@ -268,17 +264,12 @@
 		input.SecurityGroupIds = flex.ExpandStringValueSet(v.(*schema.Set))
 	}
 
-<<<<<<< HEAD
-	if v, ok := d.GetOk("subnet_configurations"); ok {
-		input.SubnetConfigurations = expandSubnetConfiguration(v.(*schema.Set).List())
-	}
-
-	if v, ok := d.GetOk("subnet_ids"); ok && v.(*schema.Set).Len() > 0 {
-		input.SubnetIds = flex.ExpandStringSet(v.(*schema.Set))
-=======
+	if v, ok := d.GetOk("subnet_configuration"); ok && v.(*schema.Set).Len() > 0 {
+		input.SubnetConfigurations = expandSubnetConfigurations(v.(*schema.Set).List())
+	}
+
 	if v, ok := d.GetOk(names.AttrSubnetIDs); ok && v.(*schema.Set).Len() > 0 {
 		input.SubnetIds = flex.ExpandStringValueSet(v.(*schema.Set))
->>>>>>> 9fc90e37
 	}
 
 	output, err := conn.CreateVpcEndpoint(ctx, input)
@@ -376,31 +367,27 @@
 	}
 	d.Set(names.AttrVPCID, vpce.VpcId)
 
-<<<<<<< HEAD
-	if subnetConfig, err := FindSubnetConfigurationsByInterfaceIds(ctx, conn, vpce.NetworkInterfaceIds); err != nil {
-		if tfresource.NotFound(err) {
-			d.Set("subnet_configurations", nil)
-		} else {
-			return sdkdiag.AppendErrorf(diags, "reading EC2 Subnet Configuration: %s", err)
-		}
-	} else {
-		d.Set("subnet_configurations", subnetConfig)
-	}
-
-	if pl, err := FindPrefixListByName(ctx, conn, serviceName); err != nil {
-=======
 	if pl, err := findPrefixListByName(ctx, conn, serviceName); err != nil {
->>>>>>> 9fc90e37
 		if tfresource.NotFound(err) {
 			d.Set("cidr_blocks", nil)
 		} else {
-			return sdkdiag.AppendErrorf(diags, "reading EC2 Prefix List (%s): %s", serviceName, err)
+			return sdkdiag.AppendErrorf(diags, "reading VPC Endpoint (%s) subnet configurations: %s", d.Id(), err)
 		}
 	} else {
 		d.Set("cidr_blocks", pl.Cidrs)
 		d.Set("prefix_list_id", pl.PrefixListId)
 	}
 
+	subnetConfigurations, err := findSubnetConfigurationsByNetworkInterfaceIDs(ctx, conn, vpce.NetworkInterfaceIds)
+
+	if err != nil {
+		return sdkdiag.AppendErrorf(diags, "reading EC2 Prefix List (%s): %s", serviceName, err)
+	}
+
+	if err := d.Set("subnet_configuration", flattenSubnetConfigurations(subnetConfigurations)); err != nil {
+		return sdkdiag.AppendErrorf(diags, "setting subnet_configuration: %s", err)
+	}
+
 	policyToSet, err := verify.SecondJSONUnlessEquivalent(d.Get(names.AttrPolicy).(string), aws.ToString(vpce.PolicyDocument))
 
 	if err != nil {
@@ -430,12 +417,7 @@
 		}
 	}
 
-<<<<<<< HEAD
-	if d.HasChanges("dns_options", "ip_address_type", "policy", "private_dns_enabled", "security_group_ids", "route_table_ids", "subnet_configurations", "subnet_ids") {
-		privateDNSEnabled := d.Get("private_dns_enabled").(bool)
-=======
-	if d.HasChanges("dns_options", names.AttrIPAddressType, names.AttrPolicy, "private_dns_enabled", names.AttrSecurityGroupIDs, "route_table_ids", names.AttrSubnetIDs) {
->>>>>>> 9fc90e37
+	if d.HasChanges("dns_options", names.AttrIPAddressType, names.AttrPolicy, "private_dns_enabled", names.AttrSecurityGroupIDs, "route_table_ids", "subnet_configuration", names.AttrSubnetIDs) {
 		input := &ec2.ModifyVpcEndpointInput{
 			VpcEndpointId: aws.String(d.Id()),
 		}
@@ -484,15 +466,13 @@
 			}
 		}
 
-<<<<<<< HEAD
-		if d.HasChange("subnet_configurations") {
-			input.SubnetConfigurations = expandSubnetConfiguration(d.Get("subnet_configurations").(*schema.Set).List())
-		}
-
-		_, err := conn.ModifyVpcEndpointWithContext(ctx, input)
-=======
+		if d.HasChange("subnet_configuration") {
+			if v, ok := d.GetOk("subnet_configuration"); ok && v.(*schema.Set).Len() > 0 {
+				input.SubnetConfigurations = expandSubnetConfigurations(v.(*schema.Set).List())
+			}
+		}
+
 		_, err := conn.ModifyVpcEndpoint(ctx, input)
->>>>>>> 9fc90e37
 
 		if err != nil {
 			return sdkdiag.AppendErrorf(diags, "updating EC2 VPC Endpoint (%s): %s", d.Id(), err)
@@ -559,6 +539,32 @@
 	return nil
 }
 
+type subnetConfiguration struct {
+	ipv4     *string
+	ipv6     *string
+	subnetID *string
+}
+
+func findSubnetConfigurationsByNetworkInterfaceIDs(ctx context.Context, conn *ec2.Client, networkInterfaceIDs []string) ([]subnetConfiguration, error) {
+	var output []subnetConfiguration
+
+	for _, v := range networkInterfaceIDs {
+		networkInterface, err := findNetworkInterfaceByID(ctx, conn, v)
+
+		if err != nil {
+			return nil, err
+		}
+
+		output = append(output, subnetConfiguration{
+			ipv4:     networkInterface.PrivateIpAddress,
+			ipv6:     networkInterface.Ipv6Address,
+			subnetID: networkInterface.SubnetId,
+		})
+	}
+
+	return output, nil
+}
+
 func isAmazonS3VPCEndpoint(serviceName string) bool {
 	ok, _ := regexp.MatchString("com\\.amazonaws\\.([a-z]+\\-[a-z]+\\-[0-9])\\.s3", serviceName)
 	return ok
@@ -596,39 +602,55 @@
 	return apiObject
 }
 
-<<<<<<< HEAD
-func expandSubnetConfiguration(l []interface{}) []*ec2.SubnetConfiguration {
-	if len(l) == 0 || l[0] == nil {
-		return nil
-	}
-	configurations := make([]*ec2.SubnetConfiguration, 0, len(l))
-	for _, tfMapRaw := range l {
+func expandSubnetConfiguration(tfMap map[string]interface{}) *awstypes.SubnetConfiguration {
+	if tfMap == nil {
+		return nil
+	}
+
+	apiObject := &awstypes.SubnetConfiguration{}
+
+	if v, ok := tfMap["ipv4"].(string); ok && v != "" {
+		apiObject.Ipv4 = aws.String(v)
+	}
+
+	if v, ok := tfMap["ipv6"].(string); ok && v != "" {
+		apiObject.Ipv6 = aws.String(v)
+	}
+
+	if v, ok := tfMap[names.AttrSubnetID].(string); ok && v != "" {
+		apiObject.SubnetId = aws.String(v)
+	}
+
+	return apiObject
+}
+
+func expandSubnetConfigurations(tfList []interface{}) []awstypes.SubnetConfiguration {
+	if len(tfList) == 0 {
+		return nil
+	}
+
+	var apiObjects []awstypes.SubnetConfiguration
+
+	for _, tfMapRaw := range tfList {
 		tfMap, ok := tfMapRaw.(map[string]interface{})
+
 		if !ok {
 			continue
 		}
-		apiObject := &ec2.SubnetConfiguration{
-			SubnetId: aws.String(tfMap["subnet_id"].(string)),
-		}
-
-		if v, ok := tfMap["ipv4"].(string); ok && v != "" {
-			apiObject.Ipv4 = aws.String(v)
-		}
-
-		if v, ok := tfMap["ipv6"].(string); ok && v != "" {
-			apiObject.Ipv6 = aws.String(v)
-		}
-
-		configurations = append(configurations, apiObject)
-	}
-
-	return configurations
-}
-
-func flattenDNSEntry(apiObject *ec2.DnsEntry) map[string]interface{} {
-=======
+
+		apiObject := expandSubnetConfiguration(tfMap)
+
+		if apiObject == nil {
+			continue
+		}
+
+		apiObjects = append(apiObjects, *apiObject)
+	}
+
+	return apiObjects
+}
+
 func flattenDNSEntry(apiObject *awstypes.DnsEntry) map[string]interface{} {
->>>>>>> 9fc90e37
 	if apiObject == nil {
 		return nil
 	}
@@ -690,42 +712,7 @@
 	return tfList
 }
 
-<<<<<<< HEAD
-func FindSubnetConfigurationsByInterfaceIds(ctx context.Context, conn *ec2.EC2, apiObjects []*string) ([]interface{}, error) {
-	if len(apiObjects) == 0 {
-		return nil, nil
-	}
-	var tfList []interface{}
-	for _, apiObject := range apiObjects {
-		v, err := FindNetworkInterfaceByID(ctx, conn, *apiObject)
-		if err != nil {
-			return nil, fmt.Errorf("accepting reading network interface: %w", err)
-		}
-		tfList = append(tfList, flattenSubnetConfigurations(v.SubnetId, v.PrivateIpAddress, v.Ipv6Address))
-	}
-
-	return tfList, nil
-}
-
-func flattenSubnetConfigurations(subnetId, privateIpv4, ipv6Address *string) map[string]interface{} {
-	tfMap := map[string]interface{}{}
-
-	tfMap["subnet_id"] = aws.StringValue(subnetId)
-
-	if privateIpv4 != nil {
-		tfMap["ipv4"] = aws.StringValue(privateIpv4)
-	}
-	if ipv6Address != nil {
-		tfMap["ipv6"] = aws.StringValue(ipv6Address)
-	}
-
-	return tfMap
-}
-
-func flattenAddAndRemoveStringLists(d *schema.ResourceData, key string) ([]*string, []*string) {
-=======
 func flattenAddAndRemoveStringValueLists(d *schema.ResourceData, key string) ([]string, []string) {
->>>>>>> 9fc90e37
 	if !d.HasChange(key) {
 		return nil, nil
 	}
@@ -745,4 +732,40 @@
 	}
 
 	return add, del
+}
+
+func flattenSubnetConfiguration(apiObject *subnetConfiguration) map[string]interface{} {
+	if apiObject == nil {
+		return nil
+	}
+
+	tfMap := map[string]interface{}{}
+
+	if v := apiObject.ipv4; v != nil {
+		tfMap["ipv4"] = aws.ToString(v)
+	}
+
+	if v := apiObject.ipv6; v != nil {
+		tfMap["ipv6"] = aws.ToString(v)
+	}
+
+	if v := apiObject.subnetID; v != nil {
+		tfMap[names.AttrSubnetID] = aws.ToString(v)
+	}
+
+	return tfMap
+}
+
+func flattenSubnetConfigurations(apiObjects []subnetConfiguration) []interface{} {
+	if len(apiObjects) == 0 {
+		return nil
+	}
+
+	var tfList []interface{}
+
+	for _, apiObject := range apiObjects {
+		tfList = append(tfList, flattenSubnetConfiguration(&apiObject))
+	}
+
+	return tfList
 }