// Copyright (c) HashiCorp, Inc.
// SPDX-License-Identifier: MPL-2.0

package ecr

import (
	"context"

	"github.com/aws/aws-sdk-go/aws"
	"github.com/aws/aws-sdk-go/service/ecr"
	"github.com/hashicorp/aws-sdk-go-base/v2/awsv1shim/v2/tfawserr"
	"github.com/hashicorp/terraform-plugin-sdk/v2/diag"
	"github.com/hashicorp/terraform-plugin-sdk/v2/helper/retry"
	"github.com/hashicorp/terraform-plugin-sdk/v2/helper/schema"
	"github.com/hashicorp/terraform-plugin-sdk/v2/helper/validation"
	"github.com/hashicorp/terraform-provider-aws/internal/conns"
	"github.com/hashicorp/terraform-provider-aws/internal/errs/sdkdiag"
	"golang.org/x/exp/slices"
)

// @SDKDataSource("aws_ecr_image")
func DataSourceImage() *schema.Resource {
	return &schema.Resource{
		ReadWithoutTimeout: dataSourceImageRead,
		Schema: map[string]*schema.Schema{
			"image_digest": {
				Type:          schema.TypeString,
				Computed:      true,
				Optional:      true,
				AtLeastOneOf:  []string{"image_digest", "image_tag", "most_recent"},
				ConflictsWith: []string{"most_recent"},
			},
			"image_pushed_at": {
				Type:     schema.TypeInt,
				Computed: true,
			},
			"image_size_in_bytes": {
				Type:     schema.TypeInt,
				Computed: true,
			},
			"image_tag": {
				Type:          schema.TypeString,
				Optional:      true,
				AtLeastOneOf:  []string{"image_digest", "image_tag", "most_recent"},
				ConflictsWith: []string{"most_recent"},
			},
			"image_tags": {
				Type:     schema.TypeList,
				Computed: true,
				Elem:     &schema.Schema{Type: schema.TypeString},
			},
<<<<<<< HEAD
			"image_uri": {
				Type:     schema.TypeString,
				Computed: true,
=======
			"most_recent": {
				Type:          schema.TypeBool,
				Optional:      true,
				AtLeastOneOf:  []string{"image_digest", "image_tag", "most_recent"},
				ConflictsWith: []string{"image_digest", "image_tag"},
			},
			"registry_id": {
				Type:         schema.TypeString,
				Optional:     true,
				Computed:     true,
				ValidateFunc: validation.NoZeroValues,
			},
			"repository_name": {
				Type:     schema.TypeString,
				Required: true,
>>>>>>> d3ed1185
			},
		},
	}
}

func dataSourceImageRead(ctx context.Context, d *schema.ResourceData, meta interface{}) diag.Diagnostics {
	var diags diag.Diagnostics
	conn := meta.(*conns.AWSClient).ECRConn(ctx)

	input := &ecr.DescribeImagesInput{
		RepositoryName: aws.String(d.Get("repository_name").(string)),
	}

	if v, ok := d.GetOk("image_digest"); ok {
		input.ImageIds = []*ecr.ImageIdentifier{
			{
				ImageDigest: aws.String(v.(string)),
			},
		}
	}

	if v, ok := d.GetOk("image_tag"); ok {
		if len(input.ImageIds) == 0 {
			input.ImageIds = []*ecr.ImageIdentifier{
				{
					ImageTag: aws.String(v.(string)),
				},
			}
		} else {
			input.ImageIds[0].ImageTag = aws.String(v.(string))
		}
	}

	if v, ok := d.GetOk("registry_id"); ok {
		input.RegistryId = aws.String(v.(string))
	}

	imageDetails, err := FindImageDetails(ctx, conn, input)

	if err != nil {
		return sdkdiag.AppendErrorf(diags, "reading ECR Images: %s", err)
	}

	if len(imageDetails) == 0 {
		return sdkdiag.AppendErrorf(diags, "Your query returned no results. Please change your search criteria and try again.")
	}

	if len(imageDetails) > 1 {
		if !d.Get("most_recent").(bool) {
			return sdkdiag.AppendErrorf(diags, "Your query returned more than one result. Please try a more specific search criteria, or set `most_recent` attribute to true.")
		}

		slices.SortFunc(imageDetails, func(a, b *ecr.ImageDetail) int {
			if aws.TimeValue(a.ImagePushedAt).After(aws.TimeValue(b.ImagePushedAt)) {
				return -1
			}
			if aws.TimeValue(a.ImagePushedAt).Before(aws.TimeValue(b.ImagePushedAt)) {
				return 1
			}
			return 0
		})
	}

	imageDetail := imageDetails[0]
	d.SetId(aws.StringValue(imageDetail.ImageDigest))
	d.Set("image_digest", imageDetail.ImageDigest)
	d.Set("image_pushed_at", imageDetail.ImagePushedAt.Unix())
	d.Set("image_size_in_bytes", imageDetail.ImageSizeInBytes)
	d.Set("image_tags", aws.StringValueSlice(imageDetail.ImageTags))
	d.Set("registry_id", imageDetail.RegistryId)
	d.Set("repository_name", imageDetail.RepositoryName)

	return diags
}

func FindImageDetails(ctx context.Context, conn *ecr.ECR, input *ecr.DescribeImagesInput) ([]*ecr.ImageDetail, error) {
	var output []*ecr.ImageDetail

	err := conn.DescribeImagesPagesWithContext(ctx, input, func(page *ecr.DescribeImagesOutput, lastPage bool) bool {
		if page == nil {
			return !lastPage
		}

		for _, v := range page.ImageDetails {
			if v != nil {
				output = append(output, v)
			}
		}

<<<<<<< HEAD
	params2 := &ecr.DescribeRepositoriesInput{
		RepositoryNames: []*string{image.RepositoryName},
		RegistryId:      image.RegistryId,
	}

	var repositoryDetails []*ecr.Repository
	log.Printf("[DEBUG] Reading ECR Repositories: %s", params2)
	err2 := conn.DescribeRepositoriesPages(params2, func(page *ecr.DescribeRepositoriesOutput, lastPage bool) bool {
		repositoryDetails = append(repositoryDetails, page.Repositories...)
		return true
	})
	if err2 != nil {
		return fmt.Errorf("Error describing ECR repositories: %w", err)
	}

	if len(repositoryDetails) == 0 {
		return fmt.Errorf("No repository found")
	}
	if len(repositoryDetails) > 1 {
		return fmt.Errorf("More than one repository found for image")
	}

	repository := repositoryDetails[0]

	d.SetId(aws.StringValue(image.ImageDigest))
	d.Set("registry_id", image.RegistryId)
	d.Set("image_digest", image.ImageDigest)
	d.Set("image_pushed_at", image.ImagePushedAt.Unix())
	d.Set("image_size_in_bytes", image.ImageSizeInBytes)
	d.Set("image_uri", aws.String(aws.StringValue(repository.RepositoryUri)+"@"+aws.StringValue(image.ImageDigest)))
	if err := d.Set("image_tags", aws.StringValueSlice(image.ImageTags)); err != nil {
		return fmt.Errorf("failed to set image_tags: %w", err)
=======
		return !lastPage
	})

	if tfawserr.ErrCodeEquals(err, ecr.ErrCodeRepositoryNotFoundException) {
		return nil, &retry.NotFoundError{
			LastError:   err,
			LastRequest: input,
		}
	}

	if err != nil {
		return nil, err
>>>>>>> d3ed1185
	}

	return output, nil
}<|MERGE_RESOLUTION|>--- conflicted
+++ resolved
@@ -49,11 +49,10 @@
 				Computed: true,
 				Elem:     &schema.Schema{Type: schema.TypeString},
 			},
-<<<<<<< HEAD
 			"image_uri": {
 				Type:     schema.TypeString,
 				Computed: true,
-=======
+			},
 			"most_recent": {
 				Type:          schema.TypeBool,
 				Optional:      true,
@@ -69,7 +68,6 @@
 			"repository_name": {
 				Type:     schema.TypeString,
 				Required: true,
->>>>>>> d3ed1185
 			},
 		},
 	}
@@ -134,11 +132,30 @@
 	}
 
 	imageDetail := imageDetails[0]
+
+	params2 := &ecr.DescribeRepositoriesInput{
+		RepositoryNames: []*string{imageDetail.RepositoryName},
+		RegistryId:      imageDetail.RegistryId,
+	}
+
+	var repositoryDetails []*ecr.Repository
+	err2 := conn.DescribeRepositoriesPages(params2, func(page *ecr.DescribeRepositoriesOutput, lastPage bool) bool {
+		repositoryDetails = append(repositoryDetails, page.Repositories...)
+		return true
+	})
+
+	if err2 != nil {
+		return sdkdiag.AppendErrorf(diags, "reading ECR repositories: %s", err)
+	}
+
+	repository := repositoryDetails[0]
+
 	d.SetId(aws.StringValue(imageDetail.ImageDigest))
 	d.Set("image_digest", imageDetail.ImageDigest)
 	d.Set("image_pushed_at", imageDetail.ImagePushedAt.Unix())
 	d.Set("image_size_in_bytes", imageDetail.ImageSizeInBytes)
 	d.Set("image_tags", aws.StringValueSlice(imageDetail.ImageTags))
+	d.Set("image_uri", aws.String(aws.StringValue(repository.RepositoryUri)+"@"+aws.StringValue(imageDetail.ImageDigest)))
 	d.Set("registry_id", imageDetail.RegistryId)
 	d.Set("repository_name", imageDetail.RepositoryName)
 
@@ -159,40 +176,6 @@
 			}
 		}
 
-<<<<<<< HEAD
-	params2 := &ecr.DescribeRepositoriesInput{
-		RepositoryNames: []*string{image.RepositoryName},
-		RegistryId:      image.RegistryId,
-	}
-
-	var repositoryDetails []*ecr.Repository
-	log.Printf("[DEBUG] Reading ECR Repositories: %s", params2)
-	err2 := conn.DescribeRepositoriesPages(params2, func(page *ecr.DescribeRepositoriesOutput, lastPage bool) bool {
-		repositoryDetails = append(repositoryDetails, page.Repositories...)
-		return true
-	})
-	if err2 != nil {
-		return fmt.Errorf("Error describing ECR repositories: %w", err)
-	}
-
-	if len(repositoryDetails) == 0 {
-		return fmt.Errorf("No repository found")
-	}
-	if len(repositoryDetails) > 1 {
-		return fmt.Errorf("More than one repository found for image")
-	}
-
-	repository := repositoryDetails[0]
-
-	d.SetId(aws.StringValue(image.ImageDigest))
-	d.Set("registry_id", image.RegistryId)
-	d.Set("image_digest", image.ImageDigest)
-	d.Set("image_pushed_at", image.ImagePushedAt.Unix())
-	d.Set("image_size_in_bytes", image.ImageSizeInBytes)
-	d.Set("image_uri", aws.String(aws.StringValue(repository.RepositoryUri)+"@"+aws.StringValue(image.ImageDigest)))
-	if err := d.Set("image_tags", aws.StringValueSlice(image.ImageTags)); err != nil {
-		return fmt.Errorf("failed to set image_tags: %w", err)
-=======
 		return !lastPage
 	})
 
@@ -205,7 +188,6 @@
 
 	if err != nil {
 		return nil, err
->>>>>>> d3ed1185
 	}
 
 	return output, nil
