--- conflicted
+++ resolved
@@ -353,51 +353,118 @@
 	}
 }
 
-<<<<<<< HEAD
+func statusVPNConnection(ctx context.Context, conn *ec2.Client, id string) retry.StateRefreshFunc {
+	return func() (interface{}, string, error) {
+		output, err := findVPNConnectionByID(ctx, conn, id)
+
+		if tfresource.NotFound(err) {
+			return nil, "", nil
+		}
+
+		if err != nil {
+			return nil, "", err
+		}
+
+		return output, string(output.State), nil
+	}
+}
+
+func statusVPNConnectionRoute(ctx context.Context, conn *ec2.Client, vpnConnectionID, cidrBlock string) retry.StateRefreshFunc {
+	return func() (interface{}, string, error) {
+		output, err := findVPNConnectionRouteByTwoPartKey(ctx, conn, vpnConnectionID, cidrBlock)
+
+		if tfresource.NotFound(err) {
+			return nil, "", nil
+		}
+
+		if err != nil {
+			return nil, "", err
+		}
+
+		return output, string(output.State), nil
+	}
+}
+
+func statusVPNGateway(ctx context.Context, conn *ec2.Client, id string) retry.StateRefreshFunc {
+	return func() (interface{}, string, error) {
+		output, err := findVPNGatewayByID(ctx, conn, id)
+
+		if tfresource.NotFound(err) {
+			return nil, "", nil
+		}
+
+		if err != nil {
+			return nil, "", err
+		}
+
+		return output, string(output.State), nil
+	}
+}
+
+func statusVPNGatewayVPCAttachment(ctx context.Context, conn *ec2.Client, vpnGatewayID, vpcID string) retry.StateRefreshFunc {
+	return func() (interface{}, string, error) {
+		output, err := findVPNGatewayVPCAttachmentByTwoPartKey(ctx, conn, vpnGatewayID, vpcID)
+
+		if tfresource.NotFound(err) {
+			return nil, "", nil
+		}
+
+		if err != nil {
+			return nil, "", err
+		}
+
+		return output, string(output.State), nil
+	}
+}
+
+func statusCustomerGateway(ctx context.Context, conn *ec2.Client, id string) retry.StateRefreshFunc {
+	return func() (interface{}, string, error) {
+		output, err := findCustomerGatewayByID(ctx, conn, id)
+
+		if tfresource.NotFound(err) {
+			return nil, "", nil
+		}
+
+		if err != nil {
+			return nil, "", err
+		}
+
+		return output, aws.ToString(output.State), nil
+	}
+}
+
 func statusIPAMState(ctx context.Context, conn *ec2.Client, id string) retry.StateRefreshFunc {
 	return func() (interface{}, string, error) {
 		output, err := findIPAMByID(ctx, conn, id)
-=======
-func statusVPNConnection(ctx context.Context, conn *ec2.Client, id string) retry.StateRefreshFunc {
-	return func() (interface{}, string, error) {
-		output, err := findVPNConnectionByID(ctx, conn, id)
->>>>>>> d9223918
-
-		if tfresource.NotFound(err) {
-			return nil, "", nil
-		}
-
-		if err != nil {
-			return nil, "", err
-		}
-
-		return output, string(output.State), nil
-	}
-}
-
-<<<<<<< HEAD
+
+		if tfresource.NotFound(err) {
+			return nil, "", nil
+		}
+
+		if err != nil {
+			return nil, "", err
+		}
+
+		return output, string(output.State), nil
+	}
+}
+
 func statusIPAMPoolState(ctx context.Context, conn *ec2.Client, id string) retry.StateRefreshFunc {
 	return func() (interface{}, string, error) {
 		output, err := findIPAMPoolByID(ctx, conn, id)
-=======
-func statusVPNConnectionRoute(ctx context.Context, conn *ec2.Client, vpnConnectionID, cidrBlock string) retry.StateRefreshFunc {
-	return func() (interface{}, string, error) {
-		output, err := findVPNConnectionRouteByTwoPartKey(ctx, conn, vpnConnectionID, cidrBlock)
->>>>>>> d9223918
-
-		if tfresource.NotFound(err) {
-			return nil, "", nil
-		}
-
-		if err != nil {
-			return nil, "", err
-		}
-
-		return output, string(output.State), nil
-	}
-}
-
-<<<<<<< HEAD
+
+		if tfresource.NotFound(err) {
+			return nil, "", nil
+		}
+
+		if err != nil {
+			return nil, "", err
+		}
+
+		return output, string(output.State), nil
+	}
+}
+
 func statusIPAMPoolCIDRState(ctx context.Context, conn *ec2.Client, cidrBlock, poolID, poolCidrId string) retry.StateRefreshFunc {
 	return func() (interface{}, string, error) {
 		if cidrBlock == "" {
@@ -414,25 +481,19 @@
 		}
 
 		output, err := findIPAMPoolCIDRByTwoPartKey(ctx, conn, cidrBlock, poolID)
-=======
-func statusVPNGateway(ctx context.Context, conn *ec2.Client, id string) retry.StateRefreshFunc {
-	return func() (interface{}, string, error) {
-		output, err := findVPNGatewayByID(ctx, conn, id)
->>>>>>> d9223918
-
-		if tfresource.NotFound(err) {
-			return nil, "", nil
-		}
-
-		if err != nil {
-			return nil, "", err
-		}
-
-		return output, string(output.State), nil
-	}
-}
-
-<<<<<<< HEAD
+
+		if tfresource.NotFound(err) {
+			return nil, "", nil
+		}
+
+		if err != nil {
+			return nil, "", err
+		}
+
+		return output, string(output.State), nil
+	}
+}
+
 const (
 	// naming mapes to the SDK constants that exist for IPAM
 	IpamPoolCIDRAllocationCreateComplete = "create-complete" // nosemgrep:ci.caps2-in-const-name, ci.caps2-in-var-name, ci.caps5-in-const-name, ci.caps5-in-var-name
@@ -473,46 +534,31 @@
 func statusIPAMResourceDiscoveryAssociationStatus(ctx context.Context, conn *ec2.Client, id string) retry.StateRefreshFunc {
 	return func() (interface{}, string, error) {
 		output, err := findIPAMResourceDiscoveryAssociationByID(ctx, conn, id)
-=======
-func statusVPNGatewayVPCAttachment(ctx context.Context, conn *ec2.Client, vpnGatewayID, vpcID string) retry.StateRefreshFunc {
-	return func() (interface{}, string, error) {
-		output, err := findVPNGatewayVPCAttachmentByTwoPartKey(ctx, conn, vpnGatewayID, vpcID)
->>>>>>> d9223918
-
-		if tfresource.NotFound(err) {
-			return nil, "", nil
-		}
-
-		if err != nil {
-			return nil, "", err
-		}
-
-		return output, string(output.State), nil
-	}
-}
-
-<<<<<<< HEAD
+
+		if tfresource.NotFound(err) {
+			return nil, "", nil
+		}
+
+		if err != nil {
+			return nil, "", err
+		}
+
+		return output, string(output.State), nil
+	}
+}
+
 func statusIPAMScopeState(ctx context.Context, conn *ec2.Client, id string) retry.StateRefreshFunc {
 	return func() (interface{}, string, error) {
 		output, err := findIPAMScopeByID(ctx, conn, id)
-=======
-func statusCustomerGateway(ctx context.Context, conn *ec2.Client, id string) retry.StateRefreshFunc {
-	return func() (interface{}, string, error) {
-		output, err := findCustomerGatewayByID(ctx, conn, id)
->>>>>>> d9223918
-
-		if tfresource.NotFound(err) {
-			return nil, "", nil
-		}
-
-		if err != nil {
-			return nil, "", err
-		}
-
-<<<<<<< HEAD
-		return output, string(output.State), nil
-=======
-		return output, aws.ToString(output.State), nil
->>>>>>> d9223918
+
+		if tfresource.NotFound(err) {
+			return nil, "", nil
+		}
+
+		if err != nil {
+			return nil, "", err
+		}
+
+		return output, string(output.State), nil
 	}
 }