// Copyright (c) HashiCorp, Inc.
// SPDX-License-Identifier: MPL-2.0

package batch_test

import (
	"context"
	"fmt"
	"reflect"
	"regexp"
	"testing"

	"github.com/aws/aws-sdk-go/aws"
	"github.com/aws/aws-sdk-go/service/batch"
	sdkacctest "github.com/hashicorp/terraform-plugin-testing/helper/acctest"
	"github.com/hashicorp/terraform-plugin-testing/helper/resource"
	"github.com/hashicorp/terraform-plugin-testing/terraform"
	"github.com/hashicorp/terraform-provider-aws/internal/acctest"
	"github.com/hashicorp/terraform-provider-aws/internal/conns"
	tfbatch "github.com/hashicorp/terraform-provider-aws/internal/service/batch"
	"github.com/hashicorp/terraform-provider-aws/internal/tfresource"
)

func TestExpandComputeEnvironmentLaunchEC2ConfigurationUpdate(t *testing.T) {
	t.Parallel()

	//lintignore:AWSAT002
	testCases := []struct {
		flattened []interface{}
		expected  []*batch.Ec2Configuration
	}{
		{
			flattened: []interface{}{},
			expected: []*batch.Ec2Configuration{
				{
					ImageType: aws.String("default"),
				},
			},
		},
		{
			flattened: []interface{}{
				map[string]interface{}{
					"image_type": "ECS_AL1",
				},
			},
			expected: []*batch.Ec2Configuration{
				{
					ImageType: aws.String("ECS_AL1"),
				},
			},
		},
		{
			flattened: []interface{}{
				map[string]interface{}{
					"image_id_override": "ami-deadbeef",
				},
			},
			expected: []*batch.Ec2Configuration{
				{
					ImageIdOverride: aws.String("ami-deadbeef"),
				},
			},
		},
		{
			flattened: []interface{}{
				map[string]interface{}{
					"image_id_override": "ami-deadbeef",
					"image_type":        "ECS_AL1",
				},
			},
			expected: []*batch.Ec2Configuration{
				{
					ImageIdOverride: aws.String("ami-deadbeef"),
					ImageType:       aws.String("ECS_AL1"),
				},
			},
		},
	}

	for _, testCase := range testCases {
		expanded := tfbatch.ExpandComputeEnvironmentEC2ConfigurationUpdate(testCase.flattened, "default")
		if !reflect.DeepEqual(expanded, testCase.expected) {
			t.Fatalf("Got\n\n%#v\n\nExpected:\n\n%#v\n",
				expanded,
				testCase.expected)
		}
	}
}

func TestExpandComputeEnvironmentLaunchTemplateUpdate(t *testing.T) {
	t.Parallel()

	testCases := []struct {
		flattened []interface{}
		expected  *batch.LaunchTemplateSpecification
	}{
		{
			flattened: []interface{}{},
			expected: &batch.LaunchTemplateSpecification{
				LaunchTemplateId: aws.String(""),
			},
		},
		{
			flattened: []interface{}{
				map[string]interface{}{
					"launch_template_id": "lt-123456",
				},
			},
			expected: &batch.LaunchTemplateSpecification{
				LaunchTemplateId: aws.String("lt-123456"),
				Version:          aws.String(""),
			},
		},
		{
			flattened: []interface{}{
				map[string]interface{}{
					"launch_template_name": "my-launch-template",
				},
			},
			expected: &batch.LaunchTemplateSpecification{
				LaunchTemplateName: aws.String("my-launch-template"),
				Version:            aws.String(""),
			},
		},
		{
			flattened: []interface{}{
				map[string]interface{}{
					"launch_template_id": "lt-123456",
					"version":            "$LATEST",
				},
			},
			expected: &batch.LaunchTemplateSpecification{
				LaunchTemplateId: aws.String("lt-123456"),
				Version:          aws.String("$LATEST"),
			},
		},
		{
			flattened: []interface{}{
				map[string]interface{}{
					"launch_template_name": "my-launch-template",
					"version":              "$LATEST",
				},
			},
			expected: &batch.LaunchTemplateSpecification{
				LaunchTemplateName: aws.String("my-launch-template"),
				Version:            aws.String("$LATEST"),
			},
		},
	}

	for _, testCase := range testCases {
		expanded := tfbatch.ExpandComputeEnvironmentLaunchTemplateUpdate(testCase.flattened)
		if !reflect.DeepEqual(expanded, testCase.expected) {
			t.Fatalf("Got\n\n%#v\n\nExpected:\n\n%#v\n",
				expanded,
				testCase.expected)
		}
	}
}

func TestAccBatchComputeEnvironment_basic(t *testing.T) {
	ctx := acctest.Context(t)
	var ce batch.ComputeEnvironmentDetail
	rName := sdkacctest.RandomWithPrefix(acctest.ResourcePrefix)
	resourceName := "aws_batch_compute_environment.test"
	serviceRoleResourceName := "aws_iam_role.batch_service"

	resource.ParallelTest(t, resource.TestCase{
		PreCheck:                 func() { acctest.PreCheck(ctx, t); testAccPreCheck(ctx, t) },
		ErrorCheck:               acctest.ErrorCheck(t, batch.EndpointsID),
		ProtoV5ProviderFactories: acctest.ProtoV5ProviderFactories,
		CheckDestroy:             testAccCheckComputeEnvironmentDestroy(ctx),
		Steps: []resource.TestStep{
			{
				Config: testAccComputeEnvironmentConfig_basic(rName),
				Check: resource.ComposeAggregateTestCheckFunc(
					testAccCheckComputeEnvironmentExists(ctx, resourceName, &ce),
					acctest.CheckResourceAttrRegionalARN(resourceName, "arn", "batch", fmt.Sprintf("compute-environment/%s", rName)),
					resource.TestCheckResourceAttr(resourceName, "compute_environment_name", rName),
					resource.TestCheckResourceAttr(resourceName, "compute_environment_name_prefix", ""),
					resource.TestCheckResourceAttr(resourceName, "compute_resources.#", "0"),
					resource.TestCheckResourceAttrSet(resourceName, "ecs_cluster_arn"),
					resource.TestCheckResourceAttr(resourceName, "eks_configuration.#", "0"),
					resource.TestCheckResourceAttrPair(resourceName, "service_role", serviceRoleResourceName, "arn"),
					resource.TestCheckResourceAttr(resourceName, "state", "ENABLED"),
					resource.TestCheckResourceAttrSet(resourceName, "status"),
					resource.TestCheckResourceAttrSet(resourceName, "status_reason"),
					resource.TestCheckResourceAttr(resourceName, "tags.%", "0"),
					resource.TestCheckResourceAttr(resourceName, "type", "UNMANAGED"),
				),
			},
		},
	})
}

func TestAccBatchComputeEnvironment_disappears(t *testing.T) {
	ctx := acctest.Context(t)
	var ce batch.ComputeEnvironmentDetail
	rName := sdkacctest.RandomWithPrefix(acctest.ResourcePrefix)
	resourceName := "aws_batch_compute_environment.test"

	resource.ParallelTest(t, resource.TestCase{
		PreCheck:                 func() { acctest.PreCheck(ctx, t); testAccPreCheck(ctx, t) },
		ErrorCheck:               acctest.ErrorCheck(t, batch.EndpointsID),
		ProtoV5ProviderFactories: acctest.ProtoV5ProviderFactories,
		CheckDestroy:             testAccCheckComputeEnvironmentDestroy(ctx),
		Steps: []resource.TestStep{
			{
				Config: testAccComputeEnvironmentConfig_basic(rName),
				Check: resource.ComposeTestCheckFunc(
					testAccCheckComputeEnvironmentExists(ctx, resourceName, &ce),
					acctest.CheckResourceDisappears(ctx, acctest.Provider, tfbatch.ResourceComputeEnvironment(), resourceName),
				),
				ExpectNonEmptyPlan: true,
			},
		},
	})
}

func TestAccBatchComputeEnvironment_nameGenerated(t *testing.T) {
	ctx := acctest.Context(t)
	var ce batch.ComputeEnvironmentDetail
	rName := sdkacctest.RandomWithPrefix(acctest.ResourcePrefix)
	resourceName := "aws_batch_compute_environment.test"

	resource.ParallelTest(t, resource.TestCase{
		PreCheck:                 func() { acctest.PreCheck(ctx, t); testAccPreCheck(ctx, t) },
		ErrorCheck:               acctest.ErrorCheck(t, batch.EndpointsID),
		ProtoV5ProviderFactories: acctest.ProtoV5ProviderFactories,
		CheckDestroy:             testAccCheckComputeEnvironmentDestroy(ctx),
		Steps: []resource.TestStep{
			{
				Config: testAccComputeEnvironmentConfig_nameGenerated(rName),
				Check: resource.ComposeTestCheckFunc(
					testAccCheckComputeEnvironmentExists(ctx, resourceName, &ce),
					acctest.CheckResourceAttrNameGenerated(resourceName, "compute_environment_name"),
					resource.TestCheckResourceAttr(resourceName, "compute_environment_name_prefix", "terraform-"),
				),
			},
			{
				ResourceName:      resourceName,
				ImportState:       true,
				ImportStateVerify: true,
			},
		},
	})
}

func TestAccBatchComputeEnvironment_namePrefix(t *testing.T) {
	ctx := acctest.Context(t)
	var ce batch.ComputeEnvironmentDetail
	rName := sdkacctest.RandomWithPrefix(acctest.ResourcePrefix)
	resourceName := "aws_batch_compute_environment.test"

	resource.ParallelTest(t, resource.TestCase{
		PreCheck:                 func() { acctest.PreCheck(ctx, t); testAccPreCheck(ctx, t) },
		ErrorCheck:               acctest.ErrorCheck(t, batch.EndpointsID),
		ProtoV5ProviderFactories: acctest.ProtoV5ProviderFactories,
		CheckDestroy:             testAccCheckComputeEnvironmentDestroy(ctx),
		Steps: []resource.TestStep{
			{
				Config: testAccComputeEnvironmentConfig_namePrefix(rName),
				Check: resource.ComposeTestCheckFunc(
					testAccCheckComputeEnvironmentExists(ctx, resourceName, &ce),
					acctest.CheckResourceAttrNameFromPrefix(resourceName, "compute_environment_name", rName),
					resource.TestCheckResourceAttr(resourceName, "compute_environment_name_prefix", rName),
				),
			},
			{
				ResourceName:      resourceName,
				ImportState:       true,
				ImportStateVerify: true,
			},
		},
	})
}

func TestAccBatchComputeEnvironment_eksConfiguration(t *testing.T) {
	ctx := acctest.Context(t)
	var ce batch.ComputeEnvironmentDetail
	rName := sdkacctest.RandomWithPrefix(acctest.ResourcePrefix)
	resourceName := "aws_batch_compute_environment.test"
	eksClusterResourceName := "aws_eks_cluster.test"

	resource.ParallelTest(t, resource.TestCase{
		PreCheck:                 func() { acctest.PreCheck(ctx, t); testAccPreCheck(ctx, t) },
		ErrorCheck:               acctest.ErrorCheck(t, batch.EndpointsID),
		ProtoV5ProviderFactories: acctest.ProtoV5ProviderFactories,
		ExternalProviders: map[string]resource.ExternalProvider{
			"kubernetes": {
				Source:            "hashicorp/kubernetes",
				VersionConstraint: "~> 2.15",
			},
		},
		CheckDestroy: testAccCheckComputeEnvironmentDestroy(ctx),
		Steps: []resource.TestStep{
			{
				Config: testAccComputeEnvironmentConfig_eksConfiguration(rName),
				Check: resource.ComposeTestCheckFunc(
					testAccCheckComputeEnvironmentExists(ctx, resourceName, &ce),
					resource.TestCheckResourceAttr(resourceName, "eks_configuration.#", "1"),
					resource.TestCheckResourceAttrPair(resourceName, "eks_configuration.0.eks_cluster_arn", eksClusterResourceName, "arn"),
					resource.TestCheckResourceAttr(resourceName, "eks_configuration.0.kubernetes_namespace", "test"),
				),
			},
		},
	})
}

func TestAccBatchComputeEnvironment_createEC2(t *testing.T) {
	ctx := acctest.Context(t)
	var ce batch.ComputeEnvironmentDetail
	rName := sdkacctest.RandomWithPrefix(acctest.ResourcePrefix)
	resourceName := "aws_batch_compute_environment.test"
	instanceProfileResourceName := "aws_iam_instance_profile.ecs_instance"
	securityGroupResourceName := "aws_security_group.test"
	serviceRoleResourceName := "aws_iam_role.batch_service"
	subnetResourceName := "aws_subnet.test"

	resource.ParallelTest(t, resource.TestCase{
		PreCheck:                 func() { acctest.PreCheck(ctx, t); testAccPreCheck(ctx, t) },
		ErrorCheck:               acctest.ErrorCheck(t, batch.EndpointsID),
		ProtoV5ProviderFactories: acctest.ProtoV5ProviderFactories,
		CheckDestroy:             testAccCheckComputeEnvironmentDestroy(ctx),
		Steps: []resource.TestStep{
			{
				Config: testAccComputeEnvironmentConfig_ec2(rName),
				Check: resource.ComposeAggregateTestCheckFunc(
					testAccCheckComputeEnvironmentExists(ctx, resourceName, &ce),
					acctest.CheckResourceAttrRegionalARN(resourceName, "arn", "batch", fmt.Sprintf("compute-environment/%s", rName)),
					resource.TestCheckResourceAttr(resourceName, "compute_environment_name", rName),
					resource.TestCheckResourceAttr(resourceName, "compute_environment_name_prefix", ""),
					resource.TestCheckResourceAttr(resourceName, "compute_resources.#", "1"),
					resource.TestCheckResourceAttr(resourceName, "compute_resources.0.allocation_strategy", ""),
					resource.TestCheckResourceAttr(resourceName, "compute_resources.0.bid_percentage", "0"),
					resource.TestCheckResourceAttr(resourceName, "compute_resources.0.desired_vcpus", "0"),
					resource.TestCheckResourceAttr(resourceName, "compute_resources.0.ec2_configuration.#", "1"),
					resource.TestCheckResourceAttr(resourceName, "compute_resources.0.ec2_configuration.0.image_type", "ECS_AL2"),
					resource.TestCheckResourceAttr(resourceName, "compute_resources.0.ec2_key_pair", ""),
					resource.TestCheckResourceAttr(resourceName, "compute_resources.0.image_id", ""),
					resource.TestCheckResourceAttrPair(resourceName, "compute_resources.0.instance_role", instanceProfileResourceName, "arn"),
					resource.TestCheckResourceAttr(resourceName, "compute_resources.0.instance_type.#", "1"),
					resource.TestCheckTypeSetElemAttr(resourceName, "compute_resources.0.instance_type.*", "c4.large"),
					resource.TestCheckResourceAttr(resourceName, "compute_resources.0.launch_template.#", "0"),
					resource.TestCheckResourceAttr(resourceName, "compute_resources.0.max_vcpus", "16"),
					resource.TestCheckResourceAttr(resourceName, "compute_resources.0.min_vcpus", "0"),
					resource.TestCheckResourceAttr(resourceName, "compute_resources.0.placement_group", ""),
					resource.TestCheckResourceAttr(resourceName, "compute_resources.0.security_group_ids.#", "1"),
					resource.TestCheckTypeSetElemAttrPair(resourceName, "compute_resources.0.security_group_ids.*", securityGroupResourceName, "id"),
					resource.TestCheckResourceAttr(resourceName, "compute_resources.0.spot_iam_fleet_role", ""),
					resource.TestCheckResourceAttr(resourceName, "compute_resources.0.subnets.#", "1"),
					resource.TestCheckTypeSetElemAttrPair(resourceName, "compute_resources.0.subnets.*", subnetResourceName, "id"),
					resource.TestCheckResourceAttr(resourceName, "compute_resources.0.tags.%", "0"),
					resource.TestCheckResourceAttr(resourceName, "compute_resources.0.type", "EC2"),
					resource.TestCheckResourceAttrSet(resourceName, "ecs_cluster_arn"),
					resource.TestCheckResourceAttrPair(resourceName, "service_role", serviceRoleResourceName, "arn"),
					resource.TestCheckResourceAttr(resourceName, "state", "ENABLED"),
					resource.TestCheckResourceAttrSet(resourceName, "status"),
					resource.TestCheckResourceAttrSet(resourceName, "status_reason"),
					resource.TestCheckResourceAttr(resourceName, "tags.%", "0"),
					resource.TestCheckResourceAttr(resourceName, "type", "MANAGED"),
				),
			},
			{
				ResourceName:      resourceName,
				ImportState:       true,
				ImportStateVerify: true,
			},
		},
	})
}

func TestAccBatchComputeEnvironment_CreateEC2DesiredVCPUsEC2KeyPairImageID_computeResourcesTags(t *testing.T) {
	ctx := acctest.Context(t)
	var ce batch.ComputeEnvironmentDetail
	resourceName := "aws_batch_compute_environment.test"
	amiDatasourceName := "data.aws_ami.amzn-ami-minimal-hvm-ebs"
	instanceProfileResourceName := "aws_iam_instance_profile.ecs_instance"
	keyPairResourceName := "aws_key_pair.test"
	securityGroupResourceName := "aws_security_group.test"
	serviceRoleResourceName := "aws_iam_role.batch_service"
	subnetResourceName := "aws_subnet.test"

	rName := sdkacctest.RandomWithPrefix(acctest.ResourcePrefix)
	publicKey, _, err := sdkacctest.RandSSHKeyPair(acctest.DefaultEmailAddress)
	if err != nil {
		t.Fatalf("error generating random SSH key: %s", err)
	}

	resource.ParallelTest(t, resource.TestCase{
		PreCheck:                 func() { acctest.PreCheck(ctx, t); testAccPreCheck(ctx, t) },
		ErrorCheck:               acctest.ErrorCheck(t, batch.EndpointsID),
		ProtoV5ProviderFactories: acctest.ProtoV5ProviderFactories,
		CheckDestroy:             testAccCheckComputeEnvironmentDestroy(ctx),
		Steps: []resource.TestStep{
			{
				Config: testAccComputeEnvironmentConfig_ec2DesiredVCPUsEC2KeyPairImageIDAndResourcesTags(rName, publicKey),
				Check: resource.ComposeAggregateTestCheckFunc(
					testAccCheckComputeEnvironmentExists(ctx, resourceName, &ce),
					acctest.CheckResourceAttrRegionalARN(resourceName, "arn", "batch", fmt.Sprintf("compute-environment/%s", rName)),
					resource.TestCheckResourceAttr(resourceName, "compute_environment_name", rName),
					resource.TestCheckResourceAttr(resourceName, "compute_environment_name_prefix", ""),
					resource.TestCheckResourceAttr(resourceName, "compute_resources.#", "1"),
					resource.TestCheckResourceAttr(resourceName, "compute_resources.0.allocation_strategy", ""),
					resource.TestCheckResourceAttr(resourceName, "compute_resources.0.bid_percentage", "0"),
					resource.TestCheckResourceAttr(resourceName, "compute_resources.0.desired_vcpus", "8"),
					resource.TestCheckResourceAttrPair(resourceName, "compute_resources.0.ec2_key_pair", keyPairResourceName, "id"),
					resource.TestCheckResourceAttrPair(resourceName, "compute_resources.0.image_id", amiDatasourceName, "id"),
					resource.TestCheckResourceAttrPair(resourceName, "compute_resources.0.instance_role", instanceProfileResourceName, "arn"),
					resource.TestCheckResourceAttr(resourceName, "compute_resources.0.instance_type.#", "1"),
					resource.TestCheckTypeSetElemAttr(resourceName, "compute_resources.0.instance_type.*", "c4.large"),
					resource.TestCheckResourceAttr(resourceName, "compute_resources.0.launch_template.#", "0"),
					resource.TestCheckResourceAttr(resourceName, "compute_resources.0.max_vcpus", "16"),
					resource.TestCheckResourceAttr(resourceName, "compute_resources.0.min_vcpus", "4"),
					resource.TestCheckResourceAttr(resourceName, "compute_resources.0.security_group_ids.#", "1"),
					resource.TestCheckTypeSetElemAttrPair(resourceName, "compute_resources.0.security_group_ids.*", securityGroupResourceName, "id"),
					resource.TestCheckResourceAttr(resourceName, "compute_resources.0.spot_iam_fleet_role", ""),
					resource.TestCheckResourceAttr(resourceName, "compute_resources.0.subnets.#", "1"),
					resource.TestCheckTypeSetElemAttrPair(resourceName, "compute_resources.0.subnets.*", subnetResourceName, "id"),
					resource.TestCheckResourceAttr(resourceName, "compute_resources.0.tags.%", "1"),
					resource.TestCheckResourceAttr(resourceName, "compute_resources.0.tags.key1", "value1"),
					resource.TestCheckResourceAttr(resourceName, "compute_resources.0.type", "EC2"),
					resource.TestCheckResourceAttrSet(resourceName, "ecs_cluster_arn"),
					resource.TestCheckResourceAttrPair(resourceName, "service_role", serviceRoleResourceName, "arn"),
					resource.TestCheckResourceAttr(resourceName, "state", "ENABLED"),
					resource.TestCheckResourceAttrSet(resourceName, "status"),
					resource.TestCheckResourceAttrSet(resourceName, "status_reason"),
					resource.TestCheckResourceAttr(resourceName, "tags.%", "0"),
					resource.TestCheckResourceAttr(resourceName, "type", "MANAGED"),
				),
			},
			{
				ResourceName:      resourceName,
				ImportState:       true,
				ImportStateVerify: true,
			},
		},
	})
}

func TestAccBatchComputeEnvironment_createSpot(t *testing.T) {
	ctx := acctest.Context(t)
	var ce batch.ComputeEnvironmentDetail
	rName := sdkacctest.RandomWithPrefix(acctest.ResourcePrefix)
	resourceName := "aws_batch_compute_environment.test"
	instanceProfileResourceName := "aws_iam_instance_profile.ecs_instance"
	securityGroupResourceName := "aws_security_group.test"
	serviceRoleResourceName := "aws_iam_role.batch_service"
	spotFleetRoleResourceName := "aws_iam_role.ec2_spot_fleet"
	subnetResourceName := "aws_subnet.test"

	resource.ParallelTest(t, resource.TestCase{
		PreCheck:                 func() { acctest.PreCheck(ctx, t); testAccPreCheck(ctx, t) },
		ErrorCheck:               acctest.ErrorCheck(t, batch.EndpointsID),
		ProtoV5ProviderFactories: acctest.ProtoV5ProviderFactories,
		CheckDestroy:             testAccCheckComputeEnvironmentDestroy(ctx),
		Steps: []resource.TestStep{
			{
				Config: testAccComputeEnvironmentConfig_spot(rName),
				Check: resource.ComposeAggregateTestCheckFunc(
					testAccCheckComputeEnvironmentExists(ctx, resourceName, &ce),
					acctest.CheckResourceAttrRegionalARN(resourceName, "arn", "batch", fmt.Sprintf("compute-environment/%s", rName)),
					resource.TestCheckResourceAttr(resourceName, "compute_environment_name", rName),
					resource.TestCheckResourceAttr(resourceName, "compute_environment_name_prefix", ""),
					resource.TestCheckResourceAttr(resourceName, "compute_resources.#", "1"),
					resource.TestCheckResourceAttr(resourceName, "compute_resources.0.allocation_strategy", ""),
					resource.TestCheckResourceAttr(resourceName, "compute_resources.0.bid_percentage", "0"),
					resource.TestCheckResourceAttr(resourceName, "compute_resources.0.desired_vcpus", "2"),
					resource.TestCheckResourceAttr(resourceName, "compute_resources.0.ec2_key_pair", ""),
					resource.TestCheckResourceAttr(resourceName, "compute_resources.0.image_id", ""),
					resource.TestCheckResourceAttrPair(resourceName, "compute_resources.0.instance_role", instanceProfileResourceName, "arn"),
					resource.TestCheckResourceAttr(resourceName, "compute_resources.0.instance_type.#", "1"),
					resource.TestCheckTypeSetElemAttr(resourceName, "compute_resources.0.instance_type.*", "c4.large"),
					resource.TestCheckResourceAttr(resourceName, "compute_resources.0.launch_template.#", "0"),
					resource.TestCheckResourceAttr(resourceName, "compute_resources.0.max_vcpus", "16"),
					resource.TestCheckResourceAttr(resourceName, "compute_resources.0.min_vcpus", "2"),
					resource.TestCheckResourceAttr(resourceName, "compute_resources.0.security_group_ids.#", "1"),
					resource.TestCheckTypeSetElemAttrPair(resourceName, "compute_resources.0.security_group_ids.*", securityGroupResourceName, "id"),
					resource.TestCheckResourceAttrPair(resourceName, "compute_resources.0.spot_iam_fleet_role", spotFleetRoleResourceName, "arn"),
					resource.TestCheckResourceAttr(resourceName, "compute_resources.0.subnets.#", "1"),
					resource.TestCheckTypeSetElemAttrPair(resourceName, "compute_resources.0.subnets.*", subnetResourceName, "id"),
					resource.TestCheckResourceAttr(resourceName, "compute_resources.0.tags.%", "0"),
					resource.TestCheckResourceAttr(resourceName, "compute_resources.0.type", "SPOT"),
					resource.TestCheckResourceAttrSet(resourceName, "ecs_cluster_arn"),
					resource.TestCheckResourceAttrPair(resourceName, "service_role", serviceRoleResourceName, "arn"),
					resource.TestCheckResourceAttr(resourceName, "state", "ENABLED"),
					resource.TestCheckResourceAttrSet(resourceName, "status"),
					resource.TestCheckResourceAttrSet(resourceName, "status_reason"),
					resource.TestCheckResourceAttr(resourceName, "tags.%", "0"),
					resource.TestCheckResourceAttr(resourceName, "type", "MANAGED"),
				),
			},
			{
				ResourceName:      resourceName,
				ImportState:       true,
				ImportStateVerify: true,
			},
		},
	})
}

func TestAccBatchComputeEnvironment_CreateSpotAllocationStrategy_bidPercentage(t *testing.T) {
	ctx := acctest.Context(t)
	var ce batch.ComputeEnvironmentDetail
	rName := sdkacctest.RandomWithPrefix(acctest.ResourcePrefix)
	resourceName := "aws_batch_compute_environment.test"
	instanceProfileResourceName := "aws_iam_instance_profile.ecs_instance"
	securityGroupResourceName := "aws_security_group.test"
	serviceRoleResourceName := "aws_iam_role.batch_service"
	spotFleetRoleResourceName := "aws_iam_role.ec2_spot_fleet"
	subnetResourceName := "aws_subnet.test"

	resource.ParallelTest(t, resource.TestCase{
		PreCheck:                 func() { acctest.PreCheck(ctx, t); testAccPreCheck(ctx, t) },
		ErrorCheck:               acctest.ErrorCheck(t, batch.EndpointsID),
		ProtoV5ProviderFactories: acctest.ProtoV5ProviderFactories,
		CheckDestroy:             testAccCheckComputeEnvironmentDestroy(ctx),
		Steps: []resource.TestStep{
			{
				Config: testAccComputeEnvironmentConfig_spotAllocationStrategyAndBidPercentage(rName),
				Check: resource.ComposeAggregateTestCheckFunc(
					testAccCheckComputeEnvironmentExists(ctx, resourceName, &ce),
					acctest.CheckResourceAttrRegionalARN(resourceName, "arn", "batch", fmt.Sprintf("compute-environment/%s", rName)),
					resource.TestCheckResourceAttr(resourceName, "compute_environment_name", rName),
					resource.TestCheckResourceAttr(resourceName, "compute_environment_name_prefix", ""),
					resource.TestCheckResourceAttr(resourceName, "compute_resources.#", "1"),
					resource.TestCheckResourceAttr(resourceName, "compute_resources.0.allocation_strategy", "BEST_FIT"),
					resource.TestCheckResourceAttr(resourceName, "compute_resources.0.bid_percentage", "60"),
					resource.TestCheckResourceAttr(resourceName, "compute_resources.0.desired_vcpus", "0"),
					resource.TestCheckResourceAttr(resourceName, "compute_resources.0.ec2_key_pair", ""),
					resource.TestCheckResourceAttr(resourceName, "compute_resources.0.image_id", ""),
					resource.TestCheckResourceAttrPair(resourceName, "compute_resources.0.instance_role", instanceProfileResourceName, "arn"),
					resource.TestCheckResourceAttr(resourceName, "compute_resources.0.instance_type.#", "1"),
					resource.TestCheckTypeSetElemAttr(resourceName, "compute_resources.0.instance_type.*", "c4.large"),
					resource.TestCheckResourceAttr(resourceName, "compute_resources.0.launch_template.#", "0"),
					resource.TestCheckResourceAttr(resourceName, "compute_resources.0.max_vcpus", "16"),
					resource.TestCheckResourceAttr(resourceName, "compute_resources.0.min_vcpus", "0"),
					resource.TestCheckResourceAttr(resourceName, "compute_resources.0.security_group_ids.#", "1"),
					resource.TestCheckTypeSetElemAttrPair(resourceName, "compute_resources.0.security_group_ids.*", securityGroupResourceName, "id"),
					resource.TestCheckResourceAttrPair(resourceName, "compute_resources.0.spot_iam_fleet_role", spotFleetRoleResourceName, "arn"),
					resource.TestCheckResourceAttr(resourceName, "compute_resources.0.subnets.#", "1"),
					resource.TestCheckTypeSetElemAttrPair(resourceName, "compute_resources.0.subnets.*", subnetResourceName, "id"),
					resource.TestCheckResourceAttr(resourceName, "compute_resources.0.tags.%", "0"),
					resource.TestCheckResourceAttr(resourceName, "compute_resources.0.type", "SPOT"),
					resource.TestCheckResourceAttrSet(resourceName, "ecs_cluster_arn"),
					resource.TestCheckResourceAttrPair(resourceName, "service_role", serviceRoleResourceName, "arn"),
					resource.TestCheckResourceAttr(resourceName, "state", "ENABLED"),
					resource.TestCheckResourceAttrSet(resourceName, "status"),
					resource.TestCheckResourceAttrSet(resourceName, "status_reason"),
					resource.TestCheckResourceAttr(resourceName, "tags.%", "0"),
					resource.TestCheckResourceAttr(resourceName, "type", "MANAGED"),
				),
			},
			{
				ResourceName:      resourceName,
				ImportState:       true,
				ImportStateVerify: true,
			},
		},
	})
}

func TestAccBatchComputeEnvironment_createFargate(t *testing.T) {
	ctx := acctest.Context(t)
	var ce batch.ComputeEnvironmentDetail
	rName := sdkacctest.RandomWithPrefix(acctest.ResourcePrefix)
	resourceName := "aws_batch_compute_environment.test"
	securityGroupResourceName := "aws_security_group.test"
	serviceRoleResourceName := "aws_iam_role.batch_service"
	subnetResourceName := "aws_subnet.test"

	resource.ParallelTest(t, resource.TestCase{
		PreCheck:                 func() { acctest.PreCheck(ctx, t); testAccPreCheck(ctx, t) },
		ErrorCheck:               acctest.ErrorCheck(t, batch.EndpointsID),
		ProtoV5ProviderFactories: acctest.ProtoV5ProviderFactories,
		CheckDestroy:             testAccCheckComputeEnvironmentDestroy(ctx),
		Steps: []resource.TestStep{
			{
				Config: testAccComputeEnvironmentConfig_fargate(rName),
				Check: resource.ComposeAggregateTestCheckFunc(
					testAccCheckComputeEnvironmentExists(ctx, resourceName, &ce),
					acctest.CheckResourceAttrRegionalARN(resourceName, "arn", "batch", fmt.Sprintf("compute-environment/%s", rName)),
					resource.TestCheckResourceAttr(resourceName, "compute_environment_name", rName),
					resource.TestCheckResourceAttr(resourceName, "compute_environment_name_prefix", ""),
					resource.TestCheckResourceAttr(resourceName, "compute_resources.#", "1"),
					resource.TestCheckResourceAttr(resourceName, "compute_resources.0.allocation_strategy", ""),
					resource.TestCheckResourceAttr(resourceName, "compute_resources.0.bid_percentage", "0"),
					resource.TestCheckResourceAttr(resourceName, "compute_resources.0.desired_vcpus", "0"),
					resource.TestCheckResourceAttr(resourceName, "compute_resources.0.ec2_key_pair", ""),
					resource.TestCheckResourceAttr(resourceName, "compute_resources.0.image_id", ""),
					resource.TestCheckResourceAttr(resourceName, "compute_resources.0.instance_role", ""),
					resource.TestCheckResourceAttr(resourceName, "compute_resources.0.instance_type.#", "0"),
					resource.TestCheckResourceAttr(resourceName, "compute_resources.0.launch_template.#", "0"),
					resource.TestCheckResourceAttr(resourceName, "compute_resources.0.max_vcpus", "16"),
					resource.TestCheckResourceAttr(resourceName, "compute_resources.0.min_vcpus", "0"),
					resource.TestCheckResourceAttr(resourceName, "compute_resources.0.security_group_ids.#", "1"),
					resource.TestCheckTypeSetElemAttrPair(resourceName, "compute_resources.0.security_group_ids.*", securityGroupResourceName, "id"),
					resource.TestCheckResourceAttr(resourceName, "compute_resources.0.spot_iam_fleet_role", ""),
					resource.TestCheckResourceAttr(resourceName, "compute_resources.0.subnets.#", "1"),
					resource.TestCheckTypeSetElemAttrPair(resourceName, "compute_resources.0.subnets.*", subnetResourceName, "id"),
					resource.TestCheckResourceAttr(resourceName, "compute_resources.0.tags.%", "0"),
					resource.TestCheckResourceAttr(resourceName, "compute_resources.0.type", "FARGATE"),
					resource.TestCheckResourceAttrSet(resourceName, "ecs_cluster_arn"),
					resource.TestCheckResourceAttrPair(resourceName, "service_role", serviceRoleResourceName, "arn"),
					resource.TestCheckResourceAttr(resourceName, "state", "ENABLED"),
					resource.TestCheckResourceAttrSet(resourceName, "status"),
					resource.TestCheckResourceAttrSet(resourceName, "status_reason"),
					resource.TestCheckResourceAttr(resourceName, "tags.%", "0"),
					resource.TestCheckResourceAttr(resourceName, "type", "MANAGED"),
				),
			},
			{
				ResourceName:      resourceName,
				ImportState:       true,
				ImportStateVerify: true,
			},
		},
	})
}

func TestAccBatchComputeEnvironment_createFargateSpot(t *testing.T) {
	ctx := acctest.Context(t)
	var ce batch.ComputeEnvironmentDetail
	rName := sdkacctest.RandomWithPrefix(acctest.ResourcePrefix)
	resourceName := "aws_batch_compute_environment.test"
	securityGroupResourceName := "aws_security_group.test"
	serviceRoleResourceName := "aws_iam_role.batch_service"
	subnetResourceName := "aws_subnet.test"

	resource.ParallelTest(t, resource.TestCase{
		PreCheck:                 func() { acctest.PreCheck(ctx, t); testAccPreCheck(ctx, t) },
		ErrorCheck:               acctest.ErrorCheck(t, batch.EndpointsID),
		ProtoV5ProviderFactories: acctest.ProtoV5ProviderFactories,
		CheckDestroy:             testAccCheckComputeEnvironmentDestroy(ctx),
		Steps: []resource.TestStep{
			{
				Config: testAccComputeEnvironmentConfig_fargateSpot(rName),
				Check: resource.ComposeAggregateTestCheckFunc(
					testAccCheckComputeEnvironmentExists(ctx, resourceName, &ce),
					acctest.CheckResourceAttrRegionalARN(resourceName, "arn", "batch", fmt.Sprintf("compute-environment/%s", rName)),
					resource.TestCheckResourceAttr(resourceName, "compute_environment_name", rName),
					resource.TestCheckResourceAttr(resourceName, "compute_environment_name_prefix", ""),
					resource.TestCheckResourceAttr(resourceName, "compute_resources.#", "1"),
					resource.TestCheckResourceAttr(resourceName, "compute_resources.0.allocation_strategy", ""),
					resource.TestCheckResourceAttr(resourceName, "compute_resources.0.bid_percentage", "0"),
					resource.TestCheckResourceAttr(resourceName, "compute_resources.0.desired_vcpus", "0"),
					resource.TestCheckResourceAttr(resourceName, "compute_resources.0.ec2_key_pair", ""),
					resource.TestCheckResourceAttr(resourceName, "compute_resources.0.image_id", ""),
					resource.TestCheckResourceAttr(resourceName, "compute_resources.0.instance_role", ""),
					resource.TestCheckResourceAttr(resourceName, "compute_resources.0.instance_type.#", "0"),
					resource.TestCheckResourceAttr(resourceName, "compute_resources.0.launch_template.#", "0"),
					resource.TestCheckResourceAttr(resourceName, "compute_resources.0.max_vcpus", "16"),
					resource.TestCheckResourceAttr(resourceName, "compute_resources.0.min_vcpus", "0"),
					resource.TestCheckResourceAttr(resourceName, "compute_resources.0.security_group_ids.#", "1"),
					resource.TestCheckTypeSetElemAttrPair(resourceName, "compute_resources.0.security_group_ids.*", securityGroupResourceName, "id"),
					resource.TestCheckResourceAttr(resourceName, "compute_resources.0.spot_iam_fleet_role", ""),
					resource.TestCheckResourceAttr(resourceName, "compute_resources.0.subnets.#", "1"),
					resource.TestCheckTypeSetElemAttrPair(resourceName, "compute_resources.0.subnets.*", subnetResourceName, "id"),
					resource.TestCheckResourceAttr(resourceName, "compute_resources.0.tags.%", "0"),
					resource.TestCheckResourceAttr(resourceName, "compute_resources.0.type", "FARGATE_SPOT"),
					resource.TestCheckResourceAttrSet(resourceName, "ecs_cluster_arn"),
					resource.TestCheckResourceAttrPair(resourceName, "service_role", serviceRoleResourceName, "arn"),
					resource.TestCheckResourceAttr(resourceName, "state", "ENABLED"),
					resource.TestCheckResourceAttrSet(resourceName, "status"),
					resource.TestCheckResourceAttrSet(resourceName, "status_reason"),
					resource.TestCheckResourceAttr(resourceName, "tags.%", "0"),
					resource.TestCheckResourceAttr(resourceName, "type", "MANAGED"),
				),
			},
			{
				ResourceName:      resourceName,
				ImportState:       true,
				ImportStateVerify: true,
			},
		},
	})
}

func TestAccBatchComputeEnvironment_updateState(t *testing.T) {
	ctx := acctest.Context(t)
	var ce batch.ComputeEnvironmentDetail
	rName := sdkacctest.RandomWithPrefix(acctest.ResourcePrefix)
	resourceName := "aws_batch_compute_environment.test"
	serviceRoleResourceName := "aws_iam_role.batch_service"

	resource.ParallelTest(t, resource.TestCase{
		PreCheck:                 func() { acctest.PreCheck(ctx, t); testAccPreCheck(ctx, t) },
		ErrorCheck:               acctest.ErrorCheck(t, batch.EndpointsID),
		ProtoV5ProviderFactories: acctest.ProtoV5ProviderFactories,
		CheckDestroy:             testAccCheckComputeEnvironmentDestroy(ctx),
		Steps: []resource.TestStep{
			{
				Config: testAccComputeEnvironmentConfig_state(rName, "ENABLED"),
				Check: resource.ComposeTestCheckFunc(
					testAccCheckComputeEnvironmentExists(ctx, resourceName, &ce),
					acctest.CheckResourceAttrRegionalARN(resourceName, "arn", "batch", fmt.Sprintf("compute-environment/%s", rName)),
					resource.TestCheckResourceAttr(resourceName, "compute_environment_name", rName),
					resource.TestCheckResourceAttr(resourceName, "compute_environment_name_prefix", ""),
					resource.TestCheckResourceAttr(resourceName, "compute_resources.#", "0"),
					resource.TestCheckResourceAttrSet(resourceName, "ecs_cluster_arn"),
					resource.TestCheckResourceAttrPair(resourceName, "service_role", serviceRoleResourceName, "arn"),
					resource.TestCheckResourceAttr(resourceName, "state", "ENABLED"),
					resource.TestCheckResourceAttrSet(resourceName, "status"),
					resource.TestCheckResourceAttrSet(resourceName, "status_reason"),
					resource.TestCheckResourceAttr(resourceName, "tags.%", "0"),
					resource.TestCheckResourceAttr(resourceName, "type", "UNMANAGED"),
				),
			},
			{
				Config: testAccComputeEnvironmentConfig_state(rName, "disabled"),
				Check: resource.ComposeTestCheckFunc(
					testAccCheckComputeEnvironmentExists(ctx, resourceName, &ce),
					acctest.CheckResourceAttrRegionalARN(resourceName, "arn", "batch", fmt.Sprintf("compute-environment/%s", rName)),
					resource.TestCheckResourceAttr(resourceName, "compute_environment_name", rName),
					resource.TestCheckResourceAttr(resourceName, "compute_environment_name_prefix", ""),
					resource.TestCheckResourceAttr(resourceName, "compute_resources.#", "0"),
					resource.TestCheckResourceAttrSet(resourceName, "ecs_cluster_arn"),
					resource.TestCheckResourceAttrPair(resourceName, "service_role", serviceRoleResourceName, "arn"),
					resource.TestCheckResourceAttr(resourceName, "state", "DISABLED"),
					resource.TestCheckResourceAttrSet(resourceName, "status"),
					resource.TestCheckResourceAttrSet(resourceName, "status_reason"),
					resource.TestCheckResourceAttr(resourceName, "tags.%", "0"),
					resource.TestCheckResourceAttr(resourceName, "type", "UNMANAGED"),
				),
			},
			{
				ResourceName:      resourceName,
				ImportState:       true,
				ImportStateVerify: true,
			},
		},
	})
}

func TestAccBatchComputeEnvironment_updateServiceRole(t *testing.T) {
	ctx := acctest.Context(t)
	var ce batch.ComputeEnvironmentDetail
	rName := sdkacctest.RandomWithPrefix(acctest.ResourcePrefix)
	resourceName := "aws_batch_compute_environment.test"
	serviceRoleResourceName1 := "aws_iam_role.batch_service"
	serviceRoleResourceName2 := "aws_iam_role.batch_service_2"
	securityGroupResourceName := "aws_security_group.test"
	subnetResourceName := "aws_subnet.test"

	resource.ParallelTest(t, resource.TestCase{
		PreCheck:                 func() { acctest.PreCheck(ctx, t); testAccPreCheck(ctx, t) },
		ErrorCheck:               acctest.ErrorCheck(t, batch.EndpointsID),
		ProtoV5ProviderFactories: acctest.ProtoV5ProviderFactories,
		CheckDestroy:             testAccCheckComputeEnvironmentDestroy(ctx),
		Steps: []resource.TestStep{
			{
				Config: testAccComputeEnvironmentConfig_fargate(rName),
				Check: resource.ComposeAggregateTestCheckFunc(
					testAccCheckComputeEnvironmentExists(ctx, resourceName, &ce),
					acctest.CheckResourceAttrRegionalARN(resourceName, "arn", "batch", fmt.Sprintf("compute-environment/%s", rName)),
					resource.TestCheckResourceAttr(resourceName, "compute_environment_name", rName),
					resource.TestCheckResourceAttr(resourceName, "compute_environment_name_prefix", ""),
					resource.TestCheckResourceAttr(resourceName, "compute_resources.#", "1"),
					resource.TestCheckResourceAttr(resourceName, "compute_resources.0.allocation_strategy", ""),
					resource.TestCheckResourceAttr(resourceName, "compute_resources.0.bid_percentage", "0"),
					resource.TestCheckResourceAttr(resourceName, "compute_resources.0.desired_vcpus", "0"),
					resource.TestCheckResourceAttr(resourceName, "compute_resources.0.ec2_key_pair", ""),
					resource.TestCheckResourceAttr(resourceName, "compute_resources.0.image_id", ""),
					resource.TestCheckResourceAttr(resourceName, "compute_resources.0.instance_role", ""),
					resource.TestCheckResourceAttr(resourceName, "compute_resources.0.instance_type.#", "0"),
					resource.TestCheckResourceAttr(resourceName, "compute_resources.0.launch_template.#", "0"),
					resource.TestCheckResourceAttr(resourceName, "compute_resources.0.max_vcpus", "16"),
					resource.TestCheckResourceAttr(resourceName, "compute_resources.0.min_vcpus", "0"),
					resource.TestCheckResourceAttr(resourceName, "compute_resources.0.security_group_ids.#", "1"),
					resource.TestCheckTypeSetElemAttrPair(resourceName, "compute_resources.0.security_group_ids.*", securityGroupResourceName, "id"),
					resource.TestCheckResourceAttr(resourceName, "compute_resources.0.spot_iam_fleet_role", ""),
					resource.TestCheckResourceAttr(resourceName, "compute_resources.0.subnets.#", "1"),
					resource.TestCheckTypeSetElemAttrPair(resourceName, "compute_resources.0.subnets.*", subnetResourceName, "id"),
					resource.TestCheckResourceAttr(resourceName, "compute_resources.0.tags.%", "0"),
					resource.TestCheckResourceAttr(resourceName, "compute_resources.0.type", "FARGATE"),
					resource.TestCheckResourceAttrSet(resourceName, "ecs_cluster_arn"),
					resource.TestCheckResourceAttrPair(resourceName, "service_role", serviceRoleResourceName1, "arn"),
					resource.TestCheckResourceAttr(resourceName, "state", "ENABLED"),
					resource.TestCheckResourceAttrSet(resourceName, "status"),
					resource.TestCheckResourceAttrSet(resourceName, "status_reason"),
					resource.TestCheckResourceAttr(resourceName, "tags.%", "0"),
					resource.TestCheckResourceAttr(resourceName, "type", "MANAGED"),
				),
			},
			{
				Config: testAccComputeEnvironmentConfig_fargateUpdatedServiceRole(rName),
				Check: resource.ComposeAggregateTestCheckFunc(
					testAccCheckComputeEnvironmentExists(ctx, resourceName, &ce),
					acctest.CheckResourceAttrRegionalARN(resourceName, "arn", "batch", fmt.Sprintf("compute-environment/%s", rName)),
					resource.TestCheckResourceAttr(resourceName, "compute_environment_name", rName),
					resource.TestCheckResourceAttr(resourceName, "compute_environment_name_prefix", ""),
					resource.TestCheckResourceAttr(resourceName, "compute_resources.#", "1"),
					resource.TestCheckResourceAttr(resourceName, "compute_resources.0.allocation_strategy", ""),
					resource.TestCheckResourceAttr(resourceName, "compute_resources.0.bid_percentage", "0"),
					resource.TestCheckResourceAttr(resourceName, "compute_resources.0.desired_vcpus", "0"),
					resource.TestCheckResourceAttr(resourceName, "compute_resources.0.ec2_key_pair", ""),
					resource.TestCheckResourceAttr(resourceName, "compute_resources.0.image_id", ""),
					resource.TestCheckResourceAttr(resourceName, "compute_resources.0.instance_role", ""),
					resource.TestCheckResourceAttr(resourceName, "compute_resources.0.instance_type.#", "0"),
					resource.TestCheckResourceAttr(resourceName, "compute_resources.0.launch_template.#", "0"),
					resource.TestCheckResourceAttr(resourceName, "compute_resources.0.max_vcpus", "16"),
					resource.TestCheckResourceAttr(resourceName, "compute_resources.0.min_vcpus", "0"),
					resource.TestCheckResourceAttr(resourceName, "compute_resources.0.security_group_ids.#", "1"),
					resource.TestCheckTypeSetElemAttrPair(resourceName, "compute_resources.0.security_group_ids.*", securityGroupResourceName, "id"),
					resource.TestCheckResourceAttr(resourceName, "compute_resources.0.spot_iam_fleet_role", ""),
					resource.TestCheckResourceAttr(resourceName, "compute_resources.0.subnets.#", "1"),
					resource.TestCheckTypeSetElemAttrPair(resourceName, "compute_resources.0.subnets.*", subnetResourceName, "id"),
					resource.TestCheckResourceAttr(resourceName, "compute_resources.0.tags.%", "0"),
					resource.TestCheckResourceAttr(resourceName, "compute_resources.0.type", "FARGATE"),
					resource.TestCheckResourceAttrSet(resourceName, "ecs_cluster_arn"),
					resource.TestCheckResourceAttrPair(resourceName, "service_role", serviceRoleResourceName2, "arn"),
					resource.TestCheckResourceAttr(resourceName, "state", "ENABLED"),
					resource.TestCheckResourceAttrSet(resourceName, "status"),
					resource.TestCheckResourceAttrSet(resourceName, "status_reason"),
					resource.TestCheckResourceAttr(resourceName, "tags.%", "0"),
					resource.TestCheckResourceAttr(resourceName, "type", "MANAGED"),
				),
			},
			{
				ResourceName:      resourceName,
				ImportState:       true,
				ImportStateVerify: true,
			},
		},
	})
}

func TestAccBatchComputeEnvironment_defaultServiceRole(t *testing.T) {
	ctx := acctest.Context(t)
	var ce batch.ComputeEnvironmentDetail
	rName := sdkacctest.RandomWithPrefix(acctest.ResourcePrefix)
	resourceName := "aws_batch_compute_environment.test"
	securityGroupResourceName := "aws_security_group.test"
	subnetResourceName := "aws_subnet.test"

	resource.ParallelTest(t, resource.TestCase{
		PreCheck: func() {
			acctest.PreCheck(ctx, t)
			testAccPreCheck(ctx, t)
			acctest.PreCheckIAMServiceLinkedRole(ctx, t, "/aws-service-role/batch")
		},
		ErrorCheck:               acctest.ErrorCheck(t, batch.EndpointsID),
		ProtoV5ProviderFactories: acctest.ProtoV5ProviderFactories,
		CheckDestroy:             testAccCheckComputeEnvironmentDestroy(ctx),
		Steps: []resource.TestStep{
			{
				Config: testAccComputeEnvironmentConfig_fargateDefaultServiceRole(rName),
				Check: resource.ComposeAggregateTestCheckFunc(
					testAccCheckComputeEnvironmentExists(ctx, resourceName, &ce),
					acctest.CheckResourceAttrRegionalARN(resourceName, "arn", "batch", fmt.Sprintf("compute-environment/%s", rName)),
					resource.TestCheckResourceAttr(resourceName, "compute_environment_name", rName),
					resource.TestCheckResourceAttr(resourceName, "compute_environment_name_prefix", ""),
					resource.TestCheckResourceAttr(resourceName, "compute_resources.#", "1"),
					resource.TestCheckResourceAttr(resourceName, "compute_resources.0.allocation_strategy", ""),
					resource.TestCheckResourceAttr(resourceName, "compute_resources.0.bid_percentage", "0"),
					resource.TestCheckResourceAttr(resourceName, "compute_resources.0.desired_vcpus", "0"),
					resource.TestCheckResourceAttr(resourceName, "compute_resources.0.ec2_key_pair", ""),
					resource.TestCheckResourceAttr(resourceName, "compute_resources.0.image_id", ""),
					resource.TestCheckResourceAttr(resourceName, "compute_resources.0.instance_role", ""),
					resource.TestCheckResourceAttr(resourceName, "compute_resources.0.instance_type.#", "0"),
					resource.TestCheckResourceAttr(resourceName, "compute_resources.0.launch_template.#", "0"),
					resource.TestCheckResourceAttr(resourceName, "compute_resources.0.max_vcpus", "16"),
					resource.TestCheckResourceAttr(resourceName, "compute_resources.0.min_vcpus", "0"),
					resource.TestCheckResourceAttr(resourceName, "compute_resources.0.security_group_ids.#", "1"),
					resource.TestCheckTypeSetElemAttrPair(resourceName, "compute_resources.0.security_group_ids.*", securityGroupResourceName, "id"),
					resource.TestCheckResourceAttr(resourceName, "compute_resources.0.spot_iam_fleet_role", ""),
					resource.TestCheckResourceAttr(resourceName, "compute_resources.0.subnets.#", "1"),
					resource.TestCheckTypeSetElemAttrPair(resourceName, "compute_resources.0.subnets.*", subnetResourceName, "id"),
					resource.TestCheckResourceAttr(resourceName, "compute_resources.0.tags.%", "0"),
					resource.TestCheckResourceAttr(resourceName, "compute_resources.0.type", "FARGATE"),
					resource.TestCheckResourceAttrSet(resourceName, "ecs_cluster_arn"),
					acctest.MatchResourceAttrGlobalARN(resourceName, "service_role", "iam", regexp.MustCompile(`role/aws-service-role/batch`)),
					resource.TestCheckResourceAttr(resourceName, "state", "ENABLED"),
					resource.TestCheckResourceAttrSet(resourceName, "status"),
					resource.TestCheckResourceAttrSet(resourceName, "status_reason"),
					resource.TestCheckResourceAttr(resourceName, "tags.%", "0"),
					resource.TestCheckResourceAttr(resourceName, "type", "MANAGED"),
				),
			},
			{
				ResourceName:      resourceName,
				ImportState:       true,
				ImportStateVerify: true,
			},
		},
	})
}

func TestAccBatchComputeEnvironment_ComputeResources_minVCPUs(t *testing.T) {
	ctx := acctest.Context(t)
	var ce batch.ComputeEnvironmentDetail
	rName := sdkacctest.RandomWithPrefix(acctest.ResourcePrefix)
	resourceName := "aws_batch_compute_environment.test"
	instanceProfileResourceName := "aws_iam_instance_profile.ecs_instance"
	securityGroupResourceName := "aws_security_group.test"
	serviceRoleResourceName := "aws_iam_role.batch_service"
	subnetResourceName := "aws_subnet.test"

	resource.ParallelTest(t, resource.TestCase{
		PreCheck:                 func() { acctest.PreCheck(ctx, t); testAccPreCheck(ctx, t) },
		ErrorCheck:               acctest.ErrorCheck(t, batch.EndpointsID),
		ProtoV5ProviderFactories: acctest.ProtoV5ProviderFactories,
		CheckDestroy:             testAccCheckComputeEnvironmentDestroy(ctx),
		Steps: []resource.TestStep{
			{
				Config: testAccComputeEnvironmentConfig_resourcesMaxVCPUsMinVCPUs(rName, 4, 0),
				Check: resource.ComposeAggregateTestCheckFunc(
					testAccCheckComputeEnvironmentExists(ctx, resourceName, &ce),
					acctest.CheckResourceAttrRegionalARN(resourceName, "arn", "batch", fmt.Sprintf("compute-environment/%s", rName)),
					resource.TestCheckResourceAttr(resourceName, "compute_environment_name", rName),
					resource.TestCheckResourceAttr(resourceName, "compute_environment_name_prefix", ""),
					resource.TestCheckResourceAttr(resourceName, "compute_resources.#", "1"),
					resource.TestCheckResourceAttr(resourceName, "compute_resources.0.allocation_strategy", ""),
					resource.TestCheckResourceAttr(resourceName, "compute_resources.0.bid_percentage", "0"),
					resource.TestCheckResourceAttr(resourceName, "compute_resources.0.desired_vcpus", "0"),
					resource.TestCheckResourceAttr(resourceName, "compute_resources.0.ec2_key_pair", ""),
					resource.TestCheckResourceAttr(resourceName, "compute_resources.0.image_id", ""),
					resource.TestCheckResourceAttrPair(resourceName, "compute_resources.0.instance_role", instanceProfileResourceName, "arn"),
					resource.TestCheckResourceAttr(resourceName, "compute_resources.0.instance_type.#", "1"),
					resource.TestCheckTypeSetElemAttr(resourceName, "compute_resources.0.instance_type.*", "optimal"),
					resource.TestCheckResourceAttr(resourceName, "compute_resources.0.launch_template.#", "0"),
					resource.TestCheckResourceAttr(resourceName, "compute_resources.0.max_vcpus", "4"),
					resource.TestCheckResourceAttr(resourceName, "compute_resources.0.min_vcpus", "0"),
					resource.TestCheckResourceAttr(resourceName, "compute_resources.0.security_group_ids.#", "1"),
					resource.TestCheckTypeSetElemAttrPair(resourceName, "compute_resources.0.security_group_ids.*", securityGroupResourceName, "id"),
					resource.TestCheckResourceAttr(resourceName, "compute_resources.0.spot_iam_fleet_role", ""),
					resource.TestCheckResourceAttr(resourceName, "compute_resources.0.subnets.#", "1"),
					resource.TestCheckTypeSetElemAttrPair(resourceName, "compute_resources.0.subnets.*", subnetResourceName, "id"),
					resource.TestCheckResourceAttr(resourceName, "compute_resources.0.tags.%", "0"),
					resource.TestCheckResourceAttr(resourceName, "compute_resources.0.type", "EC2"),
					resource.TestCheckResourceAttrSet(resourceName, "ecs_cluster_arn"),
					resource.TestCheckResourceAttrPair(resourceName, "service_role", serviceRoleResourceName, "arn"),
					resource.TestCheckResourceAttr(resourceName, "state", "ENABLED"),
					resource.TestCheckResourceAttrSet(resourceName, "status"),
					resource.TestCheckResourceAttrSet(resourceName, "status_reason"),
					resource.TestCheckResourceAttr(resourceName, "tags.%", "0"),
					resource.TestCheckResourceAttr(resourceName, "type", "MANAGED"),
				),
			},
			{
				Config: testAccComputeEnvironmentConfig_resourcesMaxVCPUsMinVCPUs(rName, 4, 4),
				Check: resource.ComposeAggregateTestCheckFunc(
					testAccCheckComputeEnvironmentExists(ctx, resourceName, &ce),
					acctest.CheckResourceAttrRegionalARN(resourceName, "arn", "batch", fmt.Sprintf("compute-environment/%s", rName)),
					resource.TestCheckResourceAttr(resourceName, "compute_environment_name", rName),
					resource.TestCheckResourceAttr(resourceName, "compute_environment_name_prefix", ""),
					resource.TestCheckResourceAttr(resourceName, "compute_resources.#", "1"),
					resource.TestCheckResourceAttr(resourceName, "compute_resources.0.allocation_strategy", ""),
					resource.TestCheckResourceAttr(resourceName, "compute_resources.0.bid_percentage", "0"),
					resource.TestCheckResourceAttr(resourceName, "compute_resources.0.desired_vcpus", "4"),
					resource.TestCheckResourceAttr(resourceName, "compute_resources.0.ec2_key_pair", ""),
					resource.TestCheckResourceAttr(resourceName, "compute_resources.0.image_id", ""),
					resource.TestCheckResourceAttrPair(resourceName, "compute_resources.0.instance_role", instanceProfileResourceName, "arn"),
					resource.TestCheckResourceAttr(resourceName, "compute_resources.0.instance_type.#", "1"),
					resource.TestCheckTypeSetElemAttr(resourceName, "compute_resources.0.instance_type.*", "optimal"),
					resource.TestCheckResourceAttr(resourceName, "compute_resources.0.launch_template.#", "0"),
					resource.TestCheckResourceAttr(resourceName, "compute_resources.0.max_vcpus", "4"),
					resource.TestCheckResourceAttr(resourceName, "compute_resources.0.min_vcpus", "4"),
					resource.TestCheckResourceAttr(resourceName, "compute_resources.0.security_group_ids.#", "1"),
					resource.TestCheckTypeSetElemAttrPair(resourceName, "compute_resources.0.security_group_ids.*", securityGroupResourceName, "id"),
					resource.TestCheckResourceAttr(resourceName, "compute_resources.0.spot_iam_fleet_role", ""),
					resource.TestCheckResourceAttr(resourceName, "compute_resources.0.subnets.#", "1"),
					resource.TestCheckTypeSetElemAttrPair(resourceName, "compute_resources.0.subnets.*", subnetResourceName, "id"),
					resource.TestCheckResourceAttr(resourceName, "compute_resources.0.tags.%", "0"),
					resource.TestCheckResourceAttr(resourceName, "compute_resources.0.type", "EC2"),
					resource.TestCheckResourceAttrSet(resourceName, "ecs_cluster_arn"),
					resource.TestCheckResourceAttrPair(resourceName, "service_role", serviceRoleResourceName, "arn"),
					resource.TestCheckResourceAttr(resourceName, "state", "ENABLED"),
					resource.TestCheckResourceAttrSet(resourceName, "status"),
					resource.TestCheckResourceAttrSet(resourceName, "status_reason"),
					resource.TestCheckResourceAttr(resourceName, "tags.%", "0"),
					resource.TestCheckResourceAttr(resourceName, "type", "MANAGED"),
				),
			},
			{
				Config: testAccComputeEnvironmentConfig_resourcesMaxVCPUsMinVCPUs(rName, 4, 2),
				Check: resource.ComposeAggregateTestCheckFunc(
					testAccCheckComputeEnvironmentExists(ctx, resourceName, &ce),
					acctest.CheckResourceAttrRegionalARN(resourceName, "arn", "batch", fmt.Sprintf("compute-environment/%s", rName)),
					resource.TestCheckResourceAttr(resourceName, "compute_environment_name", rName),
					resource.TestCheckResourceAttr(resourceName, "compute_environment_name_prefix", ""),
					resource.TestCheckResourceAttr(resourceName, "compute_resources.#", "1"),
					resource.TestCheckResourceAttr(resourceName, "compute_resources.0.allocation_strategy", ""),
					resource.TestCheckResourceAttr(resourceName, "compute_resources.0.bid_percentage", "0"),
					resource.TestCheckResourceAttr(resourceName, "compute_resources.0.desired_vcpus", "4"),
					resource.TestCheckResourceAttr(resourceName, "compute_resources.0.ec2_key_pair", ""),
					resource.TestCheckResourceAttr(resourceName, "compute_resources.0.image_id", ""),
					resource.TestCheckResourceAttrPair(resourceName, "compute_resources.0.instance_role", instanceProfileResourceName, "arn"),
					resource.TestCheckResourceAttr(resourceName, "compute_resources.0.instance_type.#", "1"),
					resource.TestCheckTypeSetElemAttr(resourceName, "compute_resources.0.instance_type.*", "optimal"),
					resource.TestCheckResourceAttr(resourceName, "compute_resources.0.launch_template.#", "0"),
					resource.TestCheckResourceAttr(resourceName, "compute_resources.0.max_vcpus", "4"),
					resource.TestCheckResourceAttr(resourceName, "compute_resources.0.min_vcpus", "2"),
					resource.TestCheckResourceAttr(resourceName, "compute_resources.0.security_group_ids.#", "1"),
					resource.TestCheckTypeSetElemAttrPair(resourceName, "compute_resources.0.security_group_ids.*", securityGroupResourceName, "id"),
					resource.TestCheckResourceAttr(resourceName, "compute_resources.0.spot_iam_fleet_role", ""),
					resource.TestCheckResourceAttr(resourceName, "compute_resources.0.subnets.#", "1"),
					resource.TestCheckTypeSetElemAttrPair(resourceName, "compute_resources.0.subnets.*", subnetResourceName, "id"),
					resource.TestCheckResourceAttr(resourceName, "compute_resources.0.tags.%", "0"),
					resource.TestCheckResourceAttr(resourceName, "compute_resources.0.type", "EC2"),
					resource.TestCheckResourceAttrSet(resourceName, "ecs_cluster_arn"),
					resource.TestCheckResourceAttrPair(resourceName, "service_role", serviceRoleResourceName, "arn"),
					resource.TestCheckResourceAttr(resourceName, "state", "ENABLED"),
					resource.TestCheckResourceAttrSet(resourceName, "status"),
					resource.TestCheckResourceAttrSet(resourceName, "status_reason"),
					resource.TestCheckResourceAttr(resourceName, "tags.%", "0"),
					resource.TestCheckResourceAttr(resourceName, "type", "MANAGED"),
				),
			},
			{
				ResourceName:      resourceName,
				ImportState:       true,
				ImportStateVerify: true,
			},
		},
	})
}

func TestAccBatchComputeEnvironment_ComputeResources_maxVCPUs(t *testing.T) {
	ctx := acctest.Context(t)
	var ce batch.ComputeEnvironmentDetail
	rName := sdkacctest.RandomWithPrefix(acctest.ResourcePrefix)
	resourceName := "aws_batch_compute_environment.test"
	instanceProfileResourceName := "aws_iam_instance_profile.ecs_instance"
	securityGroupResourceName := "aws_security_group.test"
	serviceRoleResourceName := "aws_iam_role.batch_service"
	subnetResourceName := "aws_subnet.test"

	resource.ParallelTest(t, resource.TestCase{
		PreCheck:                 func() { acctest.PreCheck(ctx, t); testAccPreCheck(ctx, t) },
		ErrorCheck:               acctest.ErrorCheck(t, batch.EndpointsID),
		ProtoV5ProviderFactories: acctest.ProtoV5ProviderFactories,
		CheckDestroy:             testAccCheckComputeEnvironmentDestroy(ctx),
		Steps: []resource.TestStep{
			{
				Config: testAccComputeEnvironmentConfig_resourcesMaxVCPUsMinVCPUs(rName, 4, 0),
				Check: resource.ComposeAggregateTestCheckFunc(
					testAccCheckComputeEnvironmentExists(ctx, resourceName, &ce),
					acctest.CheckResourceAttrRegionalARN(resourceName, "arn", "batch", fmt.Sprintf("compute-environment/%s", rName)),
					resource.TestCheckResourceAttr(resourceName, "compute_environment_name", rName),
					resource.TestCheckResourceAttr(resourceName, "compute_environment_name_prefix", ""),
					resource.TestCheckResourceAttr(resourceName, "compute_resources.#", "1"),
					resource.TestCheckResourceAttr(resourceName, "compute_resources.0.allocation_strategy", ""),
					resource.TestCheckResourceAttr(resourceName, "compute_resources.0.bid_percentage", "0"),
					resource.TestCheckResourceAttr(resourceName, "compute_resources.0.desired_vcpus", "0"),
					resource.TestCheckResourceAttr(resourceName, "compute_resources.0.ec2_key_pair", ""),
					resource.TestCheckResourceAttr(resourceName, "compute_resources.0.image_id", ""),
					resource.TestCheckResourceAttrPair(resourceName, "compute_resources.0.instance_role", instanceProfileResourceName, "arn"),
					resource.TestCheckResourceAttr(resourceName, "compute_resources.0.instance_type.#", "1"),
					resource.TestCheckTypeSetElemAttr(resourceName, "compute_resources.0.instance_type.*", "optimal"),
					resource.TestCheckResourceAttr(resourceName, "compute_resources.0.launch_template.#", "0"),
					resource.TestCheckResourceAttr(resourceName, "compute_resources.0.max_vcpus", "4"),
					resource.TestCheckResourceAttr(resourceName, "compute_resources.0.min_vcpus", "0"),
					resource.TestCheckResourceAttr(resourceName, "compute_resources.0.security_group_ids.#", "1"),
					resource.TestCheckTypeSetElemAttrPair(resourceName, "compute_resources.0.security_group_ids.*", securityGroupResourceName, "id"),
					resource.TestCheckResourceAttr(resourceName, "compute_resources.0.spot_iam_fleet_role", ""),
					resource.TestCheckResourceAttr(resourceName, "compute_resources.0.subnets.#", "1"),
					resource.TestCheckTypeSetElemAttrPair(resourceName, "compute_resources.0.subnets.*", subnetResourceName, "id"),
					resource.TestCheckResourceAttr(resourceName, "compute_resources.0.tags.%", "0"),
					resource.TestCheckResourceAttr(resourceName, "compute_resources.0.type", "EC2"),
					resource.TestCheckResourceAttrSet(resourceName, "ecs_cluster_arn"),
					resource.TestCheckResourceAttrPair(resourceName, "service_role", serviceRoleResourceName, "arn"),
					resource.TestCheckResourceAttr(resourceName, "state", "ENABLED"),
					resource.TestCheckResourceAttrSet(resourceName, "status"),
					resource.TestCheckResourceAttrSet(resourceName, "status_reason"),
					resource.TestCheckResourceAttr(resourceName, "tags.%", "0"),
					resource.TestCheckResourceAttr(resourceName, "type", "MANAGED"),
				),
			},
			{
				Config: testAccComputeEnvironmentConfig_resourcesMaxVCPUsMinVCPUs(rName, 8, 0),
				Check: resource.ComposeAggregateTestCheckFunc(
					testAccCheckComputeEnvironmentExists(ctx, resourceName, &ce),
					acctest.CheckResourceAttrRegionalARN(resourceName, "arn", "batch", fmt.Sprintf("compute-environment/%s", rName)),
					resource.TestCheckResourceAttr(resourceName, "compute_environment_name", rName),
					resource.TestCheckResourceAttr(resourceName, "compute_environment_name_prefix", ""),
					resource.TestCheckResourceAttr(resourceName, "compute_resources.#", "1"),
					resource.TestCheckResourceAttr(resourceName, "compute_resources.0.allocation_strategy", ""),
					resource.TestCheckResourceAttr(resourceName, "compute_resources.0.bid_percentage", "0"),
					resource.TestCheckResourceAttr(resourceName, "compute_resources.0.desired_vcpus", "0"),
					resource.TestCheckResourceAttr(resourceName, "compute_resources.0.ec2_key_pair", ""),
					resource.TestCheckResourceAttr(resourceName, "compute_resources.0.image_id", ""),
					resource.TestCheckResourceAttrPair(resourceName, "compute_resources.0.instance_role", instanceProfileResourceName, "arn"),
					resource.TestCheckResourceAttr(resourceName, "compute_resources.0.instance_type.#", "1"),
					resource.TestCheckTypeSetElemAttr(resourceName, "compute_resources.0.instance_type.*", "optimal"),
					resource.TestCheckResourceAttr(resourceName, "compute_resources.0.launch_template.#", "0"),
					resource.TestCheckResourceAttr(resourceName, "compute_resources.0.max_vcpus", "8"),
					resource.TestCheckResourceAttr(resourceName, "compute_resources.0.min_vcpus", "0"),
					resource.TestCheckResourceAttr(resourceName, "compute_resources.0.security_group_ids.#", "1"),
					resource.TestCheckTypeSetElemAttrPair(resourceName, "compute_resources.0.security_group_ids.*", securityGroupResourceName, "id"),
					resource.TestCheckResourceAttr(resourceName, "compute_resources.0.spot_iam_fleet_role", ""),
					resource.TestCheckResourceAttr(resourceName, "compute_resources.0.subnets.#", "1"),
					resource.TestCheckTypeSetElemAttrPair(resourceName, "compute_resources.0.subnets.*", subnetResourceName, "id"),
					resource.TestCheckResourceAttr(resourceName, "compute_resources.0.tags.%", "0"),
					resource.TestCheckResourceAttr(resourceName, "compute_resources.0.type", "EC2"),
					resource.TestCheckResourceAttrSet(resourceName, "ecs_cluster_arn"),
					resource.TestCheckResourceAttrPair(resourceName, "service_role", serviceRoleResourceName, "arn"),
					resource.TestCheckResourceAttr(resourceName, "state", "ENABLED"),
					resource.TestCheckResourceAttrSet(resourceName, "status"),
					resource.TestCheckResourceAttrSet(resourceName, "status_reason"),
					resource.TestCheckResourceAttr(resourceName, "tags.%", "0"),
					resource.TestCheckResourceAttr(resourceName, "type", "MANAGED"),
				),
			},
			{
				Config: testAccComputeEnvironmentConfig_resourcesMaxVCPUsMinVCPUs(rName, 2, 0),
				Check: resource.ComposeAggregateTestCheckFunc(
					testAccCheckComputeEnvironmentExists(ctx, resourceName, &ce),
					acctest.CheckResourceAttrRegionalARN(resourceName, "arn", "batch", fmt.Sprintf("compute-environment/%s", rName)),
					resource.TestCheckResourceAttr(resourceName, "compute_environment_name", rName),
					resource.TestCheckResourceAttr(resourceName, "compute_environment_name_prefix", ""),
					resource.TestCheckResourceAttr(resourceName, "compute_resources.#", "1"),
					resource.TestCheckResourceAttr(resourceName, "compute_resources.0.allocation_strategy", ""),
					resource.TestCheckResourceAttr(resourceName, "compute_resources.0.bid_percentage", "0"),
					resource.TestCheckResourceAttr(resourceName, "compute_resources.0.desired_vcpus", "0"),
					resource.TestCheckResourceAttr(resourceName, "compute_resources.0.ec2_key_pair", ""),
					resource.TestCheckResourceAttr(resourceName, "compute_resources.0.image_id", ""),
					resource.TestCheckResourceAttrPair(resourceName, "compute_resources.0.instance_role", instanceProfileResourceName, "arn"),
					resource.TestCheckResourceAttr(resourceName, "compute_resources.0.instance_type.#", "1"),
					resource.TestCheckTypeSetElemAttr(resourceName, "compute_resources.0.instance_type.*", "optimal"),
					resource.TestCheckResourceAttr(resourceName, "compute_resources.0.launch_template.#", "0"),
					resource.TestCheckResourceAttr(resourceName, "compute_resources.0.max_vcpus", "2"),
					resource.TestCheckResourceAttr(resourceName, "compute_resources.0.min_vcpus", "0"),
					resource.TestCheckResourceAttr(resourceName, "compute_resources.0.security_group_ids.#", "1"),
					resource.TestCheckTypeSetElemAttrPair(resourceName, "compute_resources.0.security_group_ids.*", securityGroupResourceName, "id"),
					resource.TestCheckResourceAttr(resourceName, "compute_resources.0.spot_iam_fleet_role", ""),
					resource.TestCheckResourceAttr(resourceName, "compute_resources.0.subnets.#", "1"),
					resource.TestCheckTypeSetElemAttrPair(resourceName, "compute_resources.0.subnets.*", subnetResourceName, "id"),
					resource.TestCheckResourceAttr(resourceName, "compute_resources.0.tags.%", "0"),
					resource.TestCheckResourceAttr(resourceName, "compute_resources.0.type", "EC2"),
					resource.TestCheckResourceAttrSet(resourceName, "ecs_cluster_arn"),
					resource.TestCheckResourceAttrPair(resourceName, "service_role", serviceRoleResourceName, "arn"),
					resource.TestCheckResourceAttr(resourceName, "state", "ENABLED"),
					resource.TestCheckResourceAttrSet(resourceName, "status"),
					resource.TestCheckResourceAttrSet(resourceName, "status_reason"),
					resource.TestCheckResourceAttr(resourceName, "tags.%", "0"),
					resource.TestCheckResourceAttr(resourceName, "type", "MANAGED"),
				),
			},
			{
				ResourceName:      resourceName,
				ImportState:       true,
				ImportStateVerify: true,
			},
		},
	})
}

func TestAccBatchComputeEnvironment_ec2Configuration(t *testing.T) {
	ctx := acctest.Context(t)
	var ce batch.ComputeEnvironmentDetail
	rName := sdkacctest.RandomWithPrefix(acctest.ResourcePrefix)
	resourceName := "aws_batch_compute_environment.test"
	instanceProfileResourceName := "aws_iam_instance_profile.ecs_instance"
	securityGroupResourceName := "aws_security_group.test"
	serviceRoleResourceName := "aws_iam_role.batch_service"
	spotFleetRoleResourceName := "aws_iam_role.ec2_spot_fleet"
	subnetResourceName := "aws_subnet.test"

	resource.ParallelTest(t, resource.TestCase{
		PreCheck:                 func() { acctest.PreCheck(ctx, t); testAccPreCheck(ctx, t) },
		ErrorCheck:               acctest.ErrorCheck(t, batch.EndpointsID),
		ProtoV5ProviderFactories: acctest.ProtoV5ProviderFactories,
		CheckDestroy:             testAccCheckComputeEnvironmentDestroy(ctx),
		Steps: []resource.TestStep{
			{
				Config: testAccComputeEnvironmentConfig_ec2Configuration(rName),
				Check: resource.ComposeAggregateTestCheckFunc(
					testAccCheckComputeEnvironmentExists(ctx, resourceName, &ce),
					acctest.CheckResourceAttrRegionalARN(resourceName, "arn", "batch", fmt.Sprintf("compute-environment/%s", rName)),
					resource.TestCheckResourceAttr(resourceName, "compute_environment_name", rName),
					resource.TestCheckResourceAttr(resourceName, "compute_environment_name_prefix", ""),
					resource.TestCheckResourceAttr(resourceName, "compute_resources.#", "1"),
					resource.TestCheckResourceAttr(resourceName, "compute_resources.0.allocation_strategy", ""),
					resource.TestCheckResourceAttr(resourceName, "compute_resources.0.bid_percentage", "0"),
					resource.TestCheckResourceAttr(resourceName, "compute_resources.0.desired_vcpus", "0"),
					resource.TestCheckResourceAttr(resourceName, "compute_resources.0.ec2_key_pair", ""),
					resource.TestCheckResourceAttr(resourceName, "compute_resources.0.image_id", ""),
					resource.TestCheckResourceAttrPair(resourceName, "compute_resources.0.instance_role", instanceProfileResourceName, "arn"),
					resource.TestCheckResourceAttr(resourceName, "compute_resources.0.instance_type.#", "1"),
					resource.TestCheckTypeSetElemAttr(resourceName, "compute_resources.0.instance_type.*", "optimal"),
					resource.TestCheckResourceAttr(resourceName, "compute_resources.0.ec2_configuration.#", "2"),
					resource.TestCheckResourceAttrSet(resourceName, "compute_resources.0.ec2_configuration.0.image_id_override"),
					resource.TestCheckResourceAttr(resourceName, "compute_resources.0.ec2_configuration.0.image_type", "ECS_AL2"),
					resource.TestCheckResourceAttrSet(resourceName, "compute_resources.0.ec2_configuration.1.image_id_override"),
					resource.TestCheckResourceAttr(resourceName, "compute_resources.0.ec2_configuration.1.image_type", "ECS_AL2_NVIDIA"),
					resource.TestCheckResourceAttr(resourceName, "compute_resources.0.max_vcpus", "16"),
					resource.TestCheckResourceAttr(resourceName, "compute_resources.0.min_vcpus", "0"),
					resource.TestCheckResourceAttr(resourceName, "compute_resources.0.security_group_ids.#", "1"),
					resource.TestCheckTypeSetElemAttrPair(resourceName, "compute_resources.0.security_group_ids.*", securityGroupResourceName, "id"),
					resource.TestCheckResourceAttrPair(resourceName, "compute_resources.0.spot_iam_fleet_role", spotFleetRoleResourceName, "arn"),
					resource.TestCheckResourceAttr(resourceName, "compute_resources.0.subnets.#", "1"),
					resource.TestCheckTypeSetElemAttrPair(resourceName, "compute_resources.0.subnets.*", subnetResourceName, "id"),
					resource.TestCheckResourceAttr(resourceName, "compute_resources.0.tags.%", "0"),
					resource.TestCheckResourceAttr(resourceName, "compute_resources.0.type", "SPOT"),
					resource.TestCheckResourceAttrSet(resourceName, "ecs_cluster_arn"),
					resource.TestCheckResourceAttrPair(resourceName, "service_role", serviceRoleResourceName, "arn"),
					resource.TestCheckResourceAttr(resourceName, "state", "ENABLED"),
					resource.TestCheckResourceAttrSet(resourceName, "status"),
					resource.TestCheckResourceAttrSet(resourceName, "status_reason"),
					resource.TestCheckResourceAttr(resourceName, "tags.%", "0"),
					resource.TestCheckResourceAttr(resourceName, "type", "MANAGED"),
				),
			},
			{
				ResourceName:      resourceName,
				ImportState:       true,
				ImportStateVerify: true,
			},
		},
	})
}

func TestAccBatchComputeEnvironment_ec2ConfigurationPlacementGroup(t *testing.T) {
	ctx := acctest.Context(t)
	var ce batch.ComputeEnvironmentDetail
	rName := sdkacctest.RandomWithPrefix(acctest.ResourcePrefix)
	resourceName := "aws_batch_compute_environment.test"
	instanceProfileResourceName := "aws_iam_instance_profile.ecs_instance"
	securityGroupResourceName := "aws_security_group.test"
	serviceRoleResourceName := "aws_iam_role.batch_service"
	spotFleetRoleResourceName := "aws_iam_role.ec2_spot_fleet"
	subnetResourceName := "aws_subnet.test"

	resource.ParallelTest(t, resource.TestCase{
		PreCheck:                 func() { acctest.PreCheck(ctx, t); testAccPreCheck(ctx, t) },
		ErrorCheck:               acctest.ErrorCheck(t, batch.EndpointsID),
		ProtoV5ProviderFactories: acctest.ProtoV5ProviderFactories,
		CheckDestroy:             testAccCheckComputeEnvironmentDestroy(ctx),
		Steps: []resource.TestStep{
			{
				Config: testAccComputeEnvironmentConfig_ec2ConfigurationPlacementGroup(rName),
				Check: resource.ComposeAggregateTestCheckFunc(
					testAccCheckComputeEnvironmentExists(ctx, resourceName, &ce),
					acctest.CheckResourceAttrRegionalARN(resourceName, "arn", "batch", fmt.Sprintf("compute-environment/%s", rName)),
					resource.TestCheckResourceAttr(resourceName, "compute_environment_name", rName),
					resource.TestCheckResourceAttr(resourceName, "compute_environment_name_prefix", ""),
					resource.TestCheckResourceAttr(resourceName, "compute_resources.#", "1"),
					resource.TestCheckResourceAttr(resourceName, "compute_resources.0.allocation_strategy", ""),
					resource.TestCheckResourceAttr(resourceName, "compute_resources.0.bid_percentage", "0"),
					resource.TestCheckResourceAttr(resourceName, "compute_resources.0.desired_vcpus", "0"),
					resource.TestCheckResourceAttr(resourceName, "compute_resources.0.ec2_key_pair", ""),
					resource.TestCheckResourceAttr(resourceName, "compute_resources.0.image_id", ""),
					resource.TestCheckResourceAttrPair(resourceName, "compute_resources.0.instance_role", instanceProfileResourceName, "arn"),
					resource.TestCheckResourceAttr(resourceName, "compute_resources.0.instance_type.#", "1"),
					resource.TestCheckTypeSetElemAttr(resourceName, "compute_resources.0.instance_type.*", "optimal"),
					resource.TestCheckResourceAttr(resourceName, "compute_resources.0.ec2_configuration.#", "2"),
					resource.TestCheckResourceAttrSet(resourceName, "compute_resources.0.ec2_configuration.0.image_id_override"),
					resource.TestCheckResourceAttr(resourceName, "compute_resources.0.ec2_configuration.0.image_type", "ECS_AL2"),
					resource.TestCheckResourceAttrSet(resourceName, "compute_resources.0.ec2_configuration.1.image_id_override"),
					resource.TestCheckResourceAttr(resourceName, "compute_resources.0.ec2_configuration.1.image_type", "ECS_AL2_NVIDIA"),
					resource.TestCheckResourceAttr(resourceName, "compute_resources.0.max_vcpus", "16"),
					resource.TestCheckResourceAttr(resourceName, "compute_resources.0.min_vcpus", "0"),
					resource.TestCheckResourceAttr(resourceName, "compute_resources.0.placement_group", rName),
					resource.TestCheckResourceAttr(resourceName, "compute_resources.0.security_group_ids.#", "1"),
					resource.TestCheckTypeSetElemAttrPair(resourceName, "compute_resources.0.security_group_ids.*", securityGroupResourceName, "id"),
					resource.TestCheckResourceAttrPair(resourceName, "compute_resources.0.spot_iam_fleet_role", spotFleetRoleResourceName, "arn"),
					resource.TestCheckResourceAttr(resourceName, "compute_resources.0.subnets.#", "1"),
					resource.TestCheckTypeSetElemAttrPair(resourceName, "compute_resources.0.subnets.*", subnetResourceName, "id"),
					resource.TestCheckResourceAttr(resourceName, "compute_resources.0.tags.%", "0"),
					resource.TestCheckResourceAttr(resourceName, "compute_resources.0.type", "SPOT"),
					resource.TestCheckResourceAttrSet(resourceName, "ecs_cluster_arn"),
					resource.TestCheckResourceAttrPair(resourceName, "service_role", serviceRoleResourceName, "arn"),
					resource.TestCheckResourceAttr(resourceName, "state", "ENABLED"),
					resource.TestCheckResourceAttrSet(resourceName, "status"),
					resource.TestCheckResourceAttrSet(resourceName, "status_reason"),
					resource.TestCheckResourceAttr(resourceName, "tags.%", "0"),
					resource.TestCheckResourceAttr(resourceName, "type", "MANAGED"),
				),
			},
			{
				ResourceName:      resourceName,
				ImportState:       true,
				ImportStateVerify: true,
			},
		},
	})
}

func TestAccBatchComputeEnvironment_launchTemplate(t *testing.T) {
	ctx := acctest.Context(t)
	var ce batch.ComputeEnvironmentDetail
	rName := sdkacctest.RandomWithPrefix(acctest.ResourcePrefix)
	resourceName := "aws_batch_compute_environment.test"
	instanceProfileResourceName := "aws_iam_instance_profile.ecs_instance"
	launchTemplateResourceName := "aws_launch_template.test"
	serviceRoleResourceName := "aws_iam_role.batch_service"
	spotFleetRoleResourceName := "aws_iam_role.ec2_spot_fleet"
	subnetResourceName := "aws_subnet.test"

	resource.ParallelTest(t, resource.TestCase{
		PreCheck:                 func() { acctest.PreCheck(ctx, t); testAccPreCheck(ctx, t) },
		ErrorCheck:               acctest.ErrorCheck(t, batch.EndpointsID),
		ProtoV5ProviderFactories: acctest.ProtoV5ProviderFactories,
		CheckDestroy:             testAccCheckComputeEnvironmentDestroy(ctx),
		Steps: []resource.TestStep{
			{
				Config: testAccComputeEnvironmentConfig_launchTemplate(rName),
				Check: resource.ComposeAggregateTestCheckFunc(
					testAccCheckComputeEnvironmentExists(ctx, resourceName, &ce),
					acctest.CheckResourceAttrRegionalARN(resourceName, "arn", "batch", fmt.Sprintf("compute-environment/%s", rName)),
					resource.TestCheckResourceAttr(resourceName, "compute_environment_name", rName),
					resource.TestCheckResourceAttr(resourceName, "compute_environment_name_prefix", ""),
					resource.TestCheckResourceAttr(resourceName, "compute_resources.#", "1"),
					resource.TestCheckResourceAttr(resourceName, "compute_resources.0.allocation_strategy", ""),
					resource.TestCheckResourceAttr(resourceName, "compute_resources.0.bid_percentage", "0"),
					resource.TestCheckResourceAttr(resourceName, "compute_resources.0.desired_vcpus", "0"),
					resource.TestCheckResourceAttr(resourceName, "compute_resources.0.ec2_key_pair", ""),
					resource.TestCheckResourceAttr(resourceName, "compute_resources.0.image_id", ""),
					resource.TestCheckResourceAttrPair(resourceName, "compute_resources.0.instance_role", instanceProfileResourceName, "arn"),
					resource.TestCheckResourceAttr(resourceName, "compute_resources.0.instance_type.#", "1"),
					resource.TestCheckTypeSetElemAttr(resourceName, "compute_resources.0.instance_type.*", "c4.large"),
					resource.TestCheckResourceAttr(resourceName, "compute_resources.0.launch_template.#", "1"),
					resource.TestCheckResourceAttr(resourceName, "compute_resources.0.launch_template.0.launch_template_id", ""),
					resource.TestCheckResourceAttrPair(resourceName, "compute_resources.0.launch_template.0.launch_template_name", launchTemplateResourceName, "name"),
					resource.TestCheckResourceAttr(resourceName, "compute_resources.0.launch_template.0.version", ""),
					resource.TestCheckResourceAttr(resourceName, "compute_resources.0.max_vcpus", "16"),
					resource.TestCheckResourceAttr(resourceName, "compute_resources.0.min_vcpus", "0"),
					resource.TestCheckResourceAttr(resourceName, "compute_resources.0.security_group_ids.#", "0"),
					resource.TestCheckResourceAttrPair(resourceName, "compute_resources.0.spot_iam_fleet_role", spotFleetRoleResourceName, "arn"),
					resource.TestCheckResourceAttr(resourceName, "compute_resources.0.subnets.#", "1"),
					resource.TestCheckTypeSetElemAttrPair(resourceName, "compute_resources.0.subnets.*", subnetResourceName, "id"),
					resource.TestCheckResourceAttr(resourceName, "compute_resources.0.tags.%", "0"),
					resource.TestCheckResourceAttr(resourceName, "compute_resources.0.type", "SPOT"),
					resource.TestCheckResourceAttrSet(resourceName, "ecs_cluster_arn"),
					resource.TestCheckResourceAttrPair(resourceName, "service_role", serviceRoleResourceName, "arn"),
					resource.TestCheckResourceAttr(resourceName, "state", "ENABLED"),
					resource.TestCheckResourceAttrSet(resourceName, "status"),
					resource.TestCheckResourceAttrSet(resourceName, "status_reason"),
					resource.TestCheckResourceAttr(resourceName, "tags.%", "0"),
					resource.TestCheckResourceAttr(resourceName, "type", "MANAGED"),
				),
			},
			{
				ResourceName:      resourceName,
				ImportState:       true,
				ImportStateVerify: true,
			},
		},
	})
}

func TestAccBatchComputeEnvironment_updateLaunchTemplate(t *testing.T) {
	ctx := acctest.Context(t)
	var ce batch.ComputeEnvironmentDetail
	rName := sdkacctest.RandomWithPrefix(acctest.ResourcePrefix)
	resourceName := "aws_batch_compute_environment.test"
	instanceProfileResourceName := "aws_iam_instance_profile.ecs_instance"
	launchTemplateResourceName := "aws_launch_template.test"
	securityGroupResourceName := "aws_security_group.test"
	serviceRoleResourceName := "aws_iam_role.batch_service"
	spotFleetRoleResourceName := "aws_iam_role.ec2_spot_fleet"
	subnetResourceName := "aws_subnet.test"

	resource.ParallelTest(t, resource.TestCase{
		PreCheck:                 func() { acctest.PreCheck(ctx, t); testAccPreCheck(ctx, t) },
		ErrorCheck:               acctest.ErrorCheck(t, batch.EndpointsID),
		ProtoV5ProviderFactories: acctest.ProtoV5ProviderFactories,
		CheckDestroy:             testAccCheckComputeEnvironmentDestroy(ctx),
		Steps: []resource.TestStep{
			{
				Config: testAccComputeEnvironmentConfig_updateLaunchTemplateInExisting(rName, "$Default"),
				Check: resource.ComposeAggregateTestCheckFunc(
					testAccCheckComputeEnvironmentExists(ctx, resourceName, &ce),
					acctest.CheckResourceAttrRegionalARN(resourceName, "arn", "batch", fmt.Sprintf("compute-environment/%s", rName)),
					resource.TestCheckResourceAttr(resourceName, "compute_environment_name", rName),
					resource.TestCheckResourceAttr(resourceName, "compute_environment_name_prefix", ""),
					resource.TestCheckResourceAttr(resourceName, "compute_resources.#", "1"),
					resource.TestCheckResourceAttr(resourceName, "compute_resources.0.allocation_strategy", ""),
					resource.TestCheckResourceAttr(resourceName, "compute_resources.0.bid_percentage", "0"),
					resource.TestCheckResourceAttr(resourceName, "compute_resources.0.desired_vcpus", "0"),
					resource.TestCheckResourceAttr(resourceName, "compute_resources.0.ec2_key_pair", ""),
					resource.TestCheckResourceAttr(resourceName, "compute_resources.0.image_id", ""),
					resource.TestCheckResourceAttrPair(resourceName, "compute_resources.0.instance_role", instanceProfileResourceName, "arn"),
					resource.TestCheckResourceAttr(resourceName, "compute_resources.0.instance_type.#", "1"),
					resource.TestCheckTypeSetElemAttr(resourceName, "compute_resources.0.instance_type.*", "c4.large"),
					resource.TestCheckResourceAttr(resourceName, "compute_resources.0.launch_template.#", "1"),
					resource.TestCheckResourceAttrPair(resourceName, "compute_resources.0.launch_template.0.launch_template_id", launchTemplateResourceName, "id"),
					resource.TestCheckResourceAttr(resourceName, "compute_resources.0.launch_template.0.launch_template_name", ""),
					resource.TestCheckResourceAttr(resourceName, "compute_resources.0.launch_template.0.version", "$Default"),
					resource.TestCheckResourceAttr(resourceName, "compute_resources.0.max_vcpus", "16"),
					resource.TestCheckResourceAttr(resourceName, "compute_resources.0.min_vcpus", "0"),
					resource.TestCheckResourceAttr(resourceName, "compute_resources.0.security_group_ids.#", "1"),
					resource.TestCheckTypeSetElemAttrPair(resourceName, "compute_resources.0.security_group_ids.*", securityGroupResourceName, "id"),
					resource.TestCheckResourceAttrPair(resourceName, "compute_resources.0.spot_iam_fleet_role", spotFleetRoleResourceName, "arn"),
					resource.TestCheckResourceAttr(resourceName, "compute_resources.0.subnets.#", "1"),
					resource.TestCheckTypeSetElemAttrPair(resourceName, "compute_resources.0.subnets.*", subnetResourceName, "id"),
					resource.TestCheckResourceAttr(resourceName, "compute_resources.0.tags.%", "0"),
					resource.TestCheckResourceAttr(resourceName, "compute_resources.0.type", "SPOT"),
					resource.TestCheckResourceAttrSet(resourceName, "ecs_cluster_arn"),
					resource.TestCheckResourceAttrPair(resourceName, "service_role", serviceRoleResourceName, "arn"),
					resource.TestCheckResourceAttr(resourceName, "state", "ENABLED"),
					resource.TestCheckResourceAttrSet(resourceName, "status"),
					resource.TestCheckResourceAttrSet(resourceName, "status_reason"),
					resource.TestCheckResourceAttr(resourceName, "tags.%", "0"),
					resource.TestCheckResourceAttr(resourceName, "type", "MANAGED"),
				),
			},
			{
				Config: testAccComputeEnvironmentConfig_updateLaunchTemplateInExisting(rName, "$Latest"),
				Check: resource.ComposeAggregateTestCheckFunc(
					testAccCheckComputeEnvironmentExists(ctx, resourceName, &ce),
					acctest.CheckResourceAttrRegionalARN(resourceName, "arn", "batch", fmt.Sprintf("compute-environment/%s", rName)),
					resource.TestCheckResourceAttr(resourceName, "compute_environment_name", rName),
					resource.TestCheckResourceAttr(resourceName, "compute_environment_name_prefix", ""),
					resource.TestCheckResourceAttr(resourceName, "compute_resources.#", "1"),
					resource.TestCheckResourceAttr(resourceName, "compute_resources.0.allocation_strategy", ""),
					resource.TestCheckResourceAttr(resourceName, "compute_resources.0.bid_percentage", "0"),
					resource.TestCheckResourceAttr(resourceName, "compute_resources.0.desired_vcpus", "0"),
					resource.TestCheckResourceAttr(resourceName, "compute_resources.0.ec2_key_pair", ""),
					resource.TestCheckResourceAttr(resourceName, "compute_resources.0.image_id", ""),
					resource.TestCheckResourceAttrPair(resourceName, "compute_resources.0.instance_role", instanceProfileResourceName, "arn"),
					resource.TestCheckResourceAttr(resourceName, "compute_resources.0.instance_type.#", "1"),
					resource.TestCheckTypeSetElemAttr(resourceName, "compute_resources.0.instance_type.*", "c4.large"),
					resource.TestCheckResourceAttr(resourceName, "compute_resources.0.launch_template.#", "1"),
					resource.TestCheckResourceAttrPair(resourceName, "compute_resources.0.launch_template.0.launch_template_id", launchTemplateResourceName, "id"),
					resource.TestCheckResourceAttr(resourceName, "compute_resources.0.launch_template.0.launch_template_name", ""),
					resource.TestCheckResourceAttr(resourceName, "compute_resources.0.launch_template.0.version", "$Latest"),
					resource.TestCheckResourceAttr(resourceName, "compute_resources.0.max_vcpus", "16"),
					resource.TestCheckResourceAttr(resourceName, "compute_resources.0.min_vcpus", "0"),
					resource.TestCheckResourceAttr(resourceName, "compute_resources.0.security_group_ids.#", "1"),
					resource.TestCheckTypeSetElemAttrPair(resourceName, "compute_resources.0.security_group_ids.*", securityGroupResourceName, "id"),
					resource.TestCheckResourceAttrPair(resourceName, "compute_resources.0.spot_iam_fleet_role", spotFleetRoleResourceName, "arn"),
					resource.TestCheckResourceAttr(resourceName, "compute_resources.0.subnets.#", "1"),
					resource.TestCheckTypeSetElemAttrPair(resourceName, "compute_resources.0.subnets.*", subnetResourceName, "id"),
					resource.TestCheckResourceAttr(resourceName, "compute_resources.0.tags.%", "0"),
					resource.TestCheckResourceAttr(resourceName, "compute_resources.0.type", "SPOT"),
					resource.TestCheckResourceAttrSet(resourceName, "ecs_cluster_arn"),
					resource.TestCheckResourceAttrPair(resourceName, "service_role", serviceRoleResourceName, "arn"),
					resource.TestCheckResourceAttr(resourceName, "state", "ENABLED"),
					resource.TestCheckResourceAttrSet(resourceName, "status"),
					resource.TestCheckResourceAttrSet(resourceName, "status_reason"),
					resource.TestCheckResourceAttr(resourceName, "tags.%", "0"),
					resource.TestCheckResourceAttr(resourceName, "type", "MANAGED"),
				),
			},
			{
				ResourceName:      resourceName,
				ImportState:       true,
				ImportStateVerify: true,
			},
		},
	})
}

func TestAccBatchComputeEnvironment_UpdateSecurityGroupsAndSubnets_fargate(t *testing.T) {
	ctx := acctest.Context(t)
	var ce batch.ComputeEnvironmentDetail
	rName := sdkacctest.RandomWithPrefix(acctest.ResourcePrefix)
	resourceName := "aws_batch_compute_environment.test"
	securityGroupResourceName1 := "aws_security_group.test"
	securityGroupResourceName2 := "aws_security_group.test_2"
	securityGroupResourceName3 := "aws_security_group.test_3"
	serviceRoleResourceName := "aws_iam_role.batch_service"
	subnetResourceName1 := "aws_subnet.test"
	subnetResourceName2 := "aws_subnet.test_2"

	resource.ParallelTest(t, resource.TestCase{
		PreCheck:                 func() { acctest.PreCheck(ctx, t); testAccPreCheck(ctx, t) },
		ErrorCheck:               acctest.ErrorCheck(t, batch.EndpointsID),
		ProtoV5ProviderFactories: acctest.ProtoV5ProviderFactories,
		CheckDestroy:             testAccCheckComputeEnvironmentDestroy(ctx),
		Steps: []resource.TestStep{
			{
				Config: testAccComputeEnvironmentConfig_fargate(rName),
				Check: resource.ComposeAggregateTestCheckFunc(
					testAccCheckComputeEnvironmentExists(ctx, resourceName, &ce),
					acctest.CheckResourceAttrRegionalARN(resourceName, "arn", "batch", fmt.Sprintf("compute-environment/%s", rName)),
					resource.TestCheckResourceAttr(resourceName, "compute_environment_name", rName),
					resource.TestCheckResourceAttr(resourceName, "compute_environment_name_prefix", ""),
					resource.TestCheckResourceAttr(resourceName, "compute_resources.#", "1"),
					resource.TestCheckResourceAttr(resourceName, "compute_resources.0.allocation_strategy", ""),
					resource.TestCheckResourceAttr(resourceName, "compute_resources.0.bid_percentage", "0"),
					resource.TestCheckResourceAttr(resourceName, "compute_resources.0.desired_vcpus", "0"),
					resource.TestCheckResourceAttr(resourceName, "compute_resources.0.ec2_key_pair", ""),
					resource.TestCheckResourceAttr(resourceName, "compute_resources.0.image_id", ""),
					resource.TestCheckResourceAttr(resourceName, "compute_resources.0.instance_role", ""),
					resource.TestCheckResourceAttr(resourceName, "compute_resources.0.instance_type.#", "0"),
					resource.TestCheckResourceAttr(resourceName, "compute_resources.0.launch_template.#", "0"),
					resource.TestCheckResourceAttr(resourceName, "compute_resources.0.max_vcpus", "16"),
					resource.TestCheckResourceAttr(resourceName, "compute_resources.0.min_vcpus", "0"),
					resource.TestCheckResourceAttr(resourceName, "compute_resources.0.security_group_ids.#", "1"),
					resource.TestCheckTypeSetElemAttrPair(resourceName, "compute_resources.0.security_group_ids.*", securityGroupResourceName1, "id"),
					resource.TestCheckResourceAttr(resourceName, "compute_resources.0.spot_iam_fleet_role", ""),
					resource.TestCheckResourceAttr(resourceName, "compute_resources.0.subnets.#", "1"),
					resource.TestCheckTypeSetElemAttrPair(resourceName, "compute_resources.0.subnets.*", subnetResourceName1, "id"),
					resource.TestCheckResourceAttr(resourceName, "compute_resources.0.tags.%", "0"),
					resource.TestCheckResourceAttr(resourceName, "compute_resources.0.type", "FARGATE"),
					resource.TestCheckResourceAttrSet(resourceName, "ecs_cluster_arn"),
					resource.TestCheckResourceAttrPair(resourceName, "service_role", serviceRoleResourceName, "arn"),
					resource.TestCheckResourceAttr(resourceName, "state", "ENABLED"),
					resource.TestCheckResourceAttrSet(resourceName, "status"),
					resource.TestCheckResourceAttrSet(resourceName, "status_reason"),
					resource.TestCheckResourceAttr(resourceName, "tags.%", "0"),
					resource.TestCheckResourceAttr(resourceName, "type", "MANAGED"),
				),
			},
			{
				Config: testAccComputeEnvironmentConfig_fargateUpdatedSecurityGroupsAndSubnets(rName),
				Check: resource.ComposeAggregateTestCheckFunc(
					testAccCheckComputeEnvironmentExists(ctx, resourceName, &ce),
					acctest.CheckResourceAttrRegionalARN(resourceName, "arn", "batch", fmt.Sprintf("compute-environment/%s", rName)),
					resource.TestCheckResourceAttr(resourceName, "compute_environment_name", rName),
					resource.TestCheckResourceAttr(resourceName, "compute_environment_name_prefix", ""),
					resource.TestCheckResourceAttr(resourceName, "compute_resources.#", "1"),
					resource.TestCheckResourceAttr(resourceName, "compute_resources.0.allocation_strategy", ""),
					resource.TestCheckResourceAttr(resourceName, "compute_resources.0.bid_percentage", "0"),
					resource.TestCheckResourceAttr(resourceName, "compute_resources.0.desired_vcpus", "0"),
					resource.TestCheckResourceAttr(resourceName, "compute_resources.0.ec2_key_pair", ""),
					resource.TestCheckResourceAttr(resourceName, "compute_resources.0.image_id", ""),
					resource.TestCheckResourceAttr(resourceName, "compute_resources.0.instance_role", ""),
					resource.TestCheckResourceAttr(resourceName, "compute_resources.0.instance_type.#", "0"),
					resource.TestCheckResourceAttr(resourceName, "compute_resources.0.launch_template.#", "0"),
					resource.TestCheckResourceAttr(resourceName, "compute_resources.0.max_vcpus", "16"),
					resource.TestCheckResourceAttr(resourceName, "compute_resources.0.min_vcpus", "0"),
					resource.TestCheckResourceAttr(resourceName, "compute_resources.0.security_group_ids.#", "2"),
					resource.TestCheckTypeSetElemAttrPair(resourceName, "compute_resources.0.security_group_ids.*", securityGroupResourceName2, "id"),
					resource.TestCheckTypeSetElemAttrPair(resourceName, "compute_resources.0.security_group_ids.*", securityGroupResourceName3, "id"),
					resource.TestCheckResourceAttr(resourceName, "compute_resources.0.spot_iam_fleet_role", ""),
					resource.TestCheckResourceAttr(resourceName, "compute_resources.0.subnets.#", "1"),
					resource.TestCheckTypeSetElemAttrPair(resourceName, "compute_resources.0.subnets.*", subnetResourceName2, "id"),
					resource.TestCheckResourceAttr(resourceName, "compute_resources.0.tags.%", "0"),
					resource.TestCheckResourceAttr(resourceName, "compute_resources.0.type", "FARGATE"),
					resource.TestCheckResourceAttrSet(resourceName, "ecs_cluster_arn"),
					resource.TestCheckResourceAttrPair(resourceName, "service_role", serviceRoleResourceName, "arn"),
					resource.TestCheckResourceAttr(resourceName, "state", "ENABLED"),
					resource.TestCheckResourceAttrSet(resourceName, "status"),
					resource.TestCheckResourceAttrSet(resourceName, "status_reason"),
					resource.TestCheckResourceAttr(resourceName, "tags.%", "0"),
					resource.TestCheckResourceAttr(resourceName, "type", "MANAGED"),
				),
			},
			{
				ResourceName:      resourceName,
				ImportState:       true,
				ImportStateVerify: true,
			},
		},
	})
}

func TestAccBatchComputeEnvironment_tags(t *testing.T) {
	ctx := acctest.Context(t)
	var ce batch.ComputeEnvironmentDetail
	rName := sdkacctest.RandomWithPrefix(acctest.ResourcePrefix)
	resourceName := "aws_batch_compute_environment.test"

	resource.ParallelTest(t, resource.TestCase{
		PreCheck:                 func() { acctest.PreCheck(ctx, t); testAccPreCheck(ctx, t) },
		ErrorCheck:               acctest.ErrorCheck(t, batch.EndpointsID),
		ProtoV5ProviderFactories: acctest.ProtoV5ProviderFactories,
		CheckDestroy:             testAccCheckComputeEnvironmentDestroy(ctx),
		Steps: []resource.TestStep{
			{
				Config: testAccComputeEnvironmentConfig_tags1(rName, "key1", "value1"),
				Check: resource.ComposeTestCheckFunc(
					testAccCheckComputeEnvironmentExists(ctx, resourceName, &ce),
					resource.TestCheckResourceAttr(resourceName, "tags.%", "1"),
					resource.TestCheckResourceAttr(resourceName, "tags.key1", "value1"),
				),
			},
			{
				ResourceName:      resourceName,
				ImportState:       true,
				ImportStateVerify: true,
			},
			{
				Config: testAccComputeEnvironmentConfig_tags2(rName, "key1", "value1updated", "key2", "value2"),
				Check: resource.ComposeTestCheckFunc(
					testAccCheckComputeEnvironmentExists(ctx, resourceName, &ce),
					resource.TestCheckResourceAttr(resourceName, "tags.%", "2"),
					resource.TestCheckResourceAttr(resourceName, "tags.key1", "value1updated"),
					resource.TestCheckResourceAttr(resourceName, "tags.key2", "value2"),
				),
			},
			{
				Config: testAccComputeEnvironmentConfig_tags1(rName, "key2", "value2"),
				Check: resource.ComposeTestCheckFunc(
					testAccCheckComputeEnvironmentExists(ctx, resourceName, &ce),
					resource.TestCheckResourceAttr(resourceName, "tags.%", "1"),
					resource.TestCheckResourceAttr(resourceName, "tags.key2", "value2"),
				),
			},
		},
	})
}

func TestAccBatchComputeEnvironment_createUnmanagedWithComputeResources(t *testing.T) {
	ctx := acctest.Context(t)
	rName := sdkacctest.RandomWithPrefix(acctest.ResourcePrefix)

	resource.ParallelTest(t, resource.TestCase{
		PreCheck:                 func() { acctest.PreCheck(ctx, t); testAccPreCheck(ctx, t) },
		ErrorCheck:               acctest.ErrorCheck(t, batch.EndpointsID),
		ProtoV5ProviderFactories: acctest.ProtoV5ProviderFactories,
		CheckDestroy:             testAccCheckComputeEnvironmentDestroy(ctx),
		Steps: []resource.TestStep{
			{
				Config:      testAccComputeEnvironmentConfig_unmanagedResources(rName),
				ExpectError: regexp.MustCompile("no `compute_resources` can be specified when `type` is \"UNMANAGED\""),
			},
		},
	})
}

func TestAccBatchComputeEnvironment_updateEC2(t *testing.T) {
	ctx := acctest.Context(t)
	var ce batch.ComputeEnvironmentDetail
	rName := sdkacctest.RandomWithPrefix(acctest.ResourcePrefix)
	resourceName := "aws_batch_compute_environment.test"
	instanceProfileResourceName := "aws_iam_instance_profile.ecs_instance"
	updatedInstanceProfileResourceName := "aws_iam_instance_profile.ecs_instance_2"
	securityGroupResourceName := "aws_security_group.test"
	updatedSecurityGroupResourceName := "aws_security_group.test_2"
	subnetResourceName := "aws_subnet.test"
	updatedSubnetResourceName := "aws_subnet.test_2"
	ec2KeyPairResourceName := "aws_key_pair.test"
	launchTemplateResourceName := "aws_launch_template.test"
	spotFleetRoleResourceName := "aws_iam_role.ec2_spot_fleet"
	publicKey, _, err := sdkacctest.RandSSHKeyPair(acctest.DefaultEmailAddress)
	if err != nil {
		t.Fatalf("error generating random SSH key: %s", err)
	}
	resource.ParallelTest(t, resource.TestCase{
		PreCheck:                 func() { acctest.PreCheck(ctx, t); testAccPreCheck(ctx, t) },
		ErrorCheck:               acctest.ErrorCheck(t, batch.EndpointsID),
		ProtoV5ProviderFactories: acctest.ProtoV5ProviderFactories,
		CheckDestroy:             testAccCheckComputeEnvironmentDestroy(ctx),
		Steps: []resource.TestStep{
			{
				Config: testAccComputeenvironmentConfig_ec2PreUpdate(rName, publicKey),
				Check: resource.ComposeTestCheckFunc(
					testAccCheckComputeEnvironmentExists(ctx, resourceName, &ce),
					acctest.CheckResourceAttrRegionalARN(resourceName, "arn", "batch", fmt.Sprintf("compute-environment/%s", rName)),
					resource.TestCheckResourceAttr(resourceName, "compute_environment_name", rName),
					resource.TestCheckResourceAttr(resourceName, "compute_environment_name_prefix", ""),
					resource.TestCheckResourceAttr(resourceName, "compute_resources.#", "1"),
					resource.TestCheckResourceAttr(resourceName, "compute_resources.0.allocation_strategy", "BEST_FIT_PROGRESSIVE"),
					resource.TestCheckResourceAttr(resourceName, "compute_resources.0.bid_percentage", "0"),
					resource.TestCheckResourceAttr(resourceName, "compute_resources.0.desired_vcpus", "0"),
					resource.TestCheckResourceAttr(resourceName, "compute_resources.0.ec2_configuration.#", "1"),
					resource.TestCheckResourceAttr(resourceName, "compute_resources.0.ec2_configuration.0.image_type", "ECS_AL2"),
					resource.TestCheckResourceAttr(resourceName, "compute_resources.0.ec2_key_pair", ""),
					resource.TestCheckResourceAttr(resourceName, "compute_resources.0.image_id", ""),
					resource.TestCheckResourceAttrPair(resourceName, "compute_resources.0.instance_role", instanceProfileResourceName, "arn"),
					resource.TestCheckResourceAttr(resourceName, "compute_resources.0.instance_type.#", "1"),
					resource.TestCheckTypeSetElemAttr(resourceName, "compute_resources.0.instance_type.*", "optimal"),
					resource.TestCheckResourceAttr(resourceName, "compute_resources.0.launch_template.#", "0"),
					resource.TestCheckResourceAttr(resourceName, "compute_resources.0.max_vcpus", "16"),
					resource.TestCheckResourceAttr(resourceName, "compute_resources.0.min_vcpus", "0"),
					resource.TestCheckResourceAttr(resourceName, "compute_resources.0.security_group_ids.#", "1"),
					resource.TestCheckTypeSetElemAttrPair(resourceName, "compute_resources.0.security_group_ids.*", securityGroupResourceName, "id"),
					resource.TestCheckResourceAttrPair(resourceName, "compute_resources.0.spot_iam_fleet_role", spotFleetRoleResourceName, "arn"),
					resource.TestCheckResourceAttr(resourceName, "compute_resources.0.subnets.#", "1"),
					resource.TestCheckTypeSetElemAttrPair(resourceName, "compute_resources.0.subnets.*", subnetResourceName, "id"),
					resource.TestCheckResourceAttr(resourceName, "compute_resources.0.tags.%", "0"),
					resource.TestCheckResourceAttr(resourceName, "compute_resources.0.type", "EC2"),
					resource.TestCheckResourceAttrSet(resourceName, "ecs_cluster_arn"),
					resource.TestCheckResourceAttr(resourceName, "state", "ENABLED"),
					resource.TestCheckResourceAttrSet(resourceName, "status"),
					resource.TestCheckResourceAttrSet(resourceName, "status_reason"),
					resource.TestCheckResourceAttr(resourceName, "tags.%", "0"),
					resource.TestCheckResourceAttr(resourceName, "type", "MANAGED"),
				),
			},
			{
				Config: testAccComputeenvironmentConfig_ec2Update(rName, publicKey),
				Check: resource.ComposeTestCheckFunc(
					testAccCheckComputeEnvironmentExists(ctx, resourceName, &ce),
					acctest.CheckResourceAttrRegionalARN(resourceName, "arn", "batch", fmt.Sprintf("compute-environment/%s", rName)),
					resource.TestCheckResourceAttr(resourceName, "compute_environment_name", rName),
					resource.TestCheckResourceAttr(resourceName, "compute_environment_name_prefix", ""),
					resource.TestCheckResourceAttr(resourceName, "compute_resources.#", "1"),
					resource.TestCheckResourceAttr(resourceName, "compute_resources.0.allocation_strategy", "SPOT_CAPACITY_OPTIMIZED"),
					resource.TestCheckResourceAttr(resourceName, "compute_resources.0.bid_percentage", "100"),
					resource.TestCheckResourceAttr(resourceName, "compute_resources.0.desired_vcpus", "0"),
					resource.TestCheckResourceAttr(resourceName, "compute_resources.0.ec2_configuration.#", "1"),
					resource.TestCheckResourceAttrSet(resourceName, "compute_resources.0.ec2_configuration.0.image_id_override"),
					resource.TestCheckResourceAttr(resourceName, "compute_resources.0.ec2_configuration.0.image_type", "ECS_AL2"),
					resource.TestCheckResourceAttrPair(resourceName, "compute_resources.0.ec2_key_pair", ec2KeyPairResourceName, "id"),
					resource.TestCheckResourceAttr(resourceName, "compute_resources.0.image_id", ""),
					resource.TestCheckResourceAttrPair(resourceName, "compute_resources.0.instance_role", updatedInstanceProfileResourceName, "arn"),
					resource.TestCheckResourceAttr(resourceName, "compute_resources.0.instance_type.#", "1"),
					resource.TestCheckTypeSetElemAttr(resourceName, "compute_resources.0.instance_type.*", "c4.large"),
					resource.TestCheckResourceAttr(resourceName, "compute_resources.0.launch_template.#", "1"),
					resource.TestCheckResourceAttrPair(resourceName, "compute_resources.0.launch_template.0.launch_template_id", launchTemplateResourceName, "id"),
					resource.TestCheckResourceAttr(resourceName, "compute_resources.0.launch_template.0.version", "$Latest"),
					resource.TestCheckResourceAttr(resourceName, "compute_resources.0.max_vcpus", "16"),
					resource.TestCheckResourceAttr(resourceName, "compute_resources.0.min_vcpus", "0"),
					resource.TestCheckResourceAttr(resourceName, "compute_resources.0.security_group_ids.#", "1"),
					resource.TestCheckTypeSetElemAttrPair(resourceName, "compute_resources.0.security_group_ids.*", updatedSecurityGroupResourceName, "id"),
					resource.TestCheckResourceAttrPair(resourceName, "compute_resources.0.spot_iam_fleet_role", spotFleetRoleResourceName, "arn"),
					resource.TestCheckResourceAttr(resourceName, "compute_resources.0.subnets.#", "1"),
					resource.TestCheckTypeSetElemAttrPair(resourceName, "compute_resources.0.subnets.*", updatedSubnetResourceName, "id"),
					resource.TestCheckResourceAttr(resourceName, "compute_resources.0.tags.%", "1"),
					resource.TestCheckResourceAttr(resourceName, "compute_resources.0.tags.updated", "yes"),
					resource.TestCheckResourceAttr(resourceName, "compute_resources.0.type", "SPOT"),
					resource.TestCheckResourceAttrSet(resourceName, "ecs_cluster_arn"),
					resource.TestCheckResourceAttr(resourceName, "state", "ENABLED"),
					resource.TestCheckResourceAttrSet(resourceName, "status"),
					resource.TestCheckResourceAttrSet(resourceName, "status_reason"),
					resource.TestCheckResourceAttr(resourceName, "tags.%", "0"),
					resource.TestCheckResourceAttr(resourceName, "type", "MANAGED"),
				),
			},
			{
				Config: testAccComputeenvironmentConfig_ec2PreUpdate(rName, publicKey),
				Check: resource.ComposeTestCheckFunc(
					testAccCheckComputeEnvironmentExists(ctx, resourceName, &ce),
					acctest.CheckResourceAttrRegionalARN(resourceName, "arn", "batch", fmt.Sprintf("compute-environment/%s", rName)),
					resource.TestCheckResourceAttr(resourceName, "compute_environment_name", rName),
					resource.TestCheckResourceAttr(resourceName, "compute_environment_name_prefix", ""),
					resource.TestCheckResourceAttr(resourceName, "compute_resources.#", "1"),
					resource.TestCheckResourceAttr(resourceName, "compute_resources.0.allocation_strategy", "BEST_FIT_PROGRESSIVE"),
					resource.TestCheckResourceAttr(resourceName, "compute_resources.0.bid_percentage", "0"),
					resource.TestCheckResourceAttr(resourceName, "compute_resources.0.desired_vcpus", "0"),
					resource.TestCheckResourceAttr(resourceName, "compute_resources.0.ec2_configuration.#", "1"),
					resource.TestCheckResourceAttr(resourceName, "compute_resources.0.ec2_configuration.0.image_type", "ECS_AL2"),
					resource.TestCheckResourceAttr(resourceName, "compute_resources.0.ec2_key_pair", ""),
					resource.TestCheckResourceAttr(resourceName, "compute_resources.0.image_id", ""),
					resource.TestCheckResourceAttrPair(resourceName, "compute_resources.0.instance_role", instanceProfileResourceName, "arn"),
					resource.TestCheckResourceAttr(resourceName, "compute_resources.0.instance_type.#", "1"),
					resource.TestCheckTypeSetElemAttr(resourceName, "compute_resources.0.instance_type.*", "optimal"),
					resource.TestCheckResourceAttr(resourceName, "compute_resources.0.launch_template.#", "0"),
					resource.TestCheckResourceAttr(resourceName, "compute_resources.0.max_vcpus", "16"),
					resource.TestCheckResourceAttr(resourceName, "compute_resources.0.min_vcpus", "0"),
					resource.TestCheckResourceAttr(resourceName, "compute_resources.0.security_group_ids.#", "1"),
					resource.TestCheckTypeSetElemAttrPair(resourceName, "compute_resources.0.security_group_ids.*", securityGroupResourceName, "id"),
					resource.TestCheckResourceAttrPair(resourceName, "compute_resources.0.spot_iam_fleet_role", spotFleetRoleResourceName, "arn"),
					resource.TestCheckResourceAttr(resourceName, "compute_resources.0.subnets.#", "1"),
					resource.TestCheckTypeSetElemAttrPair(resourceName, "compute_resources.0.subnets.*", subnetResourceName, "id"),
					resource.TestCheckResourceAttr(resourceName, "compute_resources.0.tags.%", "0"),
					resource.TestCheckResourceAttr(resourceName, "compute_resources.0.type", "EC2"),
					resource.TestCheckResourceAttrSet(resourceName, "ecs_cluster_arn"),
					resource.TestCheckResourceAttr(resourceName, "state", "ENABLED"),
					resource.TestCheckResourceAttrSet(resourceName, "status"),
					resource.TestCheckResourceAttrSet(resourceName, "status_reason"),
					resource.TestCheckResourceAttr(resourceName, "tags.%", "0"),
					resource.TestCheckResourceAttr(resourceName, "type", "MANAGED"),
				),
			},
			{
				ResourceName:      resourceName,
				ImportState:       true,
				ImportStateVerify: true,
			},
		},
	})
}

// Test plan time errors...

func TestAccBatchComputeEnvironment_createEC2WithoutComputeResources(t *testing.T) {
	ctx := acctest.Context(t)
	rName := sdkacctest.RandomWithPrefix(acctest.ResourcePrefix)

	resource.ParallelTest(t, resource.TestCase{
		PreCheck:                 func() { acctest.PreCheck(ctx, t); testAccPreCheck(ctx, t) },
		ErrorCheck:               acctest.ErrorCheck(t, batch.EndpointsID),
		ProtoV5ProviderFactories: acctest.ProtoV5ProviderFactories,
		CheckDestroy:             testAccCheckComputeEnvironmentDestroy(ctx),
		Steps: []resource.TestStep{
			{
				Config:      testAccComputeEnvironmentConfig_ec2NoResources(rName),
				ExpectError: regexp.MustCompile(`computeResources must be provided for a MANAGED compute environment`),
			},
		},
	})
}

func TestAccBatchComputeEnvironment_createSpotWithoutIAMFleetRole(t *testing.T) {
	ctx := acctest.Context(t)
	rName := sdkacctest.RandomWithPrefix(acctest.ResourcePrefix)

	resource.ParallelTest(t, resource.TestCase{
		PreCheck:                 func() { acctest.PreCheck(ctx, t); testAccPreCheck(ctx, t) },
		ErrorCheck:               acctest.ErrorCheck(t, batch.EndpointsID),
		ProtoV5ProviderFactories: acctest.ProtoV5ProviderFactories,
		CheckDestroy:             testAccCheckComputeEnvironmentDestroy(ctx),
		Steps: []resource.TestStep{
			{
				Config:      testAccComputeEnvironmentConfig_spotNoIAMFleetRole(rName),
				ExpectError: regexp.MustCompile(`ComputeResources.spotIamFleetRole cannot not be null or empty`),
			},
		},
	})
}

func testAccCheckComputeEnvironmentDestroy(ctx context.Context) resource.TestCheckFunc {
	return func(s *terraform.State) error {
		conn := acctest.Provider.Meta().(*conns.AWSClient).BatchConn(ctx)

		for _, rs := range s.RootModule().Resources {
			if rs.Type != "aws_batch_compute_environment" {
				continue
			}

			_, err := tfbatch.FindComputeEnvironmentDetailByName(ctx, conn, rs.Primary.ID)

			if tfresource.NotFound(err) {
				continue
			}

			if err != nil {
				return err
			}

			return fmt.Errorf("Batch Compute Environment %s still exists", rs.Primary.ID)
		}
		return nil
	}
}

func testAccCheckComputeEnvironmentExists(ctx context.Context, n string, v *batch.ComputeEnvironmentDetail) resource.TestCheckFunc {
	return func(s *terraform.State) error {
		rs, ok := s.RootModule().Resources[n]
		if !ok {
			return fmt.Errorf("Not found: %s", n)
		}

		if rs.Primary.ID == "" {
			return fmt.Errorf("No Batch Compute Environment ID is set")
		}

		conn := acctest.Provider.Meta().(*conns.AWSClient).BatchConn(ctx)

		computeEnvironment, err := tfbatch.FindComputeEnvironmentDetailByName(ctx, conn, rs.Primary.ID)

		if err != nil {
			return err
		}

		*v = *computeEnvironment

		return nil
	}
}

func testAccPreCheck(ctx context.Context, t *testing.T) {
	conn := acctest.Provider.Meta().(*conns.AWSClient).BatchConn(ctx)

	input := &batch.DescribeComputeEnvironmentsInput{}

	_, err := conn.DescribeComputeEnvironmentsWithContext(ctx, input)

	if acctest.PreCheckSkipError(err) {
		t.Skipf("skipping acceptance testing: %s", err)
	}

	if err != nil {
		t.Fatalf("unexpected PreCheck error: %s", err)
	}
}

func testAccComputeEnvironmentConfig_base(rName string) string {
	return fmt.Sprintf(`
data "aws_partition" "current" {}

resource "aws_iam_role" "ecs_instance" {
  name = "%[1]s_ecs_instance"

  assume_role_policy = <<EOF
{
  "Version": "2012-10-17",
  "Statement": [{
    "Action": "sts:AssumeRole",
    "Effect": "Allow",
    "Principal": {
      "Service": "ec2.${data.aws_partition.current.dns_suffix}"
    }
  }]
}
EOF
}

resource "aws_iam_role_policy_attachment" "ecs_instance" {
  role       = aws_iam_role.ecs_instance.name
  policy_arn = "arn:${data.aws_partition.current.partition}:iam::aws:policy/service-role/AmazonEC2ContainerServiceforEC2Role"
}

resource "aws_iam_instance_profile" "ecs_instance" {
  name = %[1]q
  role = aws_iam_role_policy_attachment.ecs_instance.role
}

resource "aws_iam_role" "batch_service" {
  name = "%[1]s_batch_service"

  assume_role_policy = <<EOF
{
  "Version": "2012-10-17",
  "Statement": [{
    "Action": "sts:AssumeRole",
    "Effect": "Allow",
    "Principal": {
      "Service": "batch.${data.aws_partition.current.dns_suffix}"
    }
  }]
}
EOF
}

resource "aws_iam_role_policy_attachment" "batch_service" {
  role       = aws_iam_role.batch_service.name
  policy_arn = "arn:${data.aws_partition.current.partition}:iam::aws:policy/service-role/AWSBatchServiceRole"
}

resource "aws_iam_role" "ec2_spot_fleet" {
  name = "%[1]s_ec2_spot_fleet"

  assume_role_policy = <<EOF
{
  "Version": "2012-10-17",
  "Statement": [{
    "Action": "sts:AssumeRole",
    "Effect": "Allow",
    "Principal": {
      "Service": "spotfleet.${data.aws_partition.current.dns_suffix}"
    }
  }]
}
EOF
}

resource "aws_iam_role_policy_attachment" "ec2_spot_fleet" {
  role       = aws_iam_role.ec2_spot_fleet.name
  policy_arn = "arn:${data.aws_partition.current.partition}:iam::aws:policy/service-role/AmazonEC2SpotFleetTaggingRole"
}

resource "aws_security_group" "test" {
  name   = %[1]q
  vpc_id = aws_vpc.test.id

  tags = {
    Name = %[1]q
  }
}

resource "aws_vpc" "test" {
  cidr_block = "10.1.0.0/16"

  tags = {
    Name = %[1]q
  }
}

resource "aws_subnet" "test" {
  vpc_id     = aws_vpc.test.id
  cidr_block = "10.1.1.0/24"

  tags = {
    Name = %[1]q
  }
}
`, rName)
}

func testAccComputeEnvironmentConfig_basic(rName string) string {
	return acctest.ConfigCompose(testAccComputeEnvironmentConfig_base(rName), fmt.Sprintf(`
resource "aws_batch_compute_environment" "test" {
  compute_environment_name = %[1]q

  service_role = aws_iam_role.batch_service.arn
  type         = "UNMANAGED"
  depends_on   = [aws_iam_role_policy_attachment.batch_service]
}
`, rName))
}

func testAccComputeEnvironmentConfig_nameGenerated(rName string) string {
	return acctest.ConfigCompose(testAccComputeEnvironmentConfig_base(rName), `
resource "aws_batch_compute_environment" "test" {
  service_role = aws_iam_role.batch_service.arn
  type         = "UNMANAGED"
  depends_on   = [aws_iam_role_policy_attachment.batch_service]
}
`)
}

func testAccComputeEnvironmentConfig_namePrefix(rName string) string {
	return acctest.ConfigCompose(testAccComputeEnvironmentConfig_base(rName), fmt.Sprintf(`
resource "aws_batch_compute_environment" "test" {
  compute_environment_name_prefix = %[1]q

  service_role = aws_iam_role.batch_service.arn
  type         = "UNMANAGED"
  depends_on   = [aws_iam_role_policy_attachment.batch_service]
}
`, rName))
}

func testAccComputeEnvironmentConfig_eksConfiguration(rName string) string {
	//lintignore:AT004
	return acctest.ConfigCompose(acctest.ConfigAvailableAZsNoOptIn(), fmt.Sprintf(`
data "aws_partition" "current" {}

data "aws_caller_identity" "current" {}

resource "aws_iam_role" "cluster" {
  name = "%[1]s-cluster"

  assume_role_policy = jsonencode({
    Statement = [{
      Action = "sts:AssumeRole"
      Effect = "Allow"
      Principal = {
        Service = [
          "eks.${data.aws_partition.current.dns_suffix}",
          "eks-nodegroup.${data.aws_partition.current.dns_suffix}",
        ]
      }
    }]
    Version = "2012-10-17"
  })
}

resource "aws_iam_role_policy_attachment" "cluster-AmazonEKSClusterPolicy" {
  policy_arn = "arn:${data.aws_partition.current.partition}:iam::aws:policy/AmazonEKSClusterPolicy"
  role       = aws_iam_role.cluster.name
}

resource "aws_iam_role" "node" {
  name = "%[1]s-node"

  assume_role_policy = jsonencode({
    Statement = [{
      Action = "sts:AssumeRole"
      Effect = "Allow"
      Principal = {
        Service = "ec2.${data.aws_partition.current.dns_suffix}"
      }
    }]
    Version = "2012-10-17"
  })
}

resource "aws_iam_role_policy_attachment" "node-AmazonEKSWorkerNodePolicy" {
  policy_arn = "arn:${data.aws_partition.current.partition}:iam::aws:policy/AmazonEKSWorkerNodePolicy"
  role       = aws_iam_role.node.name
}

resource "aws_iam_role_policy_attachment" "node-AmazonEKS_CNI_Policy" {
  policy_arn = "arn:${data.aws_partition.current.partition}:iam::aws:policy/AmazonEKS_CNI_Policy"
  role       = aws_iam_role.node.name
}

resource "aws_iam_role_policy_attachment" "node-AmazonEC2ContainerRegistryReadOnly" {
  policy_arn = "arn:${data.aws_partition.current.partition}:iam::aws:policy/AmazonEC2ContainerRegistryReadOnly"
  role       = aws_iam_role.node.name
}

resource "aws_iam_instance_profile" "node" {
  name = "%[1]s-node"
  role = aws_iam_role.node.name
}

resource "aws_vpc" "test" {
  cidr_block           = "10.0.0.0/16"
  enable_dns_hostnames = true
  enable_dns_support   = true

  tags = {
    Name                          = %[1]q
    "kubernetes.io/cluster/%[1]s" = "shared"
  }
}

resource "aws_internet_gateway" "test" {
  vpc_id = aws_vpc.test.id

  tags = {
    Name = %[1]q
  }
}

resource "aws_route_table" "test" {
  vpc_id = aws_vpc.test.id

  route {
    cidr_block = "0.0.0.0/0"
    gateway_id = aws_internet_gateway.test.id
  }

  tags = {
    Name = %[1]q
  }
}

resource "aws_main_route_table_association" "test" {
  route_table_id = aws_route_table.test.id
  vpc_id         = aws_vpc.test.id
}

resource "aws_security_group" "test" {
  name   = %[1]q
  vpc_id = aws_vpc.test.id

  egress {
    cidr_blocks = ["0.0.0.0/0"]
    from_port   = 0
    protocol    = -1
    to_port     = 0
  }

  ingress {
    cidr_blocks = [aws_vpc.test.cidr_block]
    from_port   = 0
    protocol    = -1
    to_port     = 0
  }

  tags = {
    Name = %[1]q
  }
}

resource "aws_subnet" "test" {
  count = 2

  availability_zone       = data.aws_availability_zones.available.names[count.index]
  cidr_block              = cidrsubnet(aws_vpc.test.cidr_block, 8, count.index)
  map_public_ip_on_launch = true
  vpc_id                  = aws_vpc.test.id

  tags = {
    Name                          = %[1]q
    "kubernetes.io/cluster/%[1]s" = "shared"
  }
}

resource "aws_eks_cluster" "test" {
  name     = %[1]q
  role_arn = aws_iam_role.cluster.arn

  vpc_config {
    subnet_ids = aws_subnet.test[*].id
  }

  depends_on = [
    "aws_iam_role_policy_attachment.cluster-AmazonEKSClusterPolicy",
    "aws_main_route_table_association.test",
  ]
}

data "aws_eks_cluster_auth" "cluster" {
  name = aws_eks_cluster.test.id
}

provider "kubernetes" {
  host                   = aws_eks_cluster.test.endpoint
  cluster_ca_certificate = base64decode(aws_eks_cluster.test.certificate_authority[0].data)
  token                  = data.aws_eks_cluster_auth.cluster.token
}

resource "kubernetes_namespace" "test" {
  metadata {
    name = "test"
  }
}

resource "kubernetes_cluster_role" "test" {
  metadata {
    name = "aws-batch-cluster-role"
  }

  rule {
    api_groups = [""]
    resources  = ["namespaces"]
    verbs      = ["get"]
  }

  rule {
    api_groups = [""]
    resources  = ["nodes", "pods", "configmaps"]
    verbs      = ["get", "list", "watch"]
  }

  rule {
    api_groups = ["apps"]
    resources  = ["daemonsets", "deployments", "statefulsets", "replicasets"]
    verbs      = ["get", "list", "watch"]
  }

  rule {
    api_groups = ["rbac.authorization.k8s.io"]
    resources  = ["clusterroles", "clusterrolebindings"]
    verbs      = ["get", "list"]
  }
}

resource "kubernetes_cluster_role_binding" "test" {
  metadata {
    name = "aws-batch-cluster-role-binding"
  }

  role_ref {
    api_group = "rbac.authorization.k8s.io"
    kind      = "ClusterRole"
    name      = kubernetes_cluster_role.test.metadata[0].name
  }

  subject {
    kind      = "User"
    name      = "aws-batch"
    api_group = "rbac.authorization.k8s.io"
  }
}

resource "kubernetes_role" "test" {
  metadata {
    name      = "aws-batch-compute-environment-role"
    namespace = kubernetes_namespace.test.metadata[0].name
  }

  rule {
    api_groups = [""]
    resources  = ["pods"]
    verbs      = ["create", "get", "list", "watch", "delete", "patch"]
  }

  rule {
    api_groups = [""]
    resources  = ["serviceaccounts"]
    verbs      = ["get", "list"]
  }

  rule {
    api_groups = ["rbac.authorization.k8s.io"]
    resources  = ["roles", "rolebindings"]
    verbs      = ["get", "list"]
  }
}

resource "kubernetes_role_binding" "test" {
  metadata {
    name      = "aws-batch-compute-environment-role-binding"
    namespace = kubernetes_namespace.test.metadata[0].name
  }

  role_ref {
    api_group = "rbac.authorization.k8s.io"
    kind      = "Role"
    name      = kubernetes_role.test.metadata[0].name
  }

  subject {
    kind      = "User"
    name      = "aws-batch"
    api_group = "rbac.authorization.k8s.io"
  }
}

resource "kubernetes_config_map" "aws_auth" {
  metadata {
    name      = "aws-auth"
    namespace = "kube-system"
  }

  data = {
    mapRoles = <<EOF
- rolearn: arn:${data.aws_partition.current.partition}:iam::${data.aws_caller_identity.current.account_id}:role/AWSServiceRoleForBatch
  username: ${kubernetes_role_binding.test.subject[0].name}
EOF
  }
}

resource "aws_batch_compute_environment" "test" {
  compute_environment_name = %[1]q

  eks_configuration {
    eks_cluster_arn      = aws_eks_cluster.test.arn
    kubernetes_namespace = kubernetes_namespace.test.metadata[0].name
  }

  type = "MANAGED"

  compute_resources {
    type                = "EC2"
    allocation_strategy = "BEST_FIT_PROGRESSIVE"
    min_vcpus           = 0
    max_vcpus           = 128

    instance_type = ["m5.large"]

    security_group_ids = [
      aws_security_group.test.id
    ]
    subnets = aws_subnet.test[*].id

    instance_role = aws_iam_instance_profile.node.arn
  }

  depends_on = [
    kubernetes_config_map.aws_auth,
    aws_iam_role_policy_attachment.node-AmazonEKSWorkerNodePolicy,
    aws_iam_role_policy_attachment.node-AmazonEKS_CNI_Policy,
    aws_iam_role_policy_attachment.node-AmazonEC2ContainerRegistryReadOnly,
  ]
}
`, rName))
}

func testAccComputeEnvironmentConfig_ec2(rName string) string {
	return acctest.ConfigCompose(testAccComputeEnvironmentConfig_base(rName), fmt.Sprintf(`
resource "aws_batch_compute_environment" "test" {
  compute_environment_name = %[1]q

  compute_resources {
    instance_role = aws_iam_instance_profile.ecs_instance.arn
    instance_type = [
      "c4.large",
    ]
    max_vcpus = 16
    security_group_ids = [
      aws_security_group.test.id
    ]
    subnets = [
      aws_subnet.test.id
    ]
    type = "EC2"
  }

  service_role = aws_iam_role.batch_service.arn
  type         = "MANAGED"
  depends_on   = [aws_iam_role_policy_attachment.batch_service]
}
`, rName))
}

func testAccComputeEnvironmentConfig_ec2DesiredVCPUsEC2KeyPairImageIDAndResourcesTags(rName, publicKey string) string {
	return acctest.ConfigCompose(testAccComputeEnvironmentConfig_base(rName), acctest.ConfigLatestAmazonLinuxHVMEBSAMI(), fmt.Sprintf(`
resource "aws_batch_compute_environment" "test" {
  compute_environment_name = %[1]q

  compute_resources {
    instance_role = aws_iam_instance_profile.ecs_instance.arn
    instance_type = [
      "c4.large",
    ]
    max_vcpus     = 16
    min_vcpus     = 4
    desired_vcpus = 8
    security_group_ids = [
      aws_security_group.test.id
    ]
    subnets = [
      aws_subnet.test.id
    ]
    type = "EC2"

    tags = {
      key1 = "value1"
    }

    ec2_key_pair = aws_key_pair.test.id
    image_id     = data.aws_ami.amzn-ami-minimal-hvm-ebs.id
  }

  service_role = aws_iam_role.batch_service.arn
  type         = "MANAGED"
  depends_on   = [aws_iam_role_policy_attachment.batch_service]
}

resource "aws_key_pair" "test" {
  key_name   = %[1]q
  public_key = %[2]q
}
`, rName, publicKey))
}

func testAccComputeEnvironmentConfig_fargate(rName string) string {
	return acctest.ConfigCompose(testAccComputeEnvironmentConfig_base(rName), fmt.Sprintf(`
resource "aws_batch_compute_environment" "test" {
  compute_environment_name = %[1]q

  compute_resources {
    max_vcpus = 16
    security_group_ids = [
      aws_security_group.test.id
    ]
    subnets = [
      aws_subnet.test.id
    ]
    type = "FARGATE"
  }

  service_role = aws_iam_role.batch_service.arn
  type         = "MANAGED"
  depends_on   = [aws_iam_role_policy_attachment.batch_service]
}
`, rName))
}

func testAccComputeEnvironmentConfig_fargateDefaultServiceRole(rName string) string {
	return acctest.ConfigCompose(testAccComputeEnvironmentConfig_base(rName), fmt.Sprintf(`
resource "aws_batch_compute_environment" "test" {
  compute_environment_name = %[1]q

  compute_resources {
    max_vcpus = 16
    security_group_ids = [
      aws_security_group.test.id
    ]
    subnets = [
      aws_subnet.test.id
    ]
    type = "FARGATE"
  }

  type = "MANAGED"
}
`, rName))
}

func testAccComputeEnvironmentConfig_fargateUpdatedServiceRole(rName string) string {
	return acctest.ConfigCompose(testAccComputeEnvironmentConfig_base(rName), fmt.Sprintf(`
resource "aws_batch_compute_environment" "test" {
  compute_environment_name = %[1]q

  compute_resources {
    max_vcpus = 16
    security_group_ids = [
      aws_security_group.test.id
    ]
    subnets = [
      aws_subnet.test.id
    ]
    type = "FARGATE"
  }

  service_role = aws_iam_role.batch_service_2.arn
  type         = "MANAGED"
  depends_on   = [aws_iam_role_policy_attachment.batch_service_2]
}

resource "aws_iam_role" "batch_service_2" {
  name = "%[1]s_batch_service_2"

  assume_role_policy = <<EOF
{
  "Version": "2012-10-17",
  "Statement": [{
    "Action": "sts:AssumeRole",
    "Effect": "Allow",
    "Principal": {
      "Service": "batch.${data.aws_partition.current.dns_suffix}"
    }
  }]
}
EOF
}

resource "aws_iam_role_policy_attachment" "batch_service_2" {
  role       = aws_iam_role.batch_service_2.name
  policy_arn = "arn:${data.aws_partition.current.partition}:iam::aws:policy/service-role/AWSBatchServiceRole"
}
`, rName))
}

func testAccComputeEnvironmentConfig_fargateSpot(rName string) string {
	return acctest.ConfigCompose(testAccComputeEnvironmentConfig_base(rName), fmt.Sprintf(`
resource "aws_batch_compute_environment" "test" {
  compute_environment_name = %[1]q

  compute_resources {
    max_vcpus = 16
    security_group_ids = [
      aws_security_group.test.id
    ]
    subnets = [
      aws_subnet.test.id
    ]
    type = "FARGATE_SPOT"
  }

  service_role = aws_iam_role.batch_service.arn
  type         = "managed"
  depends_on   = [aws_iam_role_policy_attachment.batch_service]
}
`, rName))
}

func testAccComputeEnvironmentConfig_spot(rName string) string {
	return acctest.ConfigCompose(testAccComputeEnvironmentConfig_base(rName), fmt.Sprintf(`
resource "aws_batch_compute_environment" "test" {
  compute_environment_name = %[1]q

  compute_resources {
    instance_role = aws_iam_instance_profile.ecs_instance.arn
    instance_type = [
      "c4.large",
    ]
    max_vcpus = 16
    min_vcpus = 2
    security_group_ids = [
      aws_security_group.test.id
    ]
    spot_iam_fleet_role = aws_iam_role.ec2_spot_fleet.arn
    subnets = [
      aws_subnet.test.id
    ]
    type = "spot"
  }

  service_role = aws_iam_role.batch_service.arn
  type         = "MANAGED"
  depends_on   = [aws_iam_role_policy_attachment.batch_service]
}
`, rName))
}

func testAccComputeEnvironmentConfig_spotAllocationStrategyAndBidPercentage(rName string) string {
	return acctest.ConfigCompose(testAccComputeEnvironmentConfig_base(rName), fmt.Sprintf(`
resource "aws_batch_compute_environment" "test" {
  compute_environment_name = %[1]q

  compute_resources {
    allocation_strategy = "Best_Fit"
    bid_percentage      = 60
    instance_role       = aws_iam_instance_profile.ecs_instance.arn
    instance_type = [
      "c4.large",
    ]
    max_vcpus = 16
    min_vcpus = 0
    security_group_ids = [
      aws_security_group.test.id
    ]
    spot_iam_fleet_role = aws_iam_role.ec2_spot_fleet.arn
    subnets = [
      aws_subnet.test.id
    ]
    type = "SPOT"
  }

  service_role = aws_iam_role.batch_service.arn
  type         = "MANAGED"
  depends_on   = [aws_iam_role_policy_attachment.batch_service]
}
`, rName))
}

func testAccComputeEnvironmentConfig_state(rName string, state string) string {
	return acctest.ConfigCompose(testAccComputeEnvironmentConfig_base(rName), fmt.Sprintf(`
resource "aws_batch_compute_environment" "test" {
  compute_environment_name = %[1]q

  service_role = aws_iam_role.batch_service.arn
  type         = "UNMANAGED"
  state        = %[2]q
  depends_on   = [aws_iam_role_policy_attachment.batch_service]
}
`, rName, state))
}

func testAccComputeEnvironmentConfig_resourcesMaxVCPUsMinVCPUs(rName string, maxVcpus int, minVcpus int) string {
	return acctest.ConfigCompose(testAccComputeEnvironmentConfig_base(rName), fmt.Sprintf(`
resource "aws_batch_compute_environment" "test" {
  compute_environment_name = %[1]q

  compute_resources {
    instance_role = aws_iam_instance_profile.ecs_instance.arn
    instance_type = ["optimal"]
    max_vcpus     = %[2]d
    min_vcpus     = %[3]d
    security_group_ids = [
      aws_security_group.test.id
    ]
    subnets = [
      aws_subnet.test.id
    ]
    type = "EC2"
  }

  service_role = aws_iam_role.batch_service.arn
  type         = "MANAGED"
  depends_on   = [aws_iam_role_policy_attachment.batch_service]
}
`, rName, maxVcpus, minVcpus))
}

func testAccComputeEnvironmentConfig_fargateUpdatedSecurityGroupsAndSubnets(rName string) string {
	return acctest.ConfigCompose(testAccComputeEnvironmentConfig_base(rName), fmt.Sprintf(`
resource "aws_batch_compute_environment" "test" {
  compute_environment_name = %[1]q

  compute_resources {
    max_vcpus = 16
    security_group_ids = [
      aws_security_group.test_2.id,
      aws_security_group.test_3.id,
    ]
    subnets = [
      aws_subnet.test_2.id
    ]
    type = "FARGATE"
  }

  service_role = aws_iam_role.batch_service.arn
  type         = "MANAGED"
  depends_on   = [aws_iam_role_policy_attachment.batch_service]
}

resource "aws_security_group" "test_2" {
  name   = "%[1]s_2"
  vpc_id = aws_vpc.test.id

  tags = {
    Name = "%[1]s_2"
  }
}

resource "aws_security_group" "test_3" {
  name   = "%[1]s_3"
  vpc_id = aws_vpc.test.id

  tags = {
    Name = "%[1]s_3"
  }
}

resource "aws_subnet" "test_2" {
  vpc_id     = aws_vpc.test.id
  cidr_block = "10.1.2.0/24"

  tags = {
    Name = "%[1]s_2"
  }
}
`, rName))
}

func testAccComputeEnvironmentConfig_ec2NoResources(rName string) string {
	return acctest.ConfigCompose(testAccComputeEnvironmentConfig_base(rName), fmt.Sprintf(`
resource "aws_batch_compute_environment" "test" {
  compute_environment_name = %[1]q

  service_role = aws_iam_role.batch_service.arn
  type         = "MANAGED"
  depends_on   = [aws_iam_role_policy_attachment.batch_service]
}
`, rName))
}

func testAccComputeEnvironmentConfig_unmanagedResources(rName string) string {
	return acctest.ConfigCompose(testAccComputeEnvironmentConfig_base(rName), fmt.Sprintf(`
resource "aws_batch_compute_environment" "test" {
  compute_environment_name = %[1]q

  compute_resources {
    instance_role = aws_iam_instance_profile.ecs_instance.arn
    instance_type = [
      "c4.large",
    ]
    max_vcpus = 16
    min_vcpus = 0
    security_group_ids = [
      aws_security_group.test.id
    ]
    subnets = [
      aws_subnet.test.id
    ]
    type = "EC2"
  }

  service_role = aws_iam_role.batch_service.arn
  type         = "UNMANAGED"
  depends_on   = [aws_iam_role_policy_attachment.batch_service]
}
`, rName))
}

func testAccComputeEnvironmentConfig_spotNoIAMFleetRole(rName string) string {
	return acctest.ConfigCompose(testAccComputeEnvironmentConfig_base(rName), fmt.Sprintf(`
resource "aws_batch_compute_environment" "test" {
  compute_environment_name = %[1]q

  compute_resources {
    instance_role = aws_iam_instance_profile.ecs_instance.arn
    instance_type = [
      "c4.large",
    ]
    max_vcpus = 16
    min_vcpus = 0
    security_group_ids = [
      aws_security_group.test.id
    ]
    subnets = [
      aws_subnet.test.id
    ]
    type = "SPOT"
  }

  service_role = aws_iam_role.batch_service.arn
  type         = "MANAGED"
  depends_on   = [aws_iam_role_policy_attachment.batch_service]
}
`, rName))
}

func testAccComputeEnvironmentConfig_launchTemplate(rName string) string {
	return acctest.ConfigCompose(testAccComputeEnvironmentConfig_base(rName), fmt.Sprintf(`
resource "aws_launch_template" "test" {
  name = %[1]q

  vpc_security_group_ids = [
    aws_security_group.test.id
  ]
}

resource "aws_batch_compute_environment" "test" {
  compute_environment_name = %[1]q

  compute_resources {
    instance_role = aws_iam_instance_profile.ecs_instance.arn
    instance_type = [
      "c4.large",
    ]

    launch_template {
      launch_template_name = aws_launch_template.test.name
    }

    max_vcpus           = 16
    min_vcpus           = 0
    spot_iam_fleet_role = aws_iam_role.ec2_spot_fleet.arn
    subnets = [
      aws_subnet.test.id
    ]
    type = "SPOT"
  }

  service_role = aws_iam_role.batch_service.arn
  type         = "MANAGED"
  depends_on   = [aws_iam_role_policy_attachment.batch_service]
}
`, rName))
}

func testAccComputeEnvironmentConfig_updateLaunchTemplateInExisting(rName string, version string) string {
	return acctest.ConfigCompose(testAccComputeEnvironmentConfig_base(rName), fmt.Sprintf(`
resource "aws_launch_template" "test" {
  name = %[1]q
}

resource "aws_batch_compute_environment" "test" {
  compute_environment_name = %[1]q

  compute_resources {
    instance_role = aws_iam_instance_profile.ecs_instance.arn
    instance_type = [
      "c4.large",
    ]

    launch_template {
      launch_template_id = aws_launch_template.test.id
      version            = %[2]q
    }

    max_vcpus = 16
    min_vcpus = 0
    security_group_ids = [
      aws_security_group.test.id
    ]
    spot_iam_fleet_role = aws_iam_role.ec2_spot_fleet.arn
    subnets = [
      aws_subnet.test.id
    ]
    type = "SPOT"
  }

  service_role = aws_iam_role.batch_service.arn
  type         = "MANAGED"
  depends_on   = [aws_iam_role_policy_attachment.batch_service]
}
`, rName, version))
}

func testAccComputeEnvironmentConfig_tags1(rName string, tagKey1, tagValue1 string) string {
	return acctest.ConfigCompose(testAccComputeEnvironmentConfig_base(rName), fmt.Sprintf(`
resource "aws_batch_compute_environment" "test" {
  depends_on = [aws_iam_role_policy_attachment.batch_service]

  compute_environment_name = %[1]q
  service_role             = aws_iam_role.batch_service.arn
  type                     = "UNMANAGED"

  tags = {
    %[2]q = %[3]q
  }
}
`, rName, tagKey1, tagValue1))
}

func testAccComputeEnvironmentConfig_tags2(rName string, tagKey1, tagValue1, tagKey2, tagValue2 string) string {
	return acctest.ConfigCompose(testAccComputeEnvironmentConfig_base(rName), fmt.Sprintf(`
resource "aws_batch_compute_environment" "test" {
  depends_on = [aws_iam_role_policy_attachment.batch_service]

  compute_environment_name = %[1]q
  service_role             = aws_iam_role.batch_service.arn
  type                     = "UNMANAGED"

  tags = {
    %[2]q = %[3]q
    %[4]q = %[5]q
  }
}
`, rName, tagKey1, tagValue1, tagKey2, tagValue2))
}

func testAccComputeEnvironmentConfig_ec2Configuration(rName string) string {
	return acctest.ConfigCompose(testAccComputeEnvironmentConfig_base(rName), acctest.ConfigLatestAmazonLinuxHVMEBSAMI(), fmt.Sprintf(`
resource "aws_batch_compute_environment" "test" {
  compute_environment_name = %[1]q

  compute_resources {
    instance_role = aws_iam_instance_profile.ecs_instance.arn
    instance_type = ["optimal"]

    ec2_configuration {
      image_id_override = data.aws_ami.amzn-ami-minimal-hvm-ebs.id
      image_type        = "ECS_AL2"
    }

    ec2_configuration {
      image_id_override = data.aws_ami.amzn-ami-minimal-hvm-ebs.id
      image_type        = "ECS_AL2_NVIDIA"
    }

    max_vcpus = 16
    min_vcpus = 0

    security_group_ids = [
      aws_security_group.test.id
    ]
    spot_iam_fleet_role = aws_iam_role.ec2_spot_fleet.arn
    subnets = [
      aws_subnet.test.id
    ]
    type = "SPOT"
  }

  service_role = aws_iam_role.batch_service.arn
  type         = "MANAGED"
  depends_on   = [aws_iam_role_policy_attachment.batch_service]
}
`, rName))
}

<<<<<<< HEAD
func testAccComputeEnvironmentConfig_baseForUpdates(rName string, publicKey string) string {
	return fmt.Sprintf(`
resource "aws_iam_role" "ecs_instance_2" {
  name = "%[1]s_ecs_instance_2"

  assume_role_policy = <<EOF
{
  "Version": "2012-10-17",
  "Statement": [{
    "Action": "sts:AssumeRole",
    "Effect": "Allow",
    "Principal": {
      "Service": "ec2.${data.aws_partition.current.dns_suffix}"
    }
  }]
}
EOF
}

resource "aws_iam_role_policy_attachment" "ecs_instance_2" {
  role       = aws_iam_role.ecs_instance_2.name
  policy_arn = "arn:${data.aws_partition.current.partition}:iam::aws:policy/service-role/AmazonEC2ContainerServiceforEC2Role"
}

resource "aws_iam_instance_profile" "ecs_instance_2" {
  name = "%[1]s_2"
  role = aws_iam_role_policy_attachment.ecs_instance_2.role
}

resource "aws_security_group" "test_2" {
  name   = "%[1]s_2"
  vpc_id = aws_vpc.test.id

  tags = {
    Name = "%[1]s_2"
  }
}

resource "aws_subnet" "test_2" {
  vpc_id     = aws_vpc.test.id
  cidr_block = "10.1.2.0/24"

  tags = {
    Name = "%[1]s_2"
  }
}

resource "aws_key_pair" "test" {
  key_name   = %[1]q
  public_key = %[2]q
}

resource "aws_launch_template" "test" {
  name = %[1]q
}
`, rName, publicKey)
}

func testAccComputeenvironmentConfig_ec2PreUpdate(rName string, publicKey string) string {
	return acctest.ConfigCompose(
		testAccComputeEnvironmentConfig_base(rName),
		testAccComputeEnvironmentConfig_baseForUpdates(rName, publicKey),
		fmt.Sprintf(`
=======
func testAccComputeEnvironmentConfig_ec2ConfigurationPlacementGroup(rName string) string {
	return acctest.ConfigCompose(testAccComputeEnvironmentConfig_base(rName), acctest.ConfigLatestAmazonLinuxHVMEBSAMI(), fmt.Sprintf(`
resource "aws_placement_group" "test" {
  name     = %[1]q
  strategy = "cluster"
}

>>>>>>> a932c7b3
resource "aws_batch_compute_environment" "test" {
  compute_environment_name = %[1]q

  compute_resources {
<<<<<<< HEAD
    allocation_strategy = "BEST_FIT_PROGRESSIVE"
    instance_role       = aws_iam_instance_profile.ecs_instance.arn
    instance_type = [
      "optimal",
    ]
    max_vcpus = 16
    security_group_ids = [
      aws_security_group.test.id
    ]
    spot_iam_fleet_role = aws_iam_role.ec2_spot_fleet.arn
    subnets = [
      aws_subnet.test.id
    ]
    type = "EC2"
  }

  type = "MANAGED"
}
`, rName))
}

func testAccComputeenvironmentConfig_ec2Update(rName string, publicKey string) string {
	return acctest.ConfigCompose(
		testAccComputeEnvironmentConfig_base(rName),
		testAccComputeEnvironmentConfig_baseForUpdates(rName, publicKey),
		acctest.ConfigLatestAmazonLinuxHVMEBSAMI(),
		fmt.Sprintf(`
resource "aws_batch_compute_environment" "test" {
  compute_environment_name = %[1]q

  compute_resources {
    allocation_strategy = "SPOT_CAPACITY_OPTIMIZED"
    bid_percentage      = 100
    ec2_key_pair        = aws_key_pair.test.id
    instance_role       = aws_iam_instance_profile.ecs_instance_2.arn
=======
    instance_role = aws_iam_instance_profile.ecs_instance.arn
    instance_type = ["optimal"]

>>>>>>> a932c7b3
    ec2_configuration {
      image_id_override = data.aws_ami.amzn-ami-minimal-hvm-ebs.id
      image_type        = "ECS_AL2"
    }
<<<<<<< HEAD
    launch_template {
      launch_template_id = aws_launch_template.test.id
      version            = "$Latest"
    }
    instance_type = [
      "c4.large",
    ]
    max_vcpus = 16
    security_group_ids = [
      aws_security_group.test_2.id
    ]
    spot_iam_fleet_role = aws_iam_role.ec2_spot_fleet.arn
    subnets = [
      aws_subnet.test_2.id
    ]
    type = "SPOT"
    tags = {
      updated = "yes"
    }
  }

  type = "MANAGED"
=======

    ec2_configuration {
      image_id_override = data.aws_ami.amzn-ami-minimal-hvm-ebs.id
      image_type        = "ECS_AL2_NVIDIA"
    }

    max_vcpus = 16
    min_vcpus = 0

    placement_group = aws_placement_group.test.name

    security_group_ids = [
      aws_security_group.test.id
    ]
    spot_iam_fleet_role = aws_iam_role.ec2_spot_fleet.arn
    subnets = [
      aws_subnet.test.id
    ]
    type = "SPOT"
  }

  service_role = aws_iam_role.batch_service.arn
  type         = "MANAGED"
  depends_on   = [aws_iam_role_policy_attachment.batch_service]
>>>>>>> a932c7b3
}
`, rName))
}<|MERGE_RESOLUTION|>--- conflicted
+++ resolved
@@ -1621,6 +1621,7 @@
 	if err != nil {
 		t.Fatalf("error generating random SSH key: %s", err)
 	}
+
 	resource.ParallelTest(t, resource.TestCase{
 		PreCheck:                 func() { acctest.PreCheck(ctx, t); testAccPreCheck(ctx, t) },
 		ErrorCheck:               acctest.ErrorCheck(t, batch.EndpointsID),
@@ -2848,7 +2849,52 @@
 `, rName))
 }
 
-<<<<<<< HEAD
+func testAccComputeEnvironmentConfig_ec2ConfigurationPlacementGroup(rName string) string {
+	return acctest.ConfigCompose(testAccComputeEnvironmentConfig_base(rName), acctest.ConfigLatestAmazonLinuxHVMEBSAMI(), fmt.Sprintf(`
+resource "aws_placement_group" "test" {
+  name     = %[1]q
+  strategy = "cluster"
+}
+
+resource "aws_batch_compute_environment" "test" {
+  compute_environment_name = %[1]q
+
+  compute_resources {
+    instance_role = aws_iam_instance_profile.ecs_instance.arn
+    instance_type = ["optimal"]
+
+    ec2_configuration {
+      image_id_override = data.aws_ami.amzn-ami-minimal-hvm-ebs.id
+      image_type        = "ECS_AL2"
+    }
+
+    ec2_configuration {
+      image_id_override = data.aws_ami.amzn-ami-minimal-hvm-ebs.id
+      image_type        = "ECS_AL2_NVIDIA"
+    }
+
+    max_vcpus = 16
+    min_vcpus = 0
+
+    placement_group = aws_placement_group.test.name
+
+    security_group_ids = [
+      aws_security_group.test.id
+    ]
+    spot_iam_fleet_role = aws_iam_role.ec2_spot_fleet.arn
+    subnets = [
+      aws_subnet.test.id
+    ]
+    type = "SPOT"
+  }
+
+  service_role = aws_iam_role.batch_service.arn
+  type         = "MANAGED"
+  depends_on   = [aws_iam_role_policy_attachment.batch_service]
+}
+`, rName))
+}
+
 func testAccComputeEnvironmentConfig_baseForUpdates(rName string, publicKey string) string {
 	return fmt.Sprintf(`
 resource "aws_iam_role" "ecs_instance_2" {
@@ -2912,20 +2958,10 @@
 		testAccComputeEnvironmentConfig_base(rName),
 		testAccComputeEnvironmentConfig_baseForUpdates(rName, publicKey),
 		fmt.Sprintf(`
-=======
-func testAccComputeEnvironmentConfig_ec2ConfigurationPlacementGroup(rName string) string {
-	return acctest.ConfigCompose(testAccComputeEnvironmentConfig_base(rName), acctest.ConfigLatestAmazonLinuxHVMEBSAMI(), fmt.Sprintf(`
-resource "aws_placement_group" "test" {
-  name     = %[1]q
-  strategy = "cluster"
-}
-
->>>>>>> a932c7b3
 resource "aws_batch_compute_environment" "test" {
   compute_environment_name = %[1]q
 
   compute_resources {
-<<<<<<< HEAD
     allocation_strategy = "BEST_FIT_PROGRESSIVE"
     instance_role       = aws_iam_instance_profile.ecs_instance.arn
     instance_type = [
@@ -2961,16 +2997,10 @@
     bid_percentage      = 100
     ec2_key_pair        = aws_key_pair.test.id
     instance_role       = aws_iam_instance_profile.ecs_instance_2.arn
-=======
-    instance_role = aws_iam_instance_profile.ecs_instance.arn
-    instance_type = ["optimal"]
-
->>>>>>> a932c7b3
     ec2_configuration {
       image_id_override = data.aws_ami.amzn-ami-minimal-hvm-ebs.id
       image_type        = "ECS_AL2"
     }
-<<<<<<< HEAD
     launch_template {
       launch_template_id = aws_launch_template.test.id
       version            = "$Latest"
@@ -2993,32 +3023,6 @@
   }
 
   type = "MANAGED"
-=======
-
-    ec2_configuration {
-      image_id_override = data.aws_ami.amzn-ami-minimal-hvm-ebs.id
-      image_type        = "ECS_AL2_NVIDIA"
-    }
-
-    max_vcpus = 16
-    min_vcpus = 0
-
-    placement_group = aws_placement_group.test.name
-
-    security_group_ids = [
-      aws_security_group.test.id
-    ]
-    spot_iam_fleet_role = aws_iam_role.ec2_spot_fleet.arn
-    subnets = [
-      aws_subnet.test.id
-    ]
-    type = "SPOT"
-  }
-
-  service_role = aws_iam_role.batch_service.arn
-  type         = "MANAGED"
-  depends_on   = [aws_iam_role_policy_attachment.batch_service]
->>>>>>> a932c7b3
 }
 `, rName))
 }