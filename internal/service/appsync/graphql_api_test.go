--- conflicted
+++ resolved
@@ -25,11 +25,7 @@
 	resourceName := "aws_appsync_graphql_api.test"
 
 	resource.Test(t, resource.TestCase{
-<<<<<<< HEAD
-		PreCheck:                 func() { acctest.PreCheck(ctx, t); acctest.PreCheckPartitionHasService(appsync.EndpointsID, t) },
-=======
-		PreCheck:                 func() { acctest.PreCheck(t); acctest.PreCheckPartitionHasService(t, appsync.EndpointsID) },
->>>>>>> 78d002fe
+		PreCheck:                 func() { acctest.PreCheck(ctx, t); acctest.PreCheckPartitionHasService(t, appsync.EndpointsID) },
 		ErrorCheck:               acctest.ErrorCheck(t, appsync.EndpointsID),
 		ProtoV5ProviderFactories: acctest.ProtoV5ProviderFactories,
 		CheckDestroy:             testAccCheckGraphQLAPIDestroy(ctx),
@@ -68,11 +64,7 @@
 	resourceName := "aws_appsync_graphql_api.test"
 
 	resource.Test(t, resource.TestCase{
-<<<<<<< HEAD
-		PreCheck:                 func() { acctest.PreCheck(ctx, t); acctest.PreCheckPartitionHasService(appsync.EndpointsID, t) },
-=======
-		PreCheck:                 func() { acctest.PreCheck(t); acctest.PreCheckPartitionHasService(t, appsync.EndpointsID) },
->>>>>>> 78d002fe
+		PreCheck:                 func() { acctest.PreCheck(ctx, t); acctest.PreCheckPartitionHasService(t, appsync.EndpointsID) },
 		ErrorCheck:               acctest.ErrorCheck(t, appsync.EndpointsID),
 		ProtoV5ProviderFactories: acctest.ProtoV5ProviderFactories,
 		CheckDestroy:             testAccCheckGraphQLAPIDestroy(ctx),
@@ -96,11 +88,7 @@
 	resourceName := "aws_appsync_graphql_api.test"
 
 	resource.Test(t, resource.TestCase{
-<<<<<<< HEAD
-		PreCheck:                 func() { acctest.PreCheck(ctx, t); acctest.PreCheckPartitionHasService(appsync.EndpointsID, t) },
-=======
-		PreCheck:                 func() { acctest.PreCheck(t); acctest.PreCheckPartitionHasService(t, appsync.EndpointsID) },
->>>>>>> 78d002fe
+		PreCheck:                 func() { acctest.PreCheck(ctx, t); acctest.PreCheckPartitionHasService(t, appsync.EndpointsID) },
 		ErrorCheck:               acctest.ErrorCheck(t, appsync.EndpointsID),
 		ProtoV5ProviderFactories: acctest.ProtoV5ProviderFactories,
 		CheckDestroy:             testAccCheckGraphQLAPIDestroy(ctx),
@@ -147,11 +135,7 @@
 	resourceName := "aws_appsync_graphql_api.test"
 
 	resource.Test(t, resource.TestCase{
-<<<<<<< HEAD
-		PreCheck:                 func() { acctest.PreCheck(ctx, t); acctest.PreCheckPartitionHasService(appsync.EndpointsID, t) },
-=======
-		PreCheck:                 func() { acctest.PreCheck(t); acctest.PreCheckPartitionHasService(t, appsync.EndpointsID) },
->>>>>>> 78d002fe
+		PreCheck:                 func() { acctest.PreCheck(ctx, t); acctest.PreCheckPartitionHasService(t, appsync.EndpointsID) },
 		ErrorCheck:               acctest.ErrorCheck(t, appsync.EndpointsID),
 		ProtoV5ProviderFactories: acctest.ProtoV5ProviderFactories,
 		CheckDestroy:             testAccCheckGraphQLAPIDestroy(ctx),
@@ -186,11 +170,7 @@
 	resourceName := "aws_appsync_graphql_api.test"
 
 	resource.Test(t, resource.TestCase{
-<<<<<<< HEAD
-		PreCheck:                 func() { acctest.PreCheck(ctx, t); acctest.PreCheckPartitionHasService(appsync.EndpointsID, t) },
-=======
-		PreCheck:                 func() { acctest.PreCheck(t); acctest.PreCheckPartitionHasService(t, appsync.EndpointsID) },
->>>>>>> 78d002fe
+		PreCheck:                 func() { acctest.PreCheck(ctx, t); acctest.PreCheckPartitionHasService(t, appsync.EndpointsID) },
 		ErrorCheck:               acctest.ErrorCheck(t, appsync.EndpointsID),
 		ProtoV5ProviderFactories: acctest.ProtoV5ProviderFactories,
 		CheckDestroy:             testAccCheckGraphQLAPIDestroy(ctx),
@@ -220,11 +200,7 @@
 	resourceName := "aws_appsync_graphql_api.test"
 
 	resource.Test(t, resource.TestCase{
-<<<<<<< HEAD
-		PreCheck:                 func() { acctest.PreCheck(ctx, t); acctest.PreCheckPartitionHasService(appsync.EndpointsID, t) },
-=======
-		PreCheck:                 func() { acctest.PreCheck(t); acctest.PreCheckPartitionHasService(t, appsync.EndpointsID) },
->>>>>>> 78d002fe
+		PreCheck:                 func() { acctest.PreCheck(ctx, t); acctest.PreCheckPartitionHasService(t, appsync.EndpointsID) },
 		ErrorCheck:               acctest.ErrorCheck(t, appsync.EndpointsID),
 		ProtoV5ProviderFactories: acctest.ProtoV5ProviderFactories,
 		CheckDestroy:             testAccCheckGraphQLAPIDestroy(ctx),
@@ -255,11 +231,7 @@
 	resourceName := "aws_appsync_graphql_api.test"
 
 	resource.Test(t, resource.TestCase{
-<<<<<<< HEAD
-		PreCheck:                 func() { acctest.PreCheck(ctx, t); acctest.PreCheckPartitionHasService(appsync.EndpointsID, t) },
-=======
-		PreCheck:                 func() { acctest.PreCheck(t); acctest.PreCheckPartitionHasService(t, appsync.EndpointsID) },
->>>>>>> 78d002fe
+		PreCheck:                 func() { acctest.PreCheck(ctx, t); acctest.PreCheckPartitionHasService(t, appsync.EndpointsID) },
 		ErrorCheck:               acctest.ErrorCheck(t, appsync.EndpointsID),
 		ProtoV5ProviderFactories: acctest.ProtoV5ProviderFactories,
 		CheckDestroy:             testAccCheckGraphQLAPIDestroy(ctx),
@@ -291,11 +263,7 @@
 	resourceName := "aws_appsync_graphql_api.test"
 
 	resource.Test(t, resource.TestCase{
-<<<<<<< HEAD
-		PreCheck:                 func() { acctest.PreCheck(ctx, t); acctest.PreCheckPartitionHasService(appsync.EndpointsID, t) },
-=======
-		PreCheck:                 func() { acctest.PreCheck(t); acctest.PreCheckPartitionHasService(t, appsync.EndpointsID) },
->>>>>>> 78d002fe
+		PreCheck:                 func() { acctest.PreCheck(ctx, t); acctest.PreCheckPartitionHasService(t, appsync.EndpointsID) },
 		ErrorCheck:               acctest.ErrorCheck(t, appsync.EndpointsID),
 		ProtoV5ProviderFactories: acctest.ProtoV5ProviderFactories,
 		CheckDestroy:             testAccCheckGraphQLAPIDestroy(ctx),
@@ -326,11 +294,7 @@
 	lambdaAuthorizerResourceName := "aws_lambda_function.test"
 
 	resource.ParallelTest(t, resource.TestCase{
-<<<<<<< HEAD
-		PreCheck:                 func() { acctest.PreCheck(ctx, t); acctest.PreCheckPartitionHasService(appsync.EndpointsID, t) },
-=======
-		PreCheck:                 func() { acctest.PreCheck(t); acctest.PreCheckPartitionHasService(t, appsync.EndpointsID) },
->>>>>>> 78d002fe
+		PreCheck:                 func() { acctest.PreCheck(ctx, t); acctest.PreCheckPartitionHasService(t, appsync.EndpointsID) },
 		ErrorCheck:               acctest.ErrorCheck(t, appsync.EndpointsID),
 		ProtoV5ProviderFactories: acctest.ProtoV5ProviderFactories,
 		CheckDestroy:             testAccCheckGraphQLAPIDestroy(ctx),
@@ -363,11 +327,7 @@
 	resourceName := "aws_appsync_graphql_api.test"
 
 	resource.Test(t, resource.TestCase{
-<<<<<<< HEAD
-		PreCheck:                 func() { acctest.PreCheck(ctx, t); acctest.PreCheckPartitionHasService(appsync.EndpointsID, t) },
-=======
-		PreCheck:                 func() { acctest.PreCheck(t); acctest.PreCheckPartitionHasService(t, appsync.EndpointsID) },
->>>>>>> 78d002fe
+		PreCheck:                 func() { acctest.PreCheck(ctx, t); acctest.PreCheckPartitionHasService(t, appsync.EndpointsID) },
 		ErrorCheck:               acctest.ErrorCheck(t, appsync.EndpointsID),
 		ProtoV5ProviderFactories: acctest.ProtoV5ProviderFactories,
 		CheckDestroy:             testAccCheckGraphQLAPIDestroy(ctx),
@@ -399,11 +359,7 @@
 	resourceName := "aws_appsync_graphql_api.test"
 
 	resource.Test(t, resource.TestCase{
-<<<<<<< HEAD
-		PreCheck:                 func() { acctest.PreCheck(ctx, t); acctest.PreCheckPartitionHasService(appsync.EndpointsID, t) },
-=======
-		PreCheck:                 func() { acctest.PreCheck(t); acctest.PreCheckPartitionHasService(t, appsync.EndpointsID) },
->>>>>>> 78d002fe
+		PreCheck:                 func() { acctest.PreCheck(ctx, t); acctest.PreCheckPartitionHasService(t, appsync.EndpointsID) },
 		ErrorCheck:               acctest.ErrorCheck(t, appsync.EndpointsID),
 		ProtoV5ProviderFactories: acctest.ProtoV5ProviderFactories,
 		CheckDestroy:             testAccCheckGraphQLAPIDestroy(ctx),
@@ -455,11 +411,7 @@
 	resourceName := "aws_appsync_graphql_api.test"
 
 	resource.Test(t, resource.TestCase{
-<<<<<<< HEAD
-		PreCheck:                 func() { acctest.PreCheck(ctx, t); acctest.PreCheckPartitionHasService(appsync.EndpointsID, t) },
-=======
-		PreCheck:                 func() { acctest.PreCheck(t); acctest.PreCheckPartitionHasService(t, appsync.EndpointsID) },
->>>>>>> 78d002fe
+		PreCheck:                 func() { acctest.PreCheck(ctx, t); acctest.PreCheckPartitionHasService(t, appsync.EndpointsID) },
 		ErrorCheck:               acctest.ErrorCheck(t, appsync.EndpointsID),
 		ProtoV5ProviderFactories: acctest.ProtoV5ProviderFactories,
 		CheckDestroy:             testAccCheckGraphQLAPIDestroy(ctx),
@@ -501,11 +453,7 @@
 	resourceName := "aws_appsync_graphql_api.test"
 
 	resource.Test(t, resource.TestCase{
-<<<<<<< HEAD
-		PreCheck:                 func() { acctest.PreCheck(ctx, t); acctest.PreCheckPartitionHasService(appsync.EndpointsID, t) },
-=======
-		PreCheck:                 func() { acctest.PreCheck(t); acctest.PreCheckPartitionHasService(t, appsync.EndpointsID) },
->>>>>>> 78d002fe
+		PreCheck:                 func() { acctest.PreCheck(ctx, t); acctest.PreCheckPartitionHasService(t, appsync.EndpointsID) },
 		ErrorCheck:               acctest.ErrorCheck(t, appsync.EndpointsID),
 		ProtoV5ProviderFactories: acctest.ProtoV5ProviderFactories,
 		CheckDestroy:             testAccCheckGraphQLAPIDestroy(ctx),
@@ -546,11 +494,7 @@
 	resourceName := "aws_appsync_graphql_api.test"
 
 	resource.Test(t, resource.TestCase{
-<<<<<<< HEAD
-		PreCheck:                 func() { acctest.PreCheck(ctx, t); acctest.PreCheckPartitionHasService(appsync.EndpointsID, t) },
-=======
-		PreCheck:                 func() { acctest.PreCheck(t); acctest.PreCheckPartitionHasService(t, appsync.EndpointsID) },
->>>>>>> 78d002fe
+		PreCheck:                 func() { acctest.PreCheck(ctx, t); acctest.PreCheckPartitionHasService(t, appsync.EndpointsID) },
 		ErrorCheck:               acctest.ErrorCheck(t, appsync.EndpointsID),
 		ProtoV5ProviderFactories: acctest.ProtoV5ProviderFactories,
 		CheckDestroy:             testAccCheckGraphQLAPIDestroy(ctx),
@@ -591,11 +535,7 @@
 	resourceName := "aws_appsync_graphql_api.test"
 
 	resource.Test(t, resource.TestCase{
-<<<<<<< HEAD
-		PreCheck:                 func() { acctest.PreCheck(ctx, t); acctest.PreCheckPartitionHasService(appsync.EndpointsID, t) },
-=======
-		PreCheck:                 func() { acctest.PreCheck(t); acctest.PreCheckPartitionHasService(t, appsync.EndpointsID) },
->>>>>>> 78d002fe
+		PreCheck:                 func() { acctest.PreCheck(ctx, t); acctest.PreCheckPartitionHasService(t, appsync.EndpointsID) },
 		ErrorCheck:               acctest.ErrorCheck(t, appsync.EndpointsID),
 		ProtoV5ProviderFactories: acctest.ProtoV5ProviderFactories,
 		CheckDestroy:             testAccCheckGraphQLAPIDestroy(ctx),
@@ -636,11 +576,7 @@
 	resourceName := "aws_appsync_graphql_api.test"
 
 	resource.Test(t, resource.TestCase{
-<<<<<<< HEAD
-		PreCheck:                 func() { acctest.PreCheck(ctx, t); acctest.PreCheckPartitionHasService(appsync.EndpointsID, t) },
-=======
-		PreCheck:                 func() { acctest.PreCheck(t); acctest.PreCheckPartitionHasService(t, appsync.EndpointsID) },
->>>>>>> 78d002fe
+		PreCheck:                 func() { acctest.PreCheck(ctx, t); acctest.PreCheckPartitionHasService(t, appsync.EndpointsID) },
 		ErrorCheck:               acctest.ErrorCheck(t, appsync.EndpointsID),
 		ProtoV5ProviderFactories: acctest.ProtoV5ProviderFactories,
 		CheckDestroy:             testAccCheckGraphQLAPIDestroy(ctx),
@@ -680,11 +616,7 @@
 	resourceName := "aws_appsync_graphql_api.test"
 
 	resource.Test(t, resource.TestCase{
-<<<<<<< HEAD
-		PreCheck:                 func() { acctest.PreCheck(ctx, t); acctest.PreCheckPartitionHasService(appsync.EndpointsID, t) },
-=======
-		PreCheck:                 func() { acctest.PreCheck(t); acctest.PreCheckPartitionHasService(t, appsync.EndpointsID) },
->>>>>>> 78d002fe
+		PreCheck:                 func() { acctest.PreCheck(ctx, t); acctest.PreCheckPartitionHasService(t, appsync.EndpointsID) },
 		ErrorCheck:               acctest.ErrorCheck(t, appsync.EndpointsID),
 		ProtoV5ProviderFactories: acctest.ProtoV5ProviderFactories,
 		CheckDestroy:             testAccCheckGraphQLAPIDestroy(ctx),
@@ -715,11 +647,7 @@
 	resourceName := "aws_appsync_graphql_api.test"
 
 	resource.Test(t, resource.TestCase{
-<<<<<<< HEAD
-		PreCheck:                 func() { acctest.PreCheck(ctx, t); acctest.PreCheckPartitionHasService(appsync.EndpointsID, t) },
-=======
-		PreCheck:                 func() { acctest.PreCheck(t); acctest.PreCheckPartitionHasService(t, appsync.EndpointsID) },
->>>>>>> 78d002fe
+		PreCheck:                 func() { acctest.PreCheck(ctx, t); acctest.PreCheckPartitionHasService(t, appsync.EndpointsID) },
 		ErrorCheck:               acctest.ErrorCheck(t, appsync.EndpointsID),
 		ProtoV5ProviderFactories: acctest.ProtoV5ProviderFactories,
 		CheckDestroy:             testAccCheckGraphQLAPIDestroy(ctx),
@@ -763,11 +691,7 @@
 	resourceName := "aws_appsync_graphql_api.test"
 
 	resource.Test(t, resource.TestCase{
-<<<<<<< HEAD
-		PreCheck:                 func() { acctest.PreCheck(ctx, t); acctest.PreCheckPartitionHasService(appsync.EndpointsID, t) },
-=======
-		PreCheck:                 func() { acctest.PreCheck(t); acctest.PreCheckPartitionHasService(t, appsync.EndpointsID) },
->>>>>>> 78d002fe
+		PreCheck:                 func() { acctest.PreCheck(ctx, t); acctest.PreCheckPartitionHasService(t, appsync.EndpointsID) },
 		ErrorCheck:               acctest.ErrorCheck(t, appsync.EndpointsID),
 		ProtoV5ProviderFactories: acctest.ProtoV5ProviderFactories,
 		CheckDestroy:             testAccCheckGraphQLAPIDestroy(ctx),
@@ -811,11 +735,7 @@
 	lambdaAuthorizerResourceName := "aws_lambda_function.test"
 
 	resource.ParallelTest(t, resource.TestCase{
-<<<<<<< HEAD
-		PreCheck:                 func() { acctest.PreCheck(ctx, t); acctest.PreCheckPartitionHasService(appsync.EndpointsID, t) },
-=======
-		PreCheck:                 func() { acctest.PreCheck(t); acctest.PreCheckPartitionHasService(t, appsync.EndpointsID) },
->>>>>>> 78d002fe
+		PreCheck:                 func() { acctest.PreCheck(ctx, t); acctest.PreCheckPartitionHasService(t, appsync.EndpointsID) },
 		ErrorCheck:               acctest.ErrorCheck(t, appsync.EndpointsID),
 		ProtoV5ProviderFactories: acctest.ProtoV5ProviderFactories,
 		CheckDestroy:             testAccCheckGraphQLAPIDestroy(ctx),
@@ -855,11 +775,7 @@
 	lambdaAuthorizerResourceName := "aws_lambda_function.test"
 
 	resource.ParallelTest(t, resource.TestCase{
-<<<<<<< HEAD
-		PreCheck:                 func() { acctest.PreCheck(ctx, t); acctest.PreCheckPartitionHasService(appsync.EndpointsID, t) },
-=======
-		PreCheck:                 func() { acctest.PreCheck(t); acctest.PreCheckPartitionHasService(t, appsync.EndpointsID) },
->>>>>>> 78d002fe
+		PreCheck:                 func() { acctest.PreCheck(ctx, t); acctest.PreCheckPartitionHasService(t, appsync.EndpointsID) },
 		ErrorCheck:               acctest.ErrorCheck(t, appsync.EndpointsID),
 		ProtoV5ProviderFactories: acctest.ProtoV5ProviderFactories,
 		CheckDestroy:             testAccCheckGraphQLAPIDestroy(ctx),
@@ -900,11 +816,7 @@
 	resourceName := "aws_appsync_graphql_api.test"
 
 	resource.ParallelTest(t, resource.TestCase{
-<<<<<<< HEAD
-		PreCheck:                 func() { acctest.PreCheck(ctx, t); acctest.PreCheckPartitionHasService(appsync.EndpointsID, t) },
-=======
-		PreCheck:                 func() { acctest.PreCheck(t); acctest.PreCheckPartitionHasService(t, appsync.EndpointsID) },
->>>>>>> 78d002fe
+		PreCheck:                 func() { acctest.PreCheck(ctx, t); acctest.PreCheckPartitionHasService(t, appsync.EndpointsID) },
 		ErrorCheck:               acctest.ErrorCheck(t, appsync.EndpointsID),
 		ProtoV5ProviderFactories: acctest.ProtoV5ProviderFactories,
 		CheckDestroy:             testAccCheckGraphQLAPIDestroy(ctx),
@@ -961,11 +873,7 @@
 	resourceName := "aws_appsync_graphql_api.test"
 
 	resource.Test(t, resource.TestCase{
-<<<<<<< HEAD
-		PreCheck:                 func() { acctest.PreCheck(ctx, t); acctest.PreCheckPartitionHasService(appsync.EndpointsID, t) },
-=======
-		PreCheck:                 func() { acctest.PreCheck(t); acctest.PreCheckPartitionHasService(t, appsync.EndpointsID) },
->>>>>>> 78d002fe
+		PreCheck:                 func() { acctest.PreCheck(ctx, t); acctest.PreCheckPartitionHasService(t, appsync.EndpointsID) },
 		ErrorCheck:               acctest.ErrorCheck(t, appsync.EndpointsID),
 		ProtoV5ProviderFactories: acctest.ProtoV5ProviderFactories,
 		CheckDestroy:             testAccCheckGraphQLAPIDestroy(ctx),
@@ -1007,11 +915,7 @@
 	resourceName := "aws_appsync_graphql_api.test"
 
 	resource.Test(t, resource.TestCase{
-<<<<<<< HEAD
-		PreCheck:                 func() { acctest.PreCheck(ctx, t); acctest.PreCheckPartitionHasService(appsync.EndpointsID, t) },
-=======
-		PreCheck:                 func() { acctest.PreCheck(t); acctest.PreCheckPartitionHasService(t, appsync.EndpointsID) },
->>>>>>> 78d002fe
+		PreCheck:                 func() { acctest.PreCheck(ctx, t); acctest.PreCheckPartitionHasService(t, appsync.EndpointsID) },
 		ErrorCheck:               acctest.ErrorCheck(t, appsync.EndpointsID),
 		ProtoV5ProviderFactories: acctest.ProtoV5ProviderFactories,
 		CheckDestroy:             testAccCheckGraphQLAPIDestroy(ctx),
@@ -1046,11 +950,7 @@
 	resourceName := "aws_appsync_graphql_api.test"
 
 	resource.Test(t, resource.TestCase{
-<<<<<<< HEAD
-		PreCheck:                 func() { acctest.PreCheck(ctx, t); acctest.PreCheckPartitionHasService(appsync.EndpointsID, t) },
-=======
-		PreCheck:                 func() { acctest.PreCheck(t); acctest.PreCheckPartitionHasService(t, appsync.EndpointsID) },
->>>>>>> 78d002fe
+		PreCheck:                 func() { acctest.PreCheck(ctx, t); acctest.PreCheckPartitionHasService(t, appsync.EndpointsID) },
 		ErrorCheck:               acctest.ErrorCheck(t, appsync.EndpointsID),
 		ProtoV5ProviderFactories: acctest.ProtoV5ProviderFactories,
 		CheckDestroy:             testAccCheckGraphQLAPIDestroy(ctx),
@@ -1086,11 +986,7 @@
 	resourceName := "aws_appsync_graphql_api.test"
 
 	resource.Test(t, resource.TestCase{
-<<<<<<< HEAD
-		PreCheck:                 func() { acctest.PreCheck(ctx, t); acctest.PreCheckPartitionHasService(appsync.EndpointsID, t) },
-=======
-		PreCheck:                 func() { acctest.PreCheck(t); acctest.PreCheckPartitionHasService(t, appsync.EndpointsID) },
->>>>>>> 78d002fe
+		PreCheck:                 func() { acctest.PreCheck(ctx, t); acctest.PreCheckPartitionHasService(t, appsync.EndpointsID) },
 		ErrorCheck:               acctest.ErrorCheck(t, appsync.EndpointsID),
 		ProtoV5ProviderFactories: acctest.ProtoV5ProviderFactories,
 		CheckDestroy:             testAccCheckGraphQLAPIDestroy(ctx),
@@ -1126,11 +1022,7 @@
 	resourceName := "aws_appsync_graphql_api.test"
 
 	resource.Test(t, resource.TestCase{
-<<<<<<< HEAD
-		PreCheck:                 func() { acctest.PreCheck(ctx, t); acctest.PreCheckPartitionHasService(appsync.EndpointsID, t) },
-=======
-		PreCheck:                 func() { acctest.PreCheck(t); acctest.PreCheckPartitionHasService(t, appsync.EndpointsID) },
->>>>>>> 78d002fe
+		PreCheck:                 func() { acctest.PreCheck(ctx, t); acctest.PreCheckPartitionHasService(t, appsync.EndpointsID) },
 		ErrorCheck:               acctest.ErrorCheck(t, appsync.EndpointsID),
 		ProtoV5ProviderFactories: acctest.ProtoV5ProviderFactories,
 		CheckDestroy:             testAccCheckGraphQLAPIDestroy(ctx),
@@ -1167,11 +1059,7 @@
 	lambdaAuthorizerResourceName := "aws_lambda_function.test"
 
 	resource.ParallelTest(t, resource.TestCase{
-<<<<<<< HEAD
-		PreCheck:                 func() { acctest.PreCheck(ctx, t); acctest.PreCheckPartitionHasService(appsync.EndpointsID, t) },
-=======
-		PreCheck:                 func() { acctest.PreCheck(t); acctest.PreCheckPartitionHasService(t, appsync.EndpointsID) },
->>>>>>> 78d002fe
+		PreCheck:                 func() { acctest.PreCheck(ctx, t); acctest.PreCheckPartitionHasService(t, appsync.EndpointsID) },
 		ErrorCheck:               acctest.ErrorCheck(t, appsync.EndpointsID),
 		ProtoV5ProviderFactories: acctest.ProtoV5ProviderFactories,
 		CheckDestroy:             testAccCheckGraphQLAPIDestroy(ctx),
@@ -1211,11 +1099,7 @@
 	resourceName := "aws_appsync_graphql_api.test"
 
 	resource.Test(t, resource.TestCase{
-<<<<<<< HEAD
-		PreCheck:                 func() { acctest.PreCheck(ctx, t); acctest.PreCheckPartitionHasService(appsync.EndpointsID, t) },
-=======
-		PreCheck:                 func() { acctest.PreCheck(t); acctest.PreCheckPartitionHasService(t, appsync.EndpointsID) },
->>>>>>> 78d002fe
+		PreCheck:                 func() { acctest.PreCheck(ctx, t); acctest.PreCheckPartitionHasService(t, appsync.EndpointsID) },
 		ErrorCheck:               acctest.ErrorCheck(t, appsync.EndpointsID),
 		ProtoV5ProviderFactories: acctest.ProtoV5ProviderFactories,
 		CheckDestroy:             testAccCheckGraphQLAPIDestroy(ctx),
@@ -1265,11 +1149,7 @@
 	resourceName := "aws_appsync_graphql_api.test"
 
 	resource.Test(t, resource.TestCase{
-<<<<<<< HEAD
-		PreCheck:                 func() { acctest.PreCheck(ctx, t); acctest.PreCheckPartitionHasService(appsync.EndpointsID, t) },
-=======
-		PreCheck:                 func() { acctest.PreCheck(t); acctest.PreCheckPartitionHasService(t, appsync.EndpointsID) },
->>>>>>> 78d002fe
+		PreCheck:                 func() { acctest.PreCheck(ctx, t); acctest.PreCheckPartitionHasService(t, appsync.EndpointsID) },
 		ErrorCheck:               acctest.ErrorCheck(t, appsync.EndpointsID),
 		ProtoV5ProviderFactories: acctest.ProtoV5ProviderFactories,
 		CheckDestroy:             testAccCheckGraphQLAPIDestroy(ctx),
