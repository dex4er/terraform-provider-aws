// Copyright (c) HashiCorp, Inc.
// SPDX-License-Identifier: MPL-2.0

package rds

import (
	"context"
	"errors"
	"fmt"
	"log"
	"slices"
	"strconv"
	"strings"
	"time"

	"github.com/YakDriver/regexache"
	"github.com/aws/aws-sdk-go-v2/aws/arn"
	rds_sdkv2 "github.com/aws/aws-sdk-go-v2/service/rds"
	"github.com/aws/aws-sdk-go-v2/service/rds/types"
	"github.com/aws/aws-sdk-go/aws"
	"github.com/aws/aws-sdk-go/service/rds"
	"github.com/hashicorp/aws-sdk-go-base/v2/awsv1shim/v2/tfawserr"
	tfawserr_sdkv2 "github.com/hashicorp/aws-sdk-go-base/v2/tfawserr"
	"github.com/hashicorp/go-cty/cty"
	"github.com/hashicorp/terraform-plugin-sdk/v2/diag"
	"github.com/hashicorp/terraform-plugin-sdk/v2/helper/customdiff"
	"github.com/hashicorp/terraform-plugin-sdk/v2/helper/retry"
	"github.com/hashicorp/terraform-plugin-sdk/v2/helper/schema"
	"github.com/hashicorp/terraform-plugin-sdk/v2/helper/validation"
	"github.com/hashicorp/terraform-provider-aws/internal/conns"
	"github.com/hashicorp/terraform-provider-aws/internal/create"
	"github.com/hashicorp/terraform-provider-aws/internal/errs"
	"github.com/hashicorp/terraform-provider-aws/internal/errs/sdkdiag"
	"github.com/hashicorp/terraform-provider-aws/internal/flex"
	tfslices "github.com/hashicorp/terraform-provider-aws/internal/slices"
	tftags "github.com/hashicorp/terraform-provider-aws/internal/tags"
	"github.com/hashicorp/terraform-provider-aws/internal/tfresource"
	"github.com/hashicorp/terraform-provider-aws/internal/verify"
	"github.com/hashicorp/terraform-provider-aws/names"
)

// NOTE ON "ID", "IDENTIFIER":
// ID is overloaded and potentially confusing. Hopefully this clears it up.
// * ID, as in d.Id(), d.SetId(), is:
//    - the same as AWS calls the "dbi-resource-id" a/k/a "database instance resource ID"
//    - unchangeable/immutable
//    - called either "id" or "resource_id" in schema/state (previously was only "resource_id")
// * "identifier" is:
//    - user-defined identifier which AWS calls "identifier"
//    - can be updated
//    - called "identifier" in the schema/state (previously was also "id")

// @SDKResource("aws_db_instance", name="DB Instance")
// @Tags(identifierAttribute="arn")
// @Testing(existsType="github.com/aws/aws-sdk-go/service/rds;rds.DBInstance")
// @Testing(importIgnore="apply_immediately;password")
func ResourceInstance() *schema.Resource {
	return &schema.Resource{
		CreateWithoutTimeout: resourceInstanceCreate,
		ReadWithoutTimeout:   resourceInstanceRead,
		UpdateWithoutTimeout: resourceInstanceUpdate,
		DeleteWithoutTimeout: resourceInstanceDelete,

		Importer: &schema.ResourceImporter{
			StateContext: resourceInstanceImport,
		},

		SchemaVersion: 2,
		StateUpgraders: []schema.StateUpgrader{
			{
				Type:    resourceInstanceResourceV0().CoreConfigSchema().ImpliedType(),
				Upgrade: InstanceStateUpgradeV0,
				Version: 0,
			},
			{
				Type:    resourceInstanceResourceV1().CoreConfigSchema().ImpliedType(),
				Upgrade: InstanceStateUpgradeV1,
				Version: 1,
			},
		},

		Timeouts: &schema.ResourceTimeout{
			Create: schema.DefaultTimeout(40 * time.Minute),
			Update: schema.DefaultTimeout(80 * time.Minute),
			Delete: schema.DefaultTimeout(60 * time.Minute),
		},

		Schema: map[string]*schema.Schema{
			names.AttrAddress: {
				Type:     schema.TypeString,
				Computed: true,
			},
			names.AttrAllocatedStorage: {
				Type:     schema.TypeInt,
				Optional: true,
				Computed: true,
				DiffSuppressFunc: func(k, old, new string, d *schema.ResourceData) bool {
					mas := d.Get("max_allocated_storage").(int)

					newInt, err := strconv.Atoi(new)
					if err != nil {
						return false
					}

					oldInt, err := strconv.Atoi(old)
					if err != nil {
						return false
					}

					// Allocated is higher than the configuration
					// and autoscaling is enabled
					if oldInt > newInt && mas > newInt {
						return true
					}

					return false
				},
			},
			names.AttrAllowMajorVersionUpgrade: {
				Type:     schema.TypeBool,
				Optional: true,
			},
			// apply_immediately is used to determine when the update modifications
			// take place.
			// See http://docs.aws.amazon.com/AmazonRDS/latest/UserGuide/Overview.DBInstance.Modifying.html
			names.AttrApplyImmediately: {
				Type:     schema.TypeBool,
				Optional: true,
				Default:  false,
			},
			names.AttrARN: {
				Type:     schema.TypeString,
				Computed: true,
			},
			names.AttrAutoMinorVersionUpgrade: {
				Type:     schema.TypeBool,
				Optional: true,
				Default:  true,
			},
			names.AttrAvailabilityZone: {
				Type:     schema.TypeString,
				Optional: true,
				Computed: true,
				ForceNew: true,
			},
			"backup_retention_period": {
				Type:         schema.TypeInt,
				Optional:     true,
				Computed:     true,
				ValidateFunc: validation.IntBetween(0, 35),
			},
			"backup_target": {
				Type:         schema.TypeString,
				Optional:     true,
				Computed:     true,
				ForceNew:     true,
				ValidateFunc: validation.StringInSlice(backupTarget_Values(), false),
				ConflictsWith: []string{
					"s3_import",
				},
			},
			"backup_window": {
				Type:         schema.TypeString,
				Optional:     true,
				Computed:     true,
				ValidateFunc: verify.ValidOnceADayWindowFormat,
			},
			"blue_green_update": {
				Type:     schema.TypeList,
				Optional: true,
				MaxItems: 1,
				Elem: &schema.Resource{
					Schema: map[string]*schema.Schema{
						names.AttrEnabled: {
							Type:     schema.TypeBool,
							Optional: true,
						},
					},
				},
			},
			"ca_cert_identifier": {
				Type:     schema.TypeString,
				Optional: true,
				Computed: true,
			},
			"character_set_name": {
				Type:     schema.TypeString,
				Optional: true,
				Computed: true,
				ForceNew: true,
				ConflictsWith: []string{
					"s3_import",
				},
				DiffSuppressFunc: func(k, oldValue, newValue string, d *schema.ResourceData) bool {
					for _, conflictAttr := range []string{
						"replicate_source_db",
						// s3_import is handled by the schema ConflictsWith
						"snapshot_identifier",
						"restore_to_point_in_time",
					} {
						if _, ok := d.GetOk(conflictAttr); ok {
							return true
						}
					}
					return false
				},
			},
			"copy_tags_to_snapshot": {
				Type:     schema.TypeBool,
				Optional: true,
				Default:  false,
			},
			"custom_iam_instance_profile": {
				Type:         schema.TypeString,
				Optional:     true,
				ForceNew:     true,
				ValidateFunc: validation.StringMatch(regexache.MustCompile(`^AWSRDSCustom.*$`), "must begin with AWSRDSCustom"),
			},
			"customer_owned_ip_enabled": {
				Type:     schema.TypeBool,
				Optional: true,
			},
			"db_name": {
				Type:     schema.TypeString,
				Optional: true,
				Computed: true,
				ForceNew: true,
				ConflictsWith: []string{
					"replicate_source_db",
				},
			},
			"db_subnet_group_name": {
				Type:     schema.TypeString,
				Optional: true,
				Computed: true,
			},
			"dedicated_log_volume": {
				Type:     schema.TypeBool,
				Optional: true,
				Default:  false,
			},
			"delete_automated_backups": {
				Type:     schema.TypeBool,
				Optional: true,
				Default:  true,
			},
			names.AttrDeletionProtection: {
				Type:     schema.TypeBool,
				Optional: true,
			},
			names.AttrDomain: {
				Type:          schema.TypeString,
				Optional:      true,
				ConflictsWith: []string{"domain_fqdn", "domain_ou", "domain_auth_secret_arn", "domain_dns_ips"},
			},
			"domain_auth_secret_arn": {
				Type:          schema.TypeString,
				Optional:      true,
				ValidateFunc:  verify.ValidARN,
				ConflictsWith: []string{names.AttrDomain, "domain_iam_role_name"},
			},
			"domain_dns_ips": {
				Type:     schema.TypeList,
				Optional: true,
				MinItems: 2,
				MaxItems: 2,
				Elem: &schema.Schema{
					Type:         schema.TypeString,
					ValidateFunc: validation.IsIPAddress,
				},
				ConflictsWith: []string{names.AttrDomain, "domain_iam_role_name"},
			},
			"domain_fqdn": {
				Type:          schema.TypeString,
				Optional:      true,
				Computed:      true,
				ConflictsWith: []string{names.AttrDomain, "domain_iam_role_name"},
			},
			"domain_iam_role_name": {
				Type:          schema.TypeString,
				Optional:      true,
				ConflictsWith: []string{"domain_fqdn", "domain_ou", "domain_auth_secret_arn", "domain_dns_ips"},
			},
			"domain_ou": {
				Type:          schema.TypeString,
				Optional:      true,
				ConflictsWith: []string{names.AttrDomain, "domain_iam_role_name"},
			},
			"enabled_cloudwatch_logs_exports": {
				Type:     schema.TypeSet,
				Optional: true,
				Elem: &schema.Schema{
					Type:         schema.TypeString,
					ValidateFunc: validation.StringInSlice(InstanceExportableLogType_Values(), false),
				},
			},
			names.AttrEndpoint: {
				Type:     schema.TypeString,
				Computed: true,
			},
			names.AttrEngine: {
				Type:     schema.TypeString,
				Optional: true,
				Computed: true,
				ForceNew: true,
				StateFunc: func(v interface{}) string {
					value := v.(string)
					return strings.ToLower(value)
				},
			},
			"engine_lifecycle_support": {
				Type:         schema.TypeString,
				Optional:     true,
				Computed:     true,
				ValidateFunc: validation.StringInSlice(engineLifecycleSupport_Values(), false),
			},
			names.AttrEngineVersion: {
				Type:     schema.TypeString,
				Optional: true,
				Computed: true,
			},
			"engine_version_actual": {
				Type:     schema.TypeString,
				Computed: true,
			},
			names.AttrFinalSnapshotIdentifier: {
				Type:     schema.TypeString,
				Optional: true,
				ValidateFunc: validation.All(
					validation.StringMatch(regexache.MustCompile(`^[A-Za-z]`), "must begin with alphabetic character"),
					validation.StringMatch(regexache.MustCompile(`^[0-9A-Za-z-]+$`), "must only contain alphanumeric characters and hyphens"),
					validation.StringDoesNotMatch(regexache.MustCompile(`--`), "cannot contain two consecutive hyphens"),
					validation.StringDoesNotMatch(regexache.MustCompile(`-$`), "cannot end in a hyphen"),
				),
			},
			names.AttrHostedZoneID: {
				Type:     schema.TypeString,
				Computed: true,
			},
			"iam_database_authentication_enabled": {
				Type:     schema.TypeBool,
				Optional: true,
			},
			names.AttrIdentifier: {
				Type:          schema.TypeString,
				Optional:      true,
				Computed:      true,
				ConflictsWith: []string{"identifier_prefix"},
				ValidateFunc:  validIdentifier,
			},
			"identifier_prefix": {
				Type:          schema.TypeString,
				Optional:      true,
				Computed:      true,
				ConflictsWith: []string{names.AttrIdentifier},
				ValidateFunc:  validIdentifierPrefix,
			},
			"instance_class": {
				Type:     schema.TypeString,
				Required: true,
			},
			names.AttrIOPS: {
				Type:     schema.TypeInt,
				Optional: true,
				Computed: true,
			},
			names.AttrKMSKeyID: {
				Type:         schema.TypeString,
				Optional:     true,
				Computed:     true,
				ForceNew:     true,
				ValidateFunc: verify.ValidARN,
			},
			"latest_restorable_time": {
				Type:     schema.TypeString,
				Computed: true,
			},
			"license_model": {
				Type:     schema.TypeString,
				Optional: true,
				Computed: true,
			},
			"listener_endpoint": {
				Type:     schema.TypeList,
				Computed: true,
				Elem: &schema.Resource{
					Schema: map[string]*schema.Schema{
						names.AttrAddress: {
							Type:     schema.TypeString,
							Computed: true,
						},
						names.AttrHostedZoneID: {
							Type:     schema.TypeString,
							Computed: true,
						},
						names.AttrPort: {
							Type:     schema.TypeInt,
							Computed: true,
						},
					},
				},
			},
			"maintenance_window": {
				Type:     schema.TypeString,
				Optional: true,
				Computed: true,
				StateFunc: func(v interface{}) string {
					if v != nil {
						value := v.(string)
						return strings.ToLower(value)
					}
					return ""
				},
				ValidateFunc: verify.ValidOnceAWeekWindowFormat,
			},
			"manage_master_user_password": {
				Type:          schema.TypeBool,
				Optional:      true,
				ConflictsWith: []string{names.AttrPassword},
			},
			"master_user_secret": {
				Type:     schema.TypeList,
				Computed: true,
				Elem: &schema.Resource{
					Schema: map[string]*schema.Schema{
						names.AttrKMSKeyID: {
							Type:     schema.TypeString,
							Computed: true,
						},
						"secret_arn": {
							Type:     schema.TypeString,
							Computed: true,
						},
						"secret_status": {
							Type:     schema.TypeString,
							Computed: true,
						},
					},
				},
			},
			"master_user_secret_kms_key_id": {
				Type:         schema.TypeString,
				Optional:     true,
				Computed:     true,
				ValidateFunc: verify.ValidKMSKeyID,
			},
			"max_allocated_storage": {
				Type:     schema.TypeInt,
				Optional: true,
				DiffSuppressFunc: func(k, old, new string, d *schema.ResourceData) bool {
					if old == "0" && new == fmt.Sprintf("%d", d.Get(names.AttrAllocatedStorage).(int)) {
						return true
					}
					return false
				},
			},
			"monitoring_interval": {
				Type:         schema.TypeInt,
				Optional:     true,
				Default:      0,
				ValidateFunc: validation.IntInSlice([]int{0, 1, 5, 10, 15, 30, 60}),
			},
			"monitoring_role_arn": {
				Type:         schema.TypeString,
				Optional:     true,
				Computed:     true,
				ValidateFunc: verify.ValidARN,
			},
			"multi_az": {
				Type:     schema.TypeBool,
				Optional: true,
				Computed: true,
			},
			"nchar_character_set_name": {
				Type:     schema.TypeString,
				Optional: true,
				Computed: true,
				ForceNew: true,
			},
			"network_type": {
				Type:         schema.TypeString,
				Optional:     true,
				Computed:     true,
				ValidateFunc: validation.StringInSlice(NetworkType_Values(), false),
			},
			"option_group_name": {
				Type:     schema.TypeString,
				Optional: true,
				Computed: true,
			},
			names.AttrParameterGroupName: {
				Type:     schema.TypeString,
				Optional: true,
				Computed: true,
			},
			names.AttrPassword: {
				Type:          schema.TypeString,
				Optional:      true,
				Sensitive:     true,
				ConflictsWith: []string{"manage_master_user_password"},
			},
			"performance_insights_enabled": {
				Type:     schema.TypeBool,
				Optional: true,
				Default:  false,
			},
			"performance_insights_kms_key_id": {
				Type:         schema.TypeString,
				Optional:     true,
				Computed:     true,
				ValidateFunc: verify.ValidARN,
			},
			"performance_insights_retention_period": {
				Type:     schema.TypeInt,
				Optional: true,
				Computed: true,
				ValidateFunc: validation.Any(
					validation.IntInSlice([]int{7, 731}),
					validation.IntDivisibleBy(31),
				),
			},
			names.AttrPort: {
				Type:     schema.TypeInt,
				Optional: true,
				Computed: true,
			},
			names.AttrPubliclyAccessible: {
				Type:     schema.TypeBool,
				Optional: true,
				Default:  false,
			},
			"replica_mode": {
				Type:         schema.TypeString,
				Optional:     true,
				Computed:     true,
				ValidateFunc: validation.StringInSlice(rds.ReplicaMode_Values(), false),
			},
			"replicas": {
				Type:     schema.TypeList,
				Computed: true,
				Elem:     &schema.Schema{Type: schema.TypeString},
			},
			"replicate_source_db": {
				Type:     schema.TypeString,
				Optional: true,
			},
			names.AttrResourceID: {
				Type:     schema.TypeString,
				Computed: true,
			},
			"restore_to_point_in_time": {
				Type:     schema.TypeList,
				Optional: true,
				MaxItems: 1,
				ForceNew: true,
				ConflictsWith: []string{
					"s3_import",
					"snapshot_identifier",
					"replicate_source_db",
				},
				Elem: &schema.Resource{
					Schema: map[string]*schema.Schema{
						"restore_time": {
							Type:          schema.TypeString,
							Optional:      true,
							ValidateFunc:  verify.ValidUTCTimestamp,
							ConflictsWith: []string{"restore_to_point_in_time.0.use_latest_restorable_time"},
						},
						"source_db_instance_automated_backups_arn": {
							Type:     schema.TypeString,
							Optional: true,
						},
						"source_db_instance_identifier": {
							Type:     schema.TypeString,
							Optional: true,
						},
						"source_dbi_resource_id": {
							Type:     schema.TypeString,
							Optional: true,
						},
						"use_latest_restorable_time": {
							Type:          schema.TypeBool,
							Optional:      true,
							ConflictsWith: []string{"restore_to_point_in_time.0.restore_time"},
						},
					},
				},
			},
			"s3_import": {
				Type:     schema.TypeList,
				Optional: true,
				MaxItems: 1,
				ConflictsWith: []string{
					"snapshot_identifier",
					"replicate_source_db",
				},
				Elem: &schema.Resource{
					Schema: map[string]*schema.Schema{
						names.AttrBucketName: {
							Type:     schema.TypeString,
							Required: true,
							ForceNew: true,
						},
						names.AttrBucketPrefix: {
							Type:     schema.TypeString,
							Optional: true,
							ForceNew: true,
						},
						"ingestion_role": {
							Type:     schema.TypeString,
							Required: true,
							ForceNew: true,
						},
						"source_engine": {
							Type:     schema.TypeString,
							Required: true,
							ForceNew: true,
						},
						"source_engine_version": {
							Type:     schema.TypeString,
							Required: true,
							ForceNew: true,
						},
					},
				},
			},
			"skip_final_snapshot": {
				Type:     schema.TypeBool,
				Optional: true,
				Default:  false,
			},
			"snapshot_identifier": {
				Type:     schema.TypeString,
				Computed: true,
				Optional: true,
				ForceNew: true,
			},
			names.AttrStatus: {
				Type:     schema.TypeString,
				Computed: true,
			},
			names.AttrStorageEncrypted: {
				Type:     schema.TypeBool,
				Optional: true,
				ForceNew: true,
			},
			"storage_throughput": {
				Type:     schema.TypeInt,
				Optional: true,
				Computed: true,
			},
			names.AttrStorageType: {
				Type:     schema.TypeString,
				Optional: true,
				Computed: true,
			},
			names.AttrTags:    tftags.TagsSchema(),
			names.AttrTagsAll: tftags.TagsSchemaComputed(),
			"timezone": {
				Type:     schema.TypeString,
				Optional: true,
				Computed: true,
				ForceNew: true,
				ConflictsWith: []string{
					"s3_import",
				},
			},
<<<<<<< HEAD
			"upgrade_storage_config": {
				Type:     schema.TypeBool,
				Optional: true,
			},
			"username": {
=======
			names.AttrUsername: {
>>>>>>> 8771da65
				Type:          schema.TypeString,
				Optional:      true,
				Computed:      true,
				ForceNew:      true,
				ConflictsWith: []string{"replicate_source_db"},
			},
			names.AttrVPCSecurityGroupIDs: {
				Type:     schema.TypeSet,
				Optional: true,
				Computed: true,
				Elem:     &schema.Schema{Type: schema.TypeString},
			},
		},

		CustomizeDiff: customdiff.All(
			verify.SetTagsDiff,
			func(_ context.Context, d *schema.ResourceDiff, meta interface{}) error {
				if !d.Get("blue_green_update.0.enabled").(bool) {
					return nil
				}

				engine := d.Get(names.AttrEngine).(string)
				if !slices.Contains(dbInstanceValidBlueGreenEngines(), engine) {
					return fmt.Errorf(`"blue_green_update.enabled" cannot be set when "engine" is %q.`, engine)
				}
				return nil
			},
			func(_ context.Context, d *schema.ResourceDiff, meta interface{}) error {
				if !d.Get("blue_green_update.0.enabled").(bool) {
					return nil
				}

				source := d.Get("replicate_source_db").(string)
				if source != "" {
					return errors.New(`"blue_green_update.enabled" cannot be set when "replicate_source_db" is set.`)
				}
				return nil
			},
		),
	}
}

func resourceInstanceCreate(ctx context.Context, d *schema.ResourceData, meta interface{}) diag.Diagnostics {
	var diags diag.Diagnostics
	conn := meta.(*conns.AWSClient).RDSConn(ctx)

	// Some API calls (e.g. CreateDBInstanceReadReplica, RestoreDBInstanceFromDBSnapshot
	// RestoreDBInstanceToPointInTime do not support all parameters to
	// correctly apply all settings in one pass. For missing parameters or
	// unsupported configurations, we may need to call ModifyDBInstance
	// afterwards to prevent Terraform operators from API errors or needing
	// to double apply.
	var requiresModifyDbInstance bool
	modifyDbInstanceInput := &rds.ModifyDBInstanceInput{
		ApplyImmediately: aws.Bool(true),
	}

	// Some ModifyDBInstance parameters (e.g. DBParameterGroupName) require
	// a database instance reboot to take effect. During resource creation,
	// we expect everything to be in sync before returning completion.
	var requiresRebootDbInstance bool

	// See discussion of IDs at the top of file - this is NOT d.Id()
	identifier := create.Name(d.Get(names.AttrIdentifier).(string), d.Get("identifier_prefix").(string))

	var resourceID string // will be assigned depending on how it is created

	if _, ok := d.GetOk("character_set_name"); ok {
		charSetPath := cty.GetAttrPath("character_set_name")
		for _, conflictAttr := range []string{
			"replicate_source_db",
			// s3_import is handled by the schema ConflictsWith
			"snapshot_identifier",
			"restore_to_point_in_time",
		} {
			if _, ok := d.GetOk(conflictAttr); ok {
				diags = append(diags, errs.NewAttributeConflictsWillBeError(
					charSetPath,
					cty.GetAttrPath(conflictAttr),
				))
			}
		}
	}

	if v, ok := d.GetOk("replicate_source_db"); ok {
		sourceDBInstanceID := v.(string)
		input := &rds.CreateDBInstanceReadReplicaInput{
			AutoMinorVersionUpgrade:    aws.Bool(d.Get(names.AttrAutoMinorVersionUpgrade).(bool)),
			CopyTagsToSnapshot:         aws.Bool(d.Get("copy_tags_to_snapshot").(bool)),
			DBInstanceClass:            aws.String(d.Get("instance_class").(string)),
			DBInstanceIdentifier:       aws.String(identifier),
			DeletionProtection:         aws.Bool(d.Get(names.AttrDeletionProtection).(bool)),
			PubliclyAccessible:         aws.Bool(d.Get(names.AttrPubliclyAccessible).(bool)),
			SourceDBInstanceIdentifier: aws.String(sourceDBInstanceID),
			Tags:                       getTagsIn(ctx),
		}

		if _, ok := d.GetOk(names.AttrAllocatedStorage); ok {
			// RDS doesn't allow modifying the storage of a replica within the first 6h of creation.
			// allocated_storage is inherited from the primary so only the same value or no value is correct; a different value would fail the creation.
			// A different value is possible, granted: the value is higher than the current, there has been 6h between
			diags = sdkdiag.AppendWarningf(diags, `"allocated_storage" was ignored for DB Instance (%s) because a replica inherits the primary's allocated_storage and cannot be changed at creation.`, identifier)
		}

		if v, ok := d.GetOk(names.AttrAvailabilityZone); ok {
			input.AvailabilityZone = aws.String(v.(string))
		}

		if v, ok := d.GetOk("custom_iam_instance_profile"); ok {
			input.CustomIamInstanceProfile = aws.String(v.(string))
		}

		if v, ok := d.GetOk("db_subnet_group_name"); ok {
			input.DBSubnetGroupName = aws.String(v.(string))
		}

		if v, ok := d.GetOk("dedicated_log_volume"); ok {
			input.DedicatedLogVolume = aws.Bool(v.(bool))
		}

		if v, ok := d.GetOk("enabled_cloudwatch_logs_exports"); ok && v.(*schema.Set).Len() > 0 {
			input.EnableCloudwatchLogsExports = flex.ExpandStringSet(v.(*schema.Set))
		}

		if v, ok := d.GetOk("iam_database_authentication_enabled"); ok {
			input.EnableIAMDatabaseAuthentication = aws.Bool(v.(bool))
		}

		if v, ok := d.GetOk(names.AttrIOPS); ok {
			input.Iops = aws.Int64(int64(v.(int)))
		}

		if v, ok := d.GetOk(names.AttrKMSKeyID); ok {
			input.KmsKeyId = aws.String(v.(string))
			if arnParts := strings.Split(sourceDBInstanceID, ":"); len(arnParts) >= 4 {
				input.SourceRegion = aws.String(arnParts[3])
			}
		}

		if v, ok := d.GetOk("monitoring_interval"); ok {
			input.MonitoringInterval = aws.Int64(int64(v.(int)))
		}

		if v, ok := d.GetOk("monitoring_role_arn"); ok {
			input.MonitoringRoleArn = aws.String(v.(string))
		}

		if v, ok := d.GetOk("multi_az"); ok {
			input.MultiAZ = aws.Bool(v.(bool))
		}

		if v, ok := d.GetOk("network_type"); ok {
			input.NetworkType = aws.String(v.(string))
		}

		if v, ok := d.GetOk("option_group_name"); ok {
			input.OptionGroupName = aws.String(v.(string))
		}

		if v, ok := d.GetOk(names.AttrParameterGroupName); ok {
			crossRegion := false
			if arn.IsARN(sourceDBInstanceID) {
				sourceARN, err := arn.Parse(sourceDBInstanceID)
				if err != nil {
					return sdkdiag.AppendErrorf(diags, "creating RDS DB Instance (read replica) (%s): %s", identifier, err)
				}
				crossRegion = sourceARN.Region != meta.(*conns.AWSClient).Region
			}
			if crossRegion {
				input.DBParameterGroupName = aws.String(v.(string))
			}
		}

		if v, ok := d.GetOk("performance_insights_enabled"); ok {
			input.EnablePerformanceInsights = aws.Bool(v.(bool))
		}

		if v, ok := d.GetOk("performance_insights_kms_key_id"); ok {
			input.PerformanceInsightsKMSKeyId = aws.String(v.(string))
		}

		if v, ok := d.GetOk("performance_insights_retention_period"); ok {
			input.PerformanceInsightsRetentionPeriod = aws.Int64(int64(v.(int)))
		}

		if v, ok := d.GetOk(names.AttrPort); ok {
			input.Port = aws.Int64(int64(v.(int)))
		}

		if v, ok := d.GetOk("replica_mode"); ok {
			input.ReplicaMode = aws.String(v.(string))
			requiresModifyDbInstance = true
		}

		if v, ok := d.GetOk("storage_throughput"); ok {
			input.StorageThroughput = aws.Int64(int64(v.(int)))
		}

		if v, ok := d.GetOk(names.AttrStorageType); ok {
			input.StorageType = aws.String(v.(string))
		}

<<<<<<< HEAD
		if v, ok := d.GetOk("upgrade_storage_config"); ok {
			input.UpgradeStorageConfig = aws.Bool(v.(bool))
		}

		if v, ok := d.GetOk("vpc_security_group_ids"); ok && v.(*schema.Set).Len() > 0 {
=======
		if v, ok := d.GetOk(names.AttrVPCSecurityGroupIDs); ok && v.(*schema.Set).Len() > 0 {
>>>>>>> 8771da65
			input.VpcSecurityGroupIds = flex.ExpandStringSet(v.(*schema.Set))
		}

		output, err := dbInstanceCreateReadReplica(ctx, conn, input)

		// Some engines (e.g. PostgreSQL) you cannot specify a custom parameter group for the read replica during creation.
		// See https://docs.aws.amazon.com/AmazonRDS/latest/UserGuide/USER_ReadRepl.html#USER_ReadRepl.XRgn.Cnsdr.
		if input.DBParameterGroupName != nil && tfawserr.ErrMessageContains(err, "InvalidParameterCombination", "A parameter group can't be specified during Read Replica creation for the following DB engine") {
			input.DBParameterGroupName = nil

			output, err = dbInstanceCreateReadReplica(ctx, conn, input)
		}

		if err != nil {
			return sdkdiag.AppendErrorf(diags, "creating RDS DB Instance (read replica) (%s): %s", identifier, err)
		}

		resourceID = aws.StringValue(output.DBInstance.DbiResourceId)
		d.SetId(resourceID)

		if v, ok := d.GetOk(names.AttrAllowMajorVersionUpgrade); ok {
			// Having allowing_major_version_upgrade by itself should not trigger ModifyDBInstance
			// "InvalidParameterCombination: No modifications were requested".
			modifyDbInstanceInput.AllowMajorVersionUpgrade = aws.Bool(v.(bool))
		}

		if v, ok := d.GetOk("backup_retention_period"); ok {
			if current, desired := aws.Int64Value(output.DBInstance.BackupRetentionPeriod), int64(v.(int)); current != desired {
				modifyDbInstanceInput.BackupRetentionPeriod = aws.Int64(desired)
				requiresModifyDbInstance = true
			}
		}

		if v, ok := d.GetOk("backup_window"); ok {
			if current, desired := aws.StringValue(output.DBInstance.PreferredBackupWindow), v.(string); current != desired {
				modifyDbInstanceInput.PreferredBackupWindow = aws.String(desired)
				requiresModifyDbInstance = true
			}
		}

		if v, ok := d.GetOk("ca_cert_identifier"); ok {
			if current, desired := aws.StringValue(output.DBInstance.CACertificateIdentifier), v.(string); current != desired {
				modifyDbInstanceInput.CACertificateIdentifier = aws.String(desired)
				requiresModifyDbInstance = true
			}
		}

		if v, ok := d.GetOk("maintenance_window"); ok {
			if current, desired := aws.StringValue(output.DBInstance.PreferredMaintenanceWindow), v.(string); current != desired {
				modifyDbInstanceInput.PreferredMaintenanceWindow = aws.String(desired)
				requiresModifyDbInstance = true
			}
		}
		if v, ok := d.GetOk("manage_master_user_password"); ok {
			modifyDbInstanceInput.ManageMasterUserPassword = aws.Bool(v.(bool))
			requiresModifyDbInstance = true
		}

		if v, ok := d.GetOk("master_user_secret_kms_key_id"); ok {
			modifyDbInstanceInput.MasterUserSecretKmsKeyId = aws.String(v.(string))
			requiresModifyDbInstance = true
		}

		if v, ok := d.GetOk("max_allocated_storage"); ok {
			if current, desired := aws.Int64Value(output.DBInstance.MaxAllocatedStorage), int64(v.(int)); current != desired {
				modifyDbInstanceInput.MaxAllocatedStorage = aws.Int64(desired)
				requiresModifyDbInstance = true
			}
		}

		if v, ok := d.GetOk(names.AttrParameterGroupName); ok {
			if len(output.DBInstance.DBParameterGroups) > 0 {
				if current, desired := aws.StringValue(output.DBInstance.DBParameterGroups[0].DBParameterGroupName), v.(string); current != desired {
					modifyDbInstanceInput.DBParameterGroupName = aws.String(desired)
					requiresModifyDbInstance = true
					requiresRebootDbInstance = true
				}
			}
		}

		if v, ok := d.GetOk(names.AttrPassword); ok {
			modifyDbInstanceInput.MasterUserPassword = aws.String(v.(string))
			requiresModifyDbInstance = true
		}
	} else if v, ok := d.GetOk("s3_import"); ok {
		if _, ok := d.GetOk(names.AttrAllocatedStorage); !ok {
			diags = sdkdiag.AppendErrorf(diags, `"allocated_storage": required field is not set`)
		}
		if _, ok := d.GetOk(names.AttrEngine); !ok {
			diags = sdkdiag.AppendErrorf(diags, `"engine": required field is not set`)
		}
		if _, ok := d.GetOk(names.AttrUsername); !ok {
			diags = sdkdiag.AppendErrorf(diags, `"username": required field is not set`)
		}
		if diags.HasError() {
			return diags
		}

		tfMap := v.([]interface{})[0].(map[string]interface{})
		input := &rds.RestoreDBInstanceFromS3Input{
			AllocatedStorage:        aws.Int64(int64(d.Get(names.AttrAllocatedStorage).(int))),
			AutoMinorVersionUpgrade: aws.Bool(d.Get(names.AttrAutoMinorVersionUpgrade).(bool)),
			BackupRetentionPeriod:   aws.Int64(int64(d.Get("backup_retention_period").(int))),
			CopyTagsToSnapshot:      aws.Bool(d.Get("copy_tags_to_snapshot").(bool)),
			DBInstanceClass:         aws.String(d.Get("instance_class").(string)),
			DBInstanceIdentifier:    aws.String(identifier),
			DBName:                  aws.String(d.Get("db_name").(string)),
			DeletionProtection:      aws.Bool(d.Get(names.AttrDeletionProtection).(bool)),
			Engine:                  aws.String(d.Get(names.AttrEngine).(string)),
			EngineVersion:           aws.String(d.Get(names.AttrEngineVersion).(string)),
			MasterUsername:          aws.String(d.Get(names.AttrUsername).(string)),
			PubliclyAccessible:      aws.Bool(d.Get(names.AttrPubliclyAccessible).(bool)),
			S3BucketName:            aws.String(tfMap[names.AttrBucketName].(string)),
			S3IngestionRoleArn:      aws.String(tfMap["ingestion_role"].(string)),
			S3Prefix:                aws.String(tfMap[names.AttrBucketPrefix].(string)),
			SourceEngine:            aws.String(tfMap["source_engine"].(string)),
			SourceEngineVersion:     aws.String(tfMap["source_engine_version"].(string)),
			StorageEncrypted:        aws.Bool(d.Get(names.AttrStorageEncrypted).(bool)),
			Tags:                    getTagsIn(ctx),
		}

		if v, ok := d.GetOk(names.AttrAvailabilityZone); ok {
			input.AvailabilityZone = aws.String(v.(string))
		}

		if v, ok := d.GetOk("backup_window"); ok {
			input.PreferredBackupWindow = aws.String(v.(string))
		}

		if v, ok := d.GetOk("db_subnet_group_name"); ok {
			input.DBSubnetGroupName = aws.String(v.(string))
		}

		if v, ok := d.GetOk("dedicated_log_volume"); ok {
			input.DedicatedLogVolume = aws.Bool(v.(bool))
		}

		if v, ok := d.GetOk("engine_lifecycle_support"); ok {
			input.EngineLifecycleSupport = aws.String(v.(string))
		}

		if v, ok := d.GetOk("iam_database_authentication_enabled"); ok {
			input.EnableIAMDatabaseAuthentication = aws.Bool(v.(bool))
		}

		if v, ok := d.GetOk(names.AttrIOPS); ok {
			input.Iops = aws.Int64(int64(v.(int)))
		}

		if v, ok := d.GetOk(names.AttrKMSKeyID); ok {
			input.KmsKeyId = aws.String(v.(string))
		}

		if v, ok := d.GetOk("license_model"); ok {
			input.LicenseModel = aws.String(v.(string))
		}

		if v, ok := d.GetOk("maintenance_window"); ok {
			input.PreferredMaintenanceWindow = aws.String(v.(string))
		}

		if v, ok := d.GetOk("manage_master_user_password"); ok {
			input.ManageMasterUserPassword = aws.Bool(v.(bool))
		}

		if v, ok := d.GetOk("master_user_secret_kms_key_id"); ok {
			input.MasterUserSecretKmsKeyId = aws.String(v.(string))
		}

		if v, ok := d.GetOk("monitoring_interval"); ok {
			input.MonitoringInterval = aws.Int64(int64(v.(int)))
		}

		if v, ok := d.GetOk("monitoring_role_arn"); ok {
			input.MonitoringRoleArn = aws.String(v.(string))
		}

		if v, ok := d.GetOk("multi_az"); ok {
			input.MultiAZ = aws.Bool(v.(bool))
		}

		if v, ok := d.GetOk("network_type"); ok {
			input.NetworkType = aws.String(v.(string))
		}

		if v, ok := d.GetOk("option_group_name"); ok {
			input.OptionGroupName = aws.String(v.(string))
		}

		if v, ok := d.GetOk(names.AttrParameterGroupName); ok {
			input.DBParameterGroupName = aws.String(v.(string))
		}

		if v, ok := d.GetOk(names.AttrPassword); ok {
			input.MasterUserPassword = aws.String(v.(string))
		}

		if v, ok := d.GetOk("performance_insights_enabled"); ok {
			input.EnablePerformanceInsights = aws.Bool(v.(bool))
		}

		if v, ok := d.GetOk("performance_insights_kms_key_id"); ok {
			input.PerformanceInsightsKMSKeyId = aws.String(v.(string))
		}

		if v, ok := d.GetOk("performance_insights_retention_period"); ok {
			input.PerformanceInsightsRetentionPeriod = aws.Int64(int64(v.(int)))
		}

		if v, ok := d.GetOk(names.AttrPort); ok {
			input.Port = aws.Int64(int64(v.(int)))
		}

		if v, ok := d.GetOk("storage_throughput"); ok {
			input.StorageThroughput = aws.Int64(int64(v.(int)))
		}

		if v, ok := d.GetOk(names.AttrStorageType); ok {
			input.StorageType = aws.String(v.(string))
		}

		if v, ok := d.GetOk(names.AttrVPCSecurityGroupIDs); ok && v.(*schema.Set).Len() > 0 {
			input.VpcSecurityGroupIds = flex.ExpandStringSet(v.(*schema.Set))
		}

		outputRaw, err := tfresource.RetryWhen(ctx, propagationTimeout,
			func() (interface{}, error) {
				return conn.RestoreDBInstanceFromS3WithContext(ctx, input)
			},
			func(err error) (bool, error) {
				if tfawserr.ErrMessageContains(err, errCodeInvalidParameterValue, "ENHANCED_MONITORING") {
					return true, err
				}
				if tfawserr.ErrMessageContains(err, errCodeInvalidParameterValue, "S3_SNAPSHOT_INGESTION") {
					return true, err
				}
				if tfawserr.ErrMessageContains(err, errCodeInvalidParameterValue, "S3 bucket cannot be found") {
					return true, err
				}
				// InvalidParameterValue: Files from the specified Amazon S3 bucket cannot be downloaded. Make sure that you have created an AWS Identity and Access Management (IAM) role that lets Amazon RDS access Amazon S3 for you.
				if tfawserr.ErrMessageContains(err, errCodeInvalidParameterValue, "Files from the specified Amazon S3 bucket cannot be downloaded") {
					return true, err
				}

				return false, err
			},
		)
		if err != nil {
			return sdkdiag.AppendErrorf(diags, "creating RDS DB Instance (restore from S3) (%s): %s", identifier, err)
		}

		output := outputRaw.(*rds.RestoreDBInstanceFromS3Output)

		resourceID = aws.StringValue(output.DBInstance.DbiResourceId)
		d.SetId(resourceID)
	} else if v, ok := d.GetOk("snapshot_identifier"); ok {
		input := &rds.RestoreDBInstanceFromDBSnapshotInput{
			AutoMinorVersionUpgrade: aws.Bool(d.Get(names.AttrAutoMinorVersionUpgrade).(bool)),
			CopyTagsToSnapshot:      aws.Bool(d.Get("copy_tags_to_snapshot").(bool)),
			DBInstanceClass:         aws.String(d.Get("instance_class").(string)),
			DBInstanceIdentifier:    aws.String(identifier),
			DBSnapshotIdentifier:    aws.String(v.(string)),
			DeletionProtection:      aws.Bool(d.Get(names.AttrDeletionProtection).(bool)),
			PubliclyAccessible:      aws.Bool(d.Get(names.AttrPubliclyAccessible).(bool)),
			Tags:                    getTagsIn(ctx),
		}

		engine := strings.ToLower(d.Get(names.AttrEngine).(string))
		if v, ok := d.GetOk("db_name"); ok {
			// "Note: This parameter [DBName] doesn't apply to the MySQL, PostgreSQL, or MariaDB engines."
			// https://docs.aws.amazon.com/AmazonRDS/latest/APIReference/API_RestoreDBInstanceFromDBSnapshot.html
			switch engine {
			case InstanceEngineMySQL, InstanceEnginePostgres, InstanceEngineMariaDB:
				// skip
			default:
				input.DBName = aws.String(v.(string))
			}
		}

		if v, ok := d.GetOk(names.AttrAllocatedStorage); ok {
			modifyDbInstanceInput.AllocatedStorage = aws.Int64(int64(v.(int)))
			requiresModifyDbInstance = true
		}

		if v, ok := d.GetOk(names.AttrAllowMajorVersionUpgrade); ok {
			modifyDbInstanceInput.AllowMajorVersionUpgrade = aws.Bool(v.(bool))
			// Having allowing_major_version_upgrade by itself should not trigger ModifyDBInstance
			// InvalidParameterCombination: No modifications were requested
		}

		if v, ok := d.GetOk(names.AttrAvailabilityZone); ok {
			input.AvailabilityZone = aws.String(v.(string))
		}

		if v, ok := d.GetOkExists("backup_retention_period"); ok {
			modifyDbInstanceInput.BackupRetentionPeriod = aws.Int64(int64(v.(int)))
			requiresModifyDbInstance = true
		}

		if v, ok := d.GetOk("backup_target"); ok {
			input.BackupTarget = aws.String(v.(string))
		}

		if v, ok := d.GetOk("backup_window"); ok {
			modifyDbInstanceInput.PreferredBackupWindow = aws.String(v.(string))
			requiresModifyDbInstance = true
		}

		if v, ok := d.GetOk("custom_iam_instance_profile"); ok {
			input.CustomIamInstanceProfile = aws.String(v.(string))
		}

		if v, ok := d.GetOk("customer_owned_ip_enabled"); ok {
			input.EnableCustomerOwnedIp = aws.Bool(v.(bool))
		}

		if v, ok := d.GetOk("db_subnet_group_name"); ok {
			input.DBSubnetGroupName = aws.String(v.(string))
		}

		if v, ok := d.GetOk("dedicated_log_volume"); ok {
			input.DedicatedLogVolume = aws.Bool(v.(bool))
		}

		if v, ok := d.GetOk(names.AttrDomain); ok {
			input.Domain = aws.String(v.(string))
		}

		if v, ok := d.GetOk("domain_auth_secret_arn"); ok {
			input.DomainAuthSecretArn = aws.String(v.(string))
		}

		if v, ok := d.GetOk("domain_dns_ips"); ok && len(v.([]interface{})) > 0 {
			input.DomainDnsIps = flex.ExpandStringList(v.([]interface{}))
		}

		if v, ok := d.GetOk("domain_fqdn"); ok {
			input.DomainFqdn = aws.String(v.(string))
		}

		if v, ok := d.GetOk("domain_iam_role_name"); ok {
			input.DomainIAMRoleName = aws.String(v.(string))
		}

		if v, ok := d.GetOk("domain_ou"); ok {
			input.DomainOu = aws.String(v.(string))
		}

		if v, ok := d.GetOk("enabled_cloudwatch_logs_exports"); ok && v.(*schema.Set).Len() > 0 {
			input.EnableCloudwatchLogsExports = flex.ExpandStringSet(v.(*schema.Set))
		}

		if engine != "" {
			input.Engine = aws.String(engine)
		}

		if v, ok := d.GetOk("engine_lifecycle_support"); ok {
			input.EngineLifecycleSupport = aws.String(v.(string))
		}

		if v, ok := d.GetOk(names.AttrEngineVersion); ok {
			modifyDbInstanceInput.EngineVersion = aws.String(v.(string))
			requiresModifyDbInstance = true
		}

		if v, ok := d.GetOk("iam_database_authentication_enabled"); ok {
			input.EnableIAMDatabaseAuthentication = aws.Bool(v.(bool))
		}

		if v, ok := d.GetOk(names.AttrIOPS); ok {
			modifyDbInstanceInput.Iops = aws.Int64(int64(v.(int)))
			requiresModifyDbInstance = true
		}

		if v, ok := d.GetOk("license_model"); ok {
			input.LicenseModel = aws.String(v.(string))
		}

		if v, ok := d.GetOk("maintenance_window"); ok {
			modifyDbInstanceInput.PreferredMaintenanceWindow = aws.String(v.(string))
			requiresModifyDbInstance = true
		}

		if v, ok := d.GetOk("manage_master_user_password"); ok {
			modifyDbInstanceInput.ManageMasterUserPassword = aws.Bool(v.(bool))
			requiresModifyDbInstance = true
		}

		if v, ok := d.GetOk("master_user_secret_kms_key_id"); ok {
			modifyDbInstanceInput.MasterUserSecretKmsKeyId = aws.String(v.(string))
			requiresModifyDbInstance = true
		}

		if v, ok := d.GetOk("max_allocated_storage"); ok {
			modifyDbInstanceInput.MaxAllocatedStorage = aws.Int64(int64(v.(int)))
			requiresModifyDbInstance = true
		}

		if v, ok := d.GetOk("monitoring_interval"); ok {
			modifyDbInstanceInput.MonitoringInterval = aws.Int64(int64(v.(int)))
			requiresModifyDbInstance = true
		}

		if v, ok := d.GetOk("monitoring_role_arn"); ok {
			modifyDbInstanceInput.MonitoringRoleArn = aws.String(v.(string))
			requiresModifyDbInstance = true
		}

		if v, ok := d.GetOk("multi_az"); ok {
			// When using SQL Server engine with MultiAZ enabled, its not
			// possible to immediately enable mirroring since
			// BackupRetentionPeriod is not available as a parameter to
			// RestoreDBInstanceFromDBSnapshot and you receive an error. e.g.
			// InvalidParameterValue: Mirroring cannot be applied to instances with backup retention set to zero.
			// If we know the engine, prevent the error upfront.
			if strings.HasPrefix(engine, "sqlserver") {
				modifyDbInstanceInput.MultiAZ = aws.Bool(v.(bool))
				requiresModifyDbInstance = true
			} else {
				input.MultiAZ = aws.Bool(v.(bool))
			}
		}

		if v, ok := d.GetOk("network_type"); ok {
			input.NetworkType = aws.String(v.(string))
		}

		if v, ok := d.GetOk("option_group_name"); ok {
			input.OptionGroupName = aws.String(v.(string))
		}

		if v, ok := d.GetOk(names.AttrParameterGroupName); ok {
			input.DBParameterGroupName = aws.String(v.(string))
		}

		if v, ok := d.GetOk(names.AttrPassword); ok {
			modifyDbInstanceInput.MasterUserPassword = aws.String(v.(string))
			requiresModifyDbInstance = true
		}

		if v, ok := d.GetOk("performance_insights_enabled"); ok {
			modifyDbInstanceInput.EnablePerformanceInsights = aws.Bool(v.(bool))
			requiresModifyDbInstance = true

			if v, ok := d.GetOk("performance_insights_kms_key_id"); ok {
				modifyDbInstanceInput.PerformanceInsightsKMSKeyId = aws.String(v.(string))
			}

			if v, ok := d.GetOk("performance_insights_retention_period"); ok {
				modifyDbInstanceInput.PerformanceInsightsRetentionPeriod = aws.Int64(int64(v.(int)))
			}
		}

		if v, ok := d.GetOk(names.AttrPort); ok {
			input.Port = aws.Int64(int64(v.(int)))
		}

		if v, ok := d.GetOk("storage_throughput"); ok {
			modifyDbInstanceInput.StorageThroughput = aws.Int64(int64(v.(int)))
			requiresModifyDbInstance = true
		}

		if v, ok := d.GetOk(names.AttrStorageType); ok {
			modifyDbInstanceInput.StorageType = aws.String(v.(string))
			requiresModifyDbInstance = true
		}

		if v, ok := d.GetOk("tde_credential_arn"); ok {
			input.TdeCredentialArn = aws.String(v.(string))
		}

		if v := d.Get(names.AttrVPCSecurityGroupIDs).(*schema.Set); v.Len() > 0 {
			input.VpcSecurityGroupIds = flex.ExpandStringSet(v)
		}

		outputRaw, err := tfresource.RetryWhen(ctx, propagationTimeout,
			func() (interface{}, error) {
				return conn.RestoreDBInstanceFromDBSnapshotWithContext(ctx, input)
			},
			func(err error) (bool, error) {
				if tfawserr.ErrMessageContains(err, errCodeValidationError, "RDS couldn't fetch the role from instance profile") {
					return true, err
				}

				return false, err
			},
		)

		var output *rds.RestoreDBInstanceFromDBSnapshotOutput

		if err == nil {
			output = outputRaw.(*rds.RestoreDBInstanceFromDBSnapshotOutput)
		}

		// When using SQL Server engine with MultiAZ enabled, its not
		// possible to immediately enable mirroring since
		// BackupRetentionPeriod is not available as a parameter to
		// RestoreDBInstanceFromDBSnapshot and you receive an error. e.g.
		// InvalidParameterValue: Mirroring cannot be applied to instances with backup retention set to zero.
		// Since engine is not a required argument when using snapshot_identifier
		// and the RDS API determines this condition, we catch the error
		// and remove the invalid configuration for it to be fixed afterwards.
		if tfawserr.ErrMessageContains(err, errCodeInvalidParameterValue, "Mirroring cannot be applied to instances with backup retention set to zero") {
			input.MultiAZ = aws.Bool(false)
			modifyDbInstanceInput.MultiAZ = aws.Bool(true)
			requiresModifyDbInstance = true
			output, err = conn.RestoreDBInstanceFromDBSnapshotWithContext(ctx, input)
		}

		if err != nil {
			return sdkdiag.AppendErrorf(diags, "creating RDS DB Instance (restore from snapshot) (%s): %s", identifier, err)
		}

		resourceID = aws.StringValue(output.DBInstance.DbiResourceId)
		d.SetId(resourceID)
	} else if v, ok := d.GetOk("restore_to_point_in_time"); ok && len(v.([]interface{})) > 0 && v.([]interface{})[0] != nil {
		tfMap := v.([]interface{})[0].(map[string]interface{})
		input := &rds.RestoreDBInstanceToPointInTimeInput{
			AutoMinorVersionUpgrade:    aws.Bool(d.Get(names.AttrAutoMinorVersionUpgrade).(bool)),
			CopyTagsToSnapshot:         aws.Bool(d.Get("copy_tags_to_snapshot").(bool)),
			DBInstanceClass:            aws.String(d.Get("instance_class").(string)),
			DeletionProtection:         aws.Bool(d.Get(names.AttrDeletionProtection).(bool)),
			PubliclyAccessible:         aws.Bool(d.Get(names.AttrPubliclyAccessible).(bool)),
			Tags:                       getTagsIn(ctx),
			TargetDBInstanceIdentifier: aws.String(identifier),
		}

		if v, ok := tfMap["restore_time"].(string); ok && v != "" {
			v, _ := time.Parse(time.RFC3339, v)

			input.RestoreTime = aws.Time(v)
		}

		if v, ok := tfMap["source_db_instance_automated_backups_arn"].(string); ok && v != "" {
			input.SourceDBInstanceAutomatedBackupsArn = aws.String(v)
		}

		if v, ok := tfMap["source_db_instance_identifier"].(string); ok && v != "" {
			input.SourceDBInstanceIdentifier = aws.String(v)
		}

		if v, ok := tfMap["source_dbi_resource_id"].(string); ok && v != "" {
			input.SourceDbiResourceId = aws.String(v)
		}

		if v, ok := tfMap["use_latest_restorable_time"].(bool); ok && v {
			input.UseLatestRestorableTime = aws.Bool(v)
		}

		if v, ok := d.GetOk(names.AttrAvailabilityZone); ok {
			input.AvailabilityZone = aws.String(v.(string))
		}

		if v, ok := d.GetOk("backup_target"); ok {
			input.BackupTarget = aws.String(v.(string))
		}

		if v, ok := d.GetOk("custom_iam_instance_profile"); ok {
			input.CustomIamInstanceProfile = aws.String(v.(string))
		}

		if v, ok := d.GetOk("customer_owned_ip_enabled"); ok {
			input.EnableCustomerOwnedIp = aws.Bool(v.(bool))
		}

		if v, ok := d.GetOk("db_name"); ok {
			input.DBName = aws.String(v.(string))
		}

		if v, ok := d.GetOk("db_subnet_group_name"); ok {
			input.DBSubnetGroupName = aws.String(v.(string))
		}

		if v, ok := d.GetOk("dedicated_log_volume"); ok {
			input.DedicatedLogVolume = aws.Bool(v.(bool))
		}

		if v, ok := d.GetOk(names.AttrDomain); ok {
			input.Domain = aws.String(v.(string))
		}

		if v, ok := d.GetOk("domain_iam_role_name"); ok {
			input.DomainIAMRoleName = aws.String(v.(string))
		}

		if v, ok := d.GetOk("domain_fqdn"); ok {
			input.DomainFqdn = aws.String(v.(string))
		}

		if v, ok := d.GetOk("domain_ou"); ok {
			input.DomainOu = aws.String(v.(string))
		}

		if v, ok := d.GetOk("domain_auth_secret_arn"); ok {
			input.DomainAuthSecretArn = aws.String(v.(string))
		}

		if v, ok := d.GetOk("domain_dns_ips"); ok && len(v.([]interface{})) > 0 {
			input.DomainDnsIps = flex.ExpandStringList(v.([]interface{}))
		}

		if v, ok := d.GetOk("enabled_cloudwatch_logs_exports"); ok && v.(*schema.Set).Len() > 0 {
			input.EnableCloudwatchLogsExports = flex.ExpandStringSet(v.(*schema.Set))
		}

		if v, ok := d.GetOk(names.AttrEngine); ok {
			input.Engine = aws.String(v.(string))
		}

		if v, ok := d.GetOk("engine_lifecycle_support"); ok {
			input.EngineLifecycleSupport = aws.String(v.(string))
		}

		if v, ok := d.GetOk("iam_database_authentication_enabled"); ok {
			input.EnableIAMDatabaseAuthentication = aws.Bool(v.(bool))
		}

		if v, ok := d.GetOk(names.AttrIOPS); ok {
			input.Iops = aws.Int64(int64(v.(int)))
		}

		if v, ok := d.GetOk("license_model"); ok {
			input.LicenseModel = aws.String(v.(string))
		}

		if v, ok := d.GetOk("max_allocated_storage"); ok {
			input.MaxAllocatedStorage = aws.Int64(int64(v.(int)))
		}

		if v, ok := d.GetOk("manage_master_user_password"); ok {
			modifyDbInstanceInput.ManageMasterUserPassword = aws.Bool(v.(bool))
			requiresModifyDbInstance = true
		}

		if v, ok := d.GetOk("master_user_secret_kms_key_id"); ok {
			modifyDbInstanceInput.MasterUserSecretKmsKeyId = aws.String(v.(string))
			requiresModifyDbInstance = true
		}

		if v, ok := d.GetOk("monitoring_interval"); ok {
			modifyDbInstanceInput.MonitoringInterval = aws.Int64(int64(v.(int)))
			requiresModifyDbInstance = true
		}

		if v, ok := d.GetOk("monitoring_role_arn"); ok {
			modifyDbInstanceInput.MonitoringRoleArn = aws.String(v.(string))
			requiresModifyDbInstance = true
		}

		if v, ok := d.GetOk("multi_az"); ok {
			input.MultiAZ = aws.Bool(v.(bool))
		}

		if v, ok := d.GetOk("option_group_name"); ok {
			input.OptionGroupName = aws.String(v.(string))
		}

		if v, ok := d.GetOk(names.AttrParameterGroupName); ok {
			input.DBParameterGroupName = aws.String(v.(string))
		}

		if v, ok := d.GetOk(names.AttrPassword); ok {
			modifyDbInstanceInput.MasterUserPassword = aws.String(v.(string))
			requiresModifyDbInstance = true
		}

		if v, ok := d.GetOk(names.AttrPort); ok {
			input.Port = aws.Int64(int64(v.(int)))
		}

		if v, ok := d.GetOk(names.AttrStorageType); ok {
			input.StorageType = aws.String(v.(string))
		}

		if v, ok := d.GetOk(names.AttrStorageType); ok {
			input.StorageType = aws.String(v.(string))
		}

		if v, ok := d.GetOk("tde_credential_arn"); ok {
			input.TdeCredentialArn = aws.String(v.(string))
		}

		if v, ok := d.GetOk(names.AttrVPCSecurityGroupIDs); ok && v.(*schema.Set).Len() > 0 {
			input.VpcSecurityGroupIds = flex.ExpandStringSet(v.(*schema.Set))
		}

		outputRaw, err := tfresource.RetryWhen(ctx, propagationTimeout,
			func() (interface{}, error) {
				return conn.RestoreDBInstanceToPointInTimeWithContext(ctx, input)
			},
			func(err error) (bool, error) {
				if tfawserr.ErrMessageContains(err, errCodeValidationError, "RDS couldn't fetch the role from instance profile") {
					return true, err
				}

				return false, err
			},
		)

		if err != nil {
			return sdkdiag.AppendErrorf(diags, "creating RDS DB Instance (restore to point-in-time) (%s): %s", identifier, err)
		}

		output := outputRaw.(*rds.RestoreDBInstanceToPointInTimeOutput)

		resourceID = aws.StringValue(output.DBInstance.DbiResourceId)
		d.SetId(resourceID)
	} else {
		if _, ok := d.GetOk(names.AttrAllocatedStorage); !ok {
			diags = sdkdiag.AppendErrorf(diags, `"allocated_storage": required field is not set`)
		}
		if _, ok := d.GetOk(names.AttrEngine); !ok {
			diags = sdkdiag.AppendErrorf(diags, `"engine": required field is not set`)
		}
		if _, ok := d.GetOk(names.AttrUsername); !ok {
			diags = sdkdiag.AppendErrorf(diags, `"username": required field is not set`)
		}
		if diags.HasError() {
			return diags
		}

		input := &rds.CreateDBInstanceInput{
			AllocatedStorage:        aws.Int64(int64(d.Get(names.AttrAllocatedStorage).(int))),
			AutoMinorVersionUpgrade: aws.Bool(d.Get(names.AttrAutoMinorVersionUpgrade).(bool)),
			BackupRetentionPeriod:   aws.Int64(int64(d.Get("backup_retention_period").(int))),
			CopyTagsToSnapshot:      aws.Bool(d.Get("copy_tags_to_snapshot").(bool)),
			DBInstanceClass:         aws.String(d.Get("instance_class").(string)),
			DBInstanceIdentifier:    aws.String(identifier),
			DBName:                  aws.String(d.Get("db_name").(string)),
			DeletionProtection:      aws.Bool(d.Get(names.AttrDeletionProtection).(bool)),
			Engine:                  aws.String(d.Get(names.AttrEngine).(string)),
			EngineVersion:           aws.String(d.Get(names.AttrEngineVersion).(string)),
			MasterUsername:          aws.String(d.Get(names.AttrUsername).(string)),
			PubliclyAccessible:      aws.Bool(d.Get(names.AttrPubliclyAccessible).(bool)),
			StorageEncrypted:        aws.Bool(d.Get(names.AttrStorageEncrypted).(bool)),
			Tags:                    getTagsIn(ctx),
		}

		if v, ok := d.GetOk(names.AttrAvailabilityZone); ok {
			input.AvailabilityZone = aws.String(v.(string))
		}

		if v, ok := d.GetOk("backup_target"); ok {
			input.BackupTarget = aws.String(v.(string))
		}

		if v, ok := d.GetOk("backup_window"); ok {
			input.PreferredBackupWindow = aws.String(v.(string))
		}

		if v, ok := d.GetOk("character_set_name"); ok {
			input.CharacterSetName = aws.String(v.(string))
		}

		if v, ok := d.GetOk("custom_iam_instance_profile"); ok {
			input.CustomIamInstanceProfile = aws.String(v.(string))
		}

		if v, ok := d.GetOk("customer_owned_ip_enabled"); ok {
			input.EnableCustomerOwnedIp = aws.Bool(v.(bool))
		}

		if v, ok := d.GetOk("db_subnet_group_name"); ok {
			input.DBSubnetGroupName = aws.String(v.(string))
		}

		if v, ok := d.GetOk("dedicated_log_volume"); ok {
			input.DedicatedLogVolume = aws.Bool(v.(bool))
		}

		if v, ok := d.GetOk(names.AttrDomain); ok {
			input.Domain = aws.String(v.(string))
		}

		if v, ok := d.GetOk("domain_auth_secret_arn"); ok {
			input.DomainAuthSecretArn = aws.String(v.(string))
		}

		if v, ok := d.GetOk("domain_dns_ips"); ok && len(v.([]interface{})) > 0 {
			input.DomainDnsIps = flex.ExpandStringList(v.([]interface{}))
		}

		if v, ok := d.GetOk("domain_fqdn"); ok {
			input.DomainFqdn = aws.String(v.(string))
		}

		if v, ok := d.GetOk("domain_iam_role_name"); ok {
			input.DomainIAMRoleName = aws.String(v.(string))
		}

		if v, ok := d.GetOk("domain_ou"); ok {
			input.DomainOu = aws.String(v.(string))
		}

		if v, ok := d.GetOk("enabled_cloudwatch_logs_exports"); ok && v.(*schema.Set).Len() > 0 {
			input.EnableCloudwatchLogsExports = flex.ExpandStringSet(v.(*schema.Set))
		}

		if v, ok := d.GetOk("engine_lifecycle_support"); ok {
			input.EngineLifecycleSupport = aws.String(v.(string))
		}

		if v, ok := d.GetOk("iam_database_authentication_enabled"); ok {
			input.EnableIAMDatabaseAuthentication = aws.Bool(v.(bool))
		}

		if v, ok := d.GetOk(names.AttrIOPS); ok {
			input.Iops = aws.Int64(int64(v.(int)))
		}

		if v, ok := d.GetOk(names.AttrKMSKeyID); ok {
			input.KmsKeyId = aws.String(v.(string))
		}

		if v, ok := d.GetOk("license_model"); ok {
			input.LicenseModel = aws.String(v.(string))
		}

		if v, ok := d.GetOk("maintenance_window"); ok {
			input.PreferredMaintenanceWindow = aws.String(v.(string))
		}

		if v, ok := d.GetOk("manage_master_user_password"); ok {
			input.ManageMasterUserPassword = aws.Bool(v.(bool))
		}

		if v, ok := d.GetOk("master_user_secret_kms_key_id"); ok {
			input.MasterUserSecretKmsKeyId = aws.String(v.(string))
		}

		if v, ok := d.GetOk("max_allocated_storage"); ok {
			input.MaxAllocatedStorage = aws.Int64(int64(v.(int)))
		}

		if v, ok := d.GetOk("monitoring_interval"); ok {
			input.MonitoringInterval = aws.Int64(int64(v.(int)))
		}

		if v, ok := d.GetOk("monitoring_role_arn"); ok {
			input.MonitoringRoleArn = aws.String(v.(string))
		}

		if v, ok := d.GetOk("multi_az"); ok {
			input.MultiAZ = aws.Bool(v.(bool))
		}

		if v, ok := d.GetOk("nchar_character_set_name"); ok {
			input.NcharCharacterSetName = aws.String(v.(string))
		}

		if v, ok := d.GetOk("network_type"); ok {
			input.NetworkType = aws.String(v.(string))
		}

		if v, ok := d.GetOk("option_group_name"); ok {
			input.OptionGroupName = aws.String(v.(string))
		}

		if v, ok := d.GetOk(names.AttrPassword); ok {
			input.MasterUserPassword = aws.String(v.(string))
		}

		if v, ok := d.GetOk(names.AttrParameterGroupName); ok {
			input.DBParameterGroupName = aws.String(v.(string))
		}

		if v, ok := d.GetOk("performance_insights_enabled"); ok {
			input.EnablePerformanceInsights = aws.Bool(v.(bool))
		}

		if v, ok := d.GetOk("performance_insights_kms_key_id"); ok {
			input.PerformanceInsightsKMSKeyId = aws.String(v.(string))
		}

		if v, ok := d.GetOk("performance_insights_retention_period"); ok {
			input.PerformanceInsightsRetentionPeriod = aws.Int64(int64(v.(int)))
		}

		if v, ok := d.GetOk(names.AttrPort); ok {
			input.Port = aws.Int64(int64(v.(int)))
		}

		if v, ok := d.GetOk("storage_throughput"); ok {
			input.StorageThroughput = aws.Int64(int64(v.(int)))
		}

		if v, ok := d.GetOk(names.AttrStorageType); ok {
			input.StorageType = aws.String(v.(string))
		}

		if v, ok := d.GetOk("timezone"); ok {
			input.Timezone = aws.String(v.(string))
		}

		if v := d.Get(names.AttrVPCSecurityGroupIDs).(*schema.Set); v.Len() > 0 {
			input.VpcSecurityGroupIds = flex.ExpandStringSet(v)
		}

		outputRaw, err := tfresource.RetryWhen(ctx, propagationTimeout,
			func() (interface{}, error) {
				return conn.CreateDBInstanceWithContext(ctx, input)
			},
			func(err error) (bool, error) {
				if tfawserr.ErrMessageContains(err, errCodeInvalidParameterValue, "ENHANCED_MONITORING") {
					return true, err
				}
				if tfawserr.ErrMessageContains(err, errCodeValidationError, "RDS couldn't fetch the role from instance profile") {
					return true, err
				}

				return false, err
			},
		)

		if err != nil {
			return sdkdiag.AppendErrorf(diags, "creating RDS DB Instance (%s): %s", identifier, err)
		}

		output := outputRaw.(*rds.CreateDBInstanceOutput)

		resourceID = aws.StringValue(output.DBInstance.DbiResourceId)
		d.SetId(resourceID)

		// This is added here to avoid unnecessary modification when ca_cert_identifier is the default one
		if v, ok := d.GetOk("ca_cert_identifier"); ok && v.(string) != aws.StringValue(output.DBInstance.CACertificateIdentifier) {
			modifyDbInstanceInput.CACertificateIdentifier = aws.String(v.(string))
			requiresModifyDbInstance = true
		}
	}

	var instance *rds.DBInstance
	var err error
	if instance, err = waitDBInstanceAvailableSDKv1(ctx, conn, identifier, d.Timeout(schema.TimeoutCreate)); err != nil {
		return sdkdiag.AppendErrorf(diags, "waiting for RDS DB Instance (%s) create: %s", identifier, err)
	}

	if resourceID == "" {
		resourceID = aws.StringValue(instance.DbiResourceId)
	}

	if d.Id() == "" {
		d.SetId(resourceID)
	}

	if requiresModifyDbInstance {
		modifyDbInstanceInput.DBInstanceIdentifier = aws.String(identifier)

		_, err := conn.ModifyDBInstanceWithContext(ctx, modifyDbInstanceInput)
		if err != nil {
			return sdkdiag.AppendErrorf(diags, "updating RDS DB Instance (%s): %s", identifier, err)
		}

		if _, err := waitDBInstanceAvailableSDKv1(ctx, conn, d.Id(), d.Timeout(schema.TimeoutUpdate)); err != nil {
			return sdkdiag.AppendErrorf(diags, "waiting for RDS DB Instance (%s) update: %s", identifier, err)
		}
	}

	if requiresRebootDbInstance {
		_, err := conn.RebootDBInstanceWithContext(ctx, &rds.RebootDBInstanceInput{
			DBInstanceIdentifier: aws.String(identifier),
		})
		if err != nil {
			return sdkdiag.AppendErrorf(diags, "rebooting RDS DB Instance (%s): %s", identifier, err)
		}

		if _, err := waitDBInstanceAvailableSDKv1(ctx, conn, d.Id(), d.Timeout(schema.TimeoutUpdate)); err != nil {
			return sdkdiag.AppendErrorf(diags, "waiting for RDS DB Instance (%s) update: %s", identifier, err)
		}
	}

	return append(diags, resourceInstanceRead(ctx, d, meta)...)
}

func resourceInstanceRead(ctx context.Context, d *schema.ResourceData, meta interface{}) diag.Diagnostics {
	var diags diag.Diagnostics
	conn := meta.(*conns.AWSClient).RDSConn(ctx)

	var (
		v   *rds.DBInstance
		err error
	)

	if d.IsNewResource() {
		v, err = findDBInstanceByIDSDKv1(ctx, conn, d.Id())
	} else {
		v, err = findDBInstanceByIDSDKv1(ctx, conn, d.Id())
		if tfresource.NotFound(err) { // nosemgrep:ci.semgrep.errors.notfound-without-err-checks
			// Retry with `identifier`
			v, err = findDBInstanceByIDSDKv1(ctx, conn, d.Get(names.AttrIdentifier).(string))
			if tfresource.NotFound(err) { // nosemgrep:ci.semgrep.errors.notfound-without-err-checks
				log.Printf("[WARN] RDS DB Instance (%s) not found, removing from state", d.Get(names.AttrIdentifier).(string))
				d.SetId("")
				return diags
			}
		}
	}

	if err != nil {
		return sdkdiag.AppendErrorf(diags, "reading RDS DB Instance (%s): %s", d.Get(names.AttrIdentifier).(string), err)
	}

	d.SetId(aws.StringValue(v.DbiResourceId))

	d.Set(names.AttrAllocatedStorage, v.AllocatedStorage)
	d.Set(names.AttrARN, v.DBInstanceArn)
	d.Set(names.AttrAutoMinorVersionUpgrade, v.AutoMinorVersionUpgrade)
	d.Set(names.AttrAvailabilityZone, v.AvailabilityZone)
	d.Set("backup_retention_period", v.BackupRetentionPeriod)
	d.Set("backup_target", v.BackupTarget)
	d.Set("backup_window", v.PreferredBackupWindow)
	d.Set("ca_cert_identifier", v.CACertificateIdentifier)
	d.Set("character_set_name", v.CharacterSetName)
	d.Set("copy_tags_to_snapshot", v.CopyTagsToSnapshot)
	d.Set("custom_iam_instance_profile", v.CustomIamInstanceProfile)
	d.Set("customer_owned_ip_enabled", v.CustomerOwnedIpEnabled)
	d.Set("db_name", v.DBName)
	if v.DBSubnetGroup != nil {
		d.Set("db_subnet_group_name", v.DBSubnetGroup.DBSubnetGroupName)
	}
	d.Set("dedicated_log_volume", v.DedicatedLogVolume)
	d.Set(names.AttrDeletionProtection, v.DeletionProtection)
	if len(v.DomainMemberships) > 0 && v.DomainMemberships[0] != nil {
		v := v.DomainMemberships[0]
		d.Set(names.AttrDomain, v.Domain)
		d.Set("domain_auth_secret_arn", v.AuthSecretArn)
		d.Set("domain_dns_ips", aws.StringValueSlice(v.DnsIps))
		d.Set("domain_fqdn", v.FQDN)
		d.Set("domain_iam_role_name", v.IAMRoleName)
		d.Set("domain_ou", v.OU)
	} else {
		d.Set(names.AttrDomain, nil)
		d.Set("domain_auth_secret_arn", nil)
		d.Set("domain_dns_ips", nil)
		d.Set("domain_fqdn", nil)
		d.Set("domain_iam_role_name", nil)
		d.Set("domain_ou", nil)
	}
	d.Set("enabled_cloudwatch_logs_exports", aws.StringValueSlice(v.EnabledCloudwatchLogsExports))
	d.Set(names.AttrEngine, v.Engine)
	d.Set("engine_lifecycle_support", v.EngineLifecycleSupport)
	d.Set("iam_database_authentication_enabled", v.IAMDatabaseAuthenticationEnabled)
	d.Set(names.AttrIdentifier, v.DBInstanceIdentifier)
	d.Set("identifier_prefix", create.NamePrefixFromName(aws.StringValue(v.DBInstanceIdentifier)))
	d.Set("instance_class", v.DBInstanceClass)
	d.Set(names.AttrIOPS, v.Iops)
	d.Set(names.AttrKMSKeyID, v.KmsKeyId)
	if v.LatestRestorableTime != nil {
		d.Set("latest_restorable_time", aws.TimeValue(v.LatestRestorableTime).Format(time.RFC3339))
	} else {
		d.Set("latest_restorable_time", nil)
	}
	d.Set("license_model", v.LicenseModel)
	d.Set("maintenance_window", v.PreferredMaintenanceWindow)
	// Note: the following attributes are not returned by the API
	// when conducting a read after a create, so we rely on Terraform's
	// implicit state passthrough, and they are treated as virtual attributes.
	// https://hashicorp.github.io/terraform-provider-aws/data-handling-and-conversion/#implicit-state-passthrough
	// https://hashicorp.github.io/terraform-provider-aws/data-handling-and-conversion/#virtual-attributes
	//
	// manage_master_user_password
	// master_password
	//
	// Expose the MasterUserSecret structure as a computed attribute
	// https://awscli.amazonaws.com/v2/documentation/api/latest/reference/rds/create-db-cluster.html#:~:text=for%20future%20use.-,MasterUserSecret,-%2D%3E%20(structure)
	if v.MasterUserSecret != nil {
		if err := d.Set("master_user_secret", []interface{}{flattenManagedMasterUserSecret(v.MasterUserSecret)}); err != nil {
			return sdkdiag.AppendErrorf(diags, "setting master_user_secret: %s", err)
		}
	} else {
		d.Set("master_user_secret", nil)
	}

	d.Set("max_allocated_storage", v.MaxAllocatedStorage)
	d.Set("monitoring_interval", v.MonitoringInterval)
	d.Set("monitoring_role_arn", v.MonitoringRoleArn)
	d.Set("multi_az", v.MultiAZ)
	d.Set("nchar_character_set_name", v.NcharCharacterSetName)
	d.Set("network_type", v.NetworkType)
	if len(v.OptionGroupMemberships) > 0 && v.OptionGroupMemberships[0] != nil {
		d.Set("option_group_name", v.OptionGroupMemberships[0].OptionGroupName)
	}
	if len(v.DBParameterGroups) > 0 && v.DBParameterGroups[0] != nil {
		d.Set(names.AttrParameterGroupName, v.DBParameterGroups[0].DBParameterGroupName)
	}
	d.Set("performance_insights_enabled", v.PerformanceInsightsEnabled)
	d.Set("performance_insights_kms_key_id", v.PerformanceInsightsKMSKeyId)
	d.Set("performance_insights_retention_period", v.PerformanceInsightsRetentionPeriod)
	d.Set(names.AttrPort, v.DbInstancePort)
	d.Set(names.AttrPubliclyAccessible, v.PubliclyAccessible)
	d.Set("replica_mode", v.ReplicaMode)
	d.Set("replicas", aws.StringValueSlice(v.ReadReplicaDBInstanceIdentifiers))
	d.Set("replicate_source_db", v.ReadReplicaSourceDBInstanceIdentifier)
	d.Set(names.AttrResourceID, v.DbiResourceId)
	d.Set(names.AttrStatus, v.DBInstanceStatus)
	d.Set(names.AttrStorageEncrypted, v.StorageEncrypted)
	d.Set("storage_throughput", v.StorageThroughput)
	d.Set(names.AttrStorageType, v.StorageType)
	d.Set("timezone", v.Timezone)
	d.Set(names.AttrUsername, v.MasterUsername)
	var vpcSecurityGroupIDs []string
	for _, v := range v.VpcSecurityGroups {
		vpcSecurityGroupIDs = append(vpcSecurityGroupIDs, aws.StringValue(v.VpcSecurityGroupId))
	}
	d.Set(names.AttrVPCSecurityGroupIDs, vpcSecurityGroupIDs)

	if v.Endpoint != nil {
		d.Set(names.AttrAddress, v.Endpoint.Address)
		if v.Endpoint.Address != nil && v.Endpoint.Port != nil {
			d.Set(names.AttrEndpoint, fmt.Sprintf("%s:%d", aws.StringValue(v.Endpoint.Address), aws.Int64Value(v.Endpoint.Port)))
		}
		d.Set(names.AttrHostedZoneID, v.Endpoint.HostedZoneId)
		d.Set(names.AttrPort, v.Endpoint.Port)
	}

	if v.ListenerEndpoint != nil {
		if err := d.Set("listener_endpoint", []interface{}{flattenEndpoint(v.ListenerEndpoint)}); err != nil {
			return sdkdiag.AppendErrorf(diags, "setting listener_endpoint: %s", err)
		}
	} else {
		d.Set("listener_endpoint", nil)
	}

	dbSetResourceDataEngineVersionFromInstance(d, v)

	setTagsOut(ctx, v.TagList)

	return diags
}

func resourceInstanceUpdate(ctx context.Context, d *schema.ResourceData, meta interface{}) diag.Diagnostics {
	var diags diag.Diagnostics
	conn := meta.(*conns.AWSClient).RDSClient(ctx)
	deadline := tfresource.NewDeadline(d.Timeout(schema.TimeoutUpdate))

	// Separate request to promote a database.
	if d.HasChange("replicate_source_db") {
		if d.Get("replicate_source_db").(string) == "" {
			input := &rds_sdkv2.PromoteReadReplicaInput{
				BackupRetentionPeriod: aws.Int32(int32(d.Get("backup_retention_period").(int))),
				DBInstanceIdentifier:  aws.String(d.Get(names.AttrIdentifier).(string)),
			}

			if attr, ok := d.GetOk("backup_window"); ok {
				input.PreferredBackupWindow = aws.String(attr.(string))
			}

			_, err := conn.PromoteReadReplica(ctx, input)
			if err != nil {
				return sdkdiag.AppendErrorf(diags, "promoting RDS DB Instance (%s): %s", d.Get(names.AttrIdentifier).(string), err)
			}

			if _, err := waitDBInstanceAvailableSDKv2(ctx, conn, d.Id(), deadline.Remaining()); err != nil {
				return sdkdiag.AppendErrorf(diags, "promoting RDS DB Instance (%s): waiting for completion: %s", d.Get(names.AttrIdentifier).(string), err)
			}
		} else {
			return sdkdiag.AppendErrorf(diags, "cannot elect new source database for replication")
		}
	}

	// Having allowing_major_version_upgrade by itself should not trigger ModifyDBInstance
	// as it results in "InvalidParameterCombination: No modifications were requested".
	if d.HasChangesExcept(
		names.AttrAllowMajorVersionUpgrade,
		"blue_green_update",
		"delete_automated_backups",
		names.AttrFinalSnapshotIdentifier,
		"replicate_source_db",
		"skip_final_snapshot",
		names.AttrTags, names.AttrTagsAll,
	) {
		if d.Get("blue_green_update.0.enabled").(bool) && d.HasChangesExcept(
			names.AttrAllowMajorVersionUpgrade,
			"blue_green_update",
			"delete_automated_backups",
			names.AttrFinalSnapshotIdentifier,
			"replicate_source_db",
			"skip_final_snapshot",
			names.AttrTags, names.AttrTagsAll,
			names.AttrDeletionProtection,
			names.AttrPassword,
		) {
			orchestrator := newBlueGreenOrchestrator(conn)
			defer orchestrator.CleanUp(ctx)

			handler := newInstanceHandler(conn)

			err := handler.precondition(ctx, d)
			if err != nil {
				return sdkdiag.AppendErrorf(diags, "updating RDS DB Instance (%s): %s", d.Get(names.AttrIdentifier).(string), err)
			}

			createIn := handler.createBlueGreenInput(d)

			log.Printf("[DEBUG] Updating RDS DB Instance (%s): Creating Blue/Green Deployment", d.Get(names.AttrIdentifier).(string))

			dep, err := orchestrator.CreateDeployment(ctx, createIn)
			if err != nil {
				return sdkdiag.AppendErrorf(diags, "updating RDS DB Instance (%s): %s", d.Get(names.AttrIdentifier).(string), err)
			}

			deploymentIdentifier := dep.BlueGreenDeploymentIdentifier
			defer func() {
				log.Printf("[DEBUG] Updating RDS DB Instance (%s): Deleting Blue/Green Deployment", d.Get(names.AttrIdentifier).(string))

				if dep == nil {
					log.Printf("[DEBUG] Updating RDS DB Instance (%s): Deleting Blue/Green Deployment: deployment disappeared", d.Get(names.AttrIdentifier).(string))
					return
				}

				// Ensure that the Blue/Green Deployment is always cleaned up
				input := &rds_sdkv2.DeleteBlueGreenDeploymentInput{
					BlueGreenDeploymentIdentifier: deploymentIdentifier,
				}
				if aws.StringValue(dep.Status) != "SWITCHOVER_COMPLETED" {
					input.DeleteTarget = aws.Bool(true)
				}
				_, err = conn.DeleteBlueGreenDeployment(ctx, input)
				if err != nil {
					diags = sdkdiag.AppendErrorf(diags, "updating RDS DB Instance (%s): deleting Blue/Green Deployment: %s", d.Get(names.AttrIdentifier).(string), err)
					return
				}

				orchestrator.AddCleanupWaiter(func(ctx context.Context, conn *rds_sdkv2.Client, optFns ...tfresource.OptionsFunc) {
					_, err = waitBlueGreenDeploymentDeleted(ctx, conn, aws.StringValue(deploymentIdentifier), deadline.Remaining(), optFns...)
					if err != nil {
						diags = sdkdiag.AppendErrorf(diags, "updating RDS DB Instance (%s): deleting Blue/Green Deployment: waiting for completion: %s", d.Get(names.AttrIdentifier).(string), err)
					}
				})
			}()

			dep, err = orchestrator.waitForDeploymentAvailable(ctx, aws.StringValue(dep.BlueGreenDeploymentIdentifier), deadline.Remaining())
			if err != nil {
				return sdkdiag.AppendErrorf(diags, "updating RDS DB Instance (%s): %s", d.Get(names.AttrIdentifier).(string), err)
			}

			targetARN, err := parseDBInstanceARN(aws.StringValue(dep.Target))
			if err != nil {
				return sdkdiag.AppendErrorf(diags, "updating RDS DB Instance (%s): creating Blue/Green Deployment: waiting for Green environment: %s", d.Get(names.AttrIdentifier).(string), err)
			}
			_, err = waitDBInstanceAvailableSDKv2(ctx, conn, targetARN.Identifier, deadline.Remaining())
			if err != nil {
				return sdkdiag.AppendErrorf(diags, "updating RDS DB Instance (%s): creating Blue/Green Deployment: waiting for Green environment: %s", d.Get(names.AttrIdentifier).(string), err)
			}

			err = handler.modifyTarget(ctx, targetARN.Identifier, d, deadline.Remaining(), fmt.Sprintf("Updating RDS DB Instance (%s)", d.Get(names.AttrIdentifier).(string)))
			if err != nil {
				return sdkdiag.AppendErrorf(diags, "updating RDS DB Instance (%s): %s", d.Get(names.AttrIdentifier).(string), err)
			}

			log.Printf("[DEBUG] Updating RDS DB Instance (%s): Switching over Blue/Green Deployment", d.Get(names.AttrIdentifier).(string))

			dep, err = orchestrator.Switchover(ctx, aws.StringValue(dep.BlueGreenDeploymentIdentifier), deadline.Remaining())
			if err != nil {
				return sdkdiag.AppendErrorf(diags, "updating RDS DB Instance (%s): %s", d.Get(names.AttrIdentifier).(string), err)
			}

			target, err := findDBInstanceByIDSDKv2(ctx, conn, d.Get(names.AttrIdentifier).(string))
			if err != nil {
				return sdkdiag.AppendErrorf(diags, "updating RDS DB Instance (%s): %s", d.Get(names.AttrIdentifier).(string), err)
			}

			// id changes here
			d.SetId(aws.StringValue(target.DbiResourceId))
			d.Set(names.AttrResourceID, target.DbiResourceId)

			log.Printf("[DEBUG] Updating RDS DB Instance (%s): Deleting Blue/Green Deployment source", d.Get(names.AttrIdentifier).(string))

			sourceARN, err := parseDBInstanceARN(aws.StringValue(dep.Source))
			if err != nil {
				return sdkdiag.AppendErrorf(diags, "updating RDS DB Instance (%s): deleting Blue/Green Deployment source: %s", d.Get(names.AttrIdentifier).(string), err)
			}
			if d.Get(names.AttrDeletionProtection).(bool) {
				input := &rds_sdkv2.ModifyDBInstanceInput{
					ApplyImmediately:     aws.Bool(true),
					DBInstanceIdentifier: aws.String(sourceARN.Identifier),
					DeletionProtection:   aws.Bool(false),
				}
				err := dbInstanceModify(ctx, conn, d.Id(), input, deadline.Remaining())
				if err != nil {
					return sdkdiag.AppendErrorf(diags, "updating RDS DB Instance (%s): deleting Blue/Green Deployment source: disabling deletion protection: %s", d.Get(names.AttrIdentifier).(string), err)
				}
			}
			deleteInput := &rds_sdkv2.DeleteDBInstanceInput{
				DBInstanceIdentifier: aws.String(sourceARN.Identifier),
				SkipFinalSnapshot:    aws.Bool(true),
			}
			_, err = tfresource.RetryWhen(ctx, 5*time.Minute,
				func() (any, error) {
					return conn.DeleteDBInstance(ctx, deleteInput)
				},
				func(err error) (bool, error) {
					// Retry for IAM eventual consistency.
					if tfawserr_sdkv2.ErrMessageContains(err, errCodeInvalidParameterValue, "IAM role ARN value is invalid or does not include the required permissions") {
						return true, err
					}

					if tfawserr_sdkv2.ErrMessageContains(err, errCodeInvalidParameterCombination, "disable deletion pro") {
						return true, err
					}

					return false, err
				},
			)
			if err != nil {
				return sdkdiag.AppendErrorf(diags, "updating RDS DB Instance (%s): deleting Blue/Green Deployment source: %s", d.Get(names.AttrIdentifier).(string), err)
			}

			orchestrator.AddCleanupWaiter(func(ctx context.Context, conn *rds_sdkv2.Client, optFns ...tfresource.OptionsFunc) {
				_, err = waitDBInstanceDeleted(ctx, meta.(*conns.AWSClient).RDSConn(ctx), sourceARN.Identifier, deadline.Remaining(), optFns...)
				if err != nil {
					diags = sdkdiag.AppendErrorf(diags, "updating RDS DB Instance (%s): deleting Blue/Green Deployment source: waiting for completion: %s", d.Get(names.AttrIdentifier).(string), err)
				}
			})

			if diags.HasError() {
				return diags
			}
		} else {
			oldID := d.Get(names.AttrIdentifier).(string)
			if d.HasChange(names.AttrIdentifier) {
				o, _ := d.GetChange(names.AttrIdentifier)
				oldID = o.(string)
			}

			applyImmediately := d.Get(names.AttrApplyImmediately).(bool)
			input := &rds_sdkv2.ModifyDBInstanceInput{
				ApplyImmediately:     aws.Bool(applyImmediately),
				DBInstanceIdentifier: aws.String(oldID),
			}

			if !applyImmediately {
				log.Println("[INFO] Only settings updating, instance changes will be applied in next maintenance window")
			}

			dbInstancePopulateModify(input, d)

			if d.HasChange(names.AttrEngineVersion) {
				input.EngineVersion = aws.String(d.Get(names.AttrEngineVersion).(string))
				input.AllowMajorVersionUpgrade = aws.Bool(d.Get(names.AttrAllowMajorVersionUpgrade).(bool))
				// if we were to make life easier for practitioners, we could loop through
				// replicas at this point to update them first, prior to dbInstanceModify()
				// for the source
			}

			if d.HasChange(names.AttrParameterGroupName) {
				input.DBParameterGroupName = aws.String(d.Get(names.AttrParameterGroupName).(string))
			}

			err := dbInstanceModify(ctx, conn, d.Id(), input, deadline.Remaining())
			if err != nil {
				return sdkdiag.AppendErrorf(diags, "updating RDS DB Instance (%s): %s", d.Get(names.AttrIdentifier).(string), err)
			}
		}
	}

	return append(diags, resourceInstanceRead(ctx, d, meta)...)
}

func resourceInstanceDelete(ctx context.Context, d *schema.ResourceData, meta interface{}) diag.Diagnostics {
	var diags diag.Diagnostics
	conn := meta.(*conns.AWSClient).RDSConn(ctx)

	input := &rds.DeleteDBInstanceInput{
		DBInstanceIdentifier:   aws.String(d.Get(names.AttrIdentifier).(string)),
		DeleteAutomatedBackups: aws.Bool(d.Get("delete_automated_backups").(bool)),
	}

	if d.Get("skip_final_snapshot").(bool) {
		input.SkipFinalSnapshot = aws.Bool(true)
	} else {
		input.SkipFinalSnapshot = aws.Bool(false)

		if v, ok := d.GetOk(names.AttrFinalSnapshotIdentifier); ok {
			input.FinalDBSnapshotIdentifier = aws.String(v.(string))
		} else {
			return sdkdiag.AppendErrorf(diags, "final_snapshot_identifier is required when skip_final_snapshot is false")
		}
	}

	log.Printf("[DEBUG] Deleting RDS DB Instance: %s", d.Get(names.AttrIdentifier).(string))
	_, err := conn.DeleteDBInstanceWithContext(ctx, input)

	if tfawserr.ErrMessageContains(err, errCodeInvalidParameterCombination, "disable deletion pro") {
		if v, ok := d.GetOk(names.AttrDeletionProtection); (!ok || !v.(bool)) && d.Get(names.AttrApplyImmediately).(bool) {
			_, ierr := tfresource.RetryWhen(ctx, d.Timeout(schema.TimeoutUpdate),
				func() (interface{}, error) {
					return conn.ModifyDBInstanceWithContext(ctx, &rds.ModifyDBInstanceInput{
						ApplyImmediately:     aws.Bool(true),
						DBInstanceIdentifier: aws.String(d.Get(names.AttrIdentifier).(string)),
						DeletionProtection:   aws.Bool(false),
					})
				},
				func(err error) (bool, error) {
					// Retry for IAM eventual consistency.
					if tfawserr.ErrMessageContains(err, errCodeInvalidParameterValue, "IAM role ARN value is invalid or") {
						return true, err
					}

					// "InvalidDBInstanceState: RDS is configuring Enhanced Monitoring or Performance Insights for this DB instance. Try your request later."
					if tfawserr.ErrMessageContains(err, rds.ErrCodeInvalidDBInstanceStateFault, "your request later") {
						return true, err
					}

					return false, err
				},
			)

			if ierr != nil {
				return sdkdiag.AppendErrorf(diags, "updating RDS DB Instance (%s): %s", d.Get(names.AttrIdentifier).(string), err)
			}

			if _, ierr := waitDBInstanceAvailableSDKv1(ctx, conn, d.Id(), d.Timeout(schema.TimeoutUpdate)); ierr != nil {
				return sdkdiag.AppendErrorf(diags, "waiting for RDS DB Instance (%s) update: %s", d.Get(names.AttrIdentifier).(string), ierr)
			}

			_, err = conn.DeleteDBInstanceWithContext(ctx, input)
		}
	}

	if tfawserr.ErrCodeEquals(err, rds.ErrCodeDBInstanceNotFoundFault) {
		return diags
	}

	if err != nil && !tfawserr.ErrMessageContains(err, rds.ErrCodeInvalidDBInstanceStateFault, "is already being deleted") {
		return sdkdiag.AppendErrorf(diags, "deleting RDS DB Instance (%s): %s", d.Get(names.AttrIdentifier).(string), err)
	}

	if _, err := waitDBInstanceDeleted(ctx, conn, d.Id(), d.Timeout(schema.TimeoutDelete)); err != nil {
		return sdkdiag.AppendErrorf(diags, "waiting for RDS DB Instance (%s) delete: %s", d.Get(names.AttrIdentifier).(string), err)
	}

	return diags
}

func resourceInstanceImport(_ context.Context, d *schema.ResourceData, meta interface{}) ([]*schema.ResourceData, error) {
	// Neither skip_final_snapshot nor final_snapshot_identifier can be fetched
	// from any API call, so we need to default skip_final_snapshot to true so
	// that final_snapshot_identifier is not required.
	d.Set("skip_final_snapshot", true)
	d.Set("delete_automated_backups", true)
	return []*schema.ResourceData{d}, nil
}

func dbInstanceCreateReadReplica(ctx context.Context, conn *rds.RDS, input *rds.CreateDBInstanceReadReplicaInput) (*rds.CreateDBInstanceReadReplicaOutput, error) {
	outputRaw, err := tfresource.RetryWhenAWSErrMessageContains(ctx, propagationTimeout,
		func() (interface{}, error) {
			return conn.CreateDBInstanceReadReplicaWithContext(ctx, input)
		},
		errCodeInvalidParameterValue, "ENHANCED_MONITORING")

	if err != nil {
		return nil, err
	}

	return outputRaw.(*rds.CreateDBInstanceReadReplicaOutput), nil
}

func dbInstancePopulateModify(input *rds_sdkv2.ModifyDBInstanceInput, d *schema.ResourceData) bool {
	needsModify := false

	if d.HasChanges(names.AttrAllocatedStorage, names.AttrIOPS) {
		needsModify = true
		input.AllocatedStorage = aws.Int32(int32(d.Get(names.AttrAllocatedStorage).(int)))

		// Send Iops if it has changed or not (StorageType == "gp3" and AllocatedStorage < threshold).
		if d.HasChange(names.AttrIOPS) || !isStorageTypeGP3BelowAllocatedStorageThreshold(d) {
			input.Iops = aws.Int32(int32(d.Get(names.AttrIOPS).(int)))
		}
	}

	if d.HasChange(names.AttrAutoMinorVersionUpgrade) {
		needsModify = true
		input.AutoMinorVersionUpgrade = aws.Bool(d.Get(names.AttrAutoMinorVersionUpgrade).(bool))
	}

	if d.HasChange("backup_retention_period") {
		needsModify = true
		input.BackupRetentionPeriod = aws.Int32(int32(d.Get("backup_retention_period").(int)))
	}

	if d.HasChange("backup_window") {
		needsModify = true
		input.PreferredBackupWindow = aws.String(d.Get("backup_window").(string))
	}

	if d.HasChange("copy_tags_to_snapshot") {
		needsModify = true
		input.CopyTagsToSnapshot = aws.Bool(d.Get("copy_tags_to_snapshot").(bool))
	}

	if d.HasChange("ca_cert_identifier") {
		needsModify = true
		input.CACertificateIdentifier = aws.String(d.Get("ca_cert_identifier").(string))
	}

	if d.HasChange("customer_owned_ip_enabled") {
		needsModify = true
		input.EnableCustomerOwnedIp = aws.Bool(d.Get("customer_owned_ip_enabled").(bool))
	}

	if d.HasChange("db_subnet_group_name") {
		needsModify = true
		input.DBSubnetGroupName = aws.String(d.Get("db_subnet_group_name").(string))
	}

	if d.HasChange("dedicated_log_volume") {
		needsModify = true
		input.DedicatedLogVolume = aws.Bool(d.Get("dedicated_log_volume").(bool))
	}

	if d.HasChange(names.AttrDeletionProtection) {
		needsModify = true
	}
	// Always set this. Fixes TestAccRDSInstance_BlueGreenDeployment_updateWithDeletionProtection
	input.DeletionProtection = aws.Bool(d.Get(names.AttrDeletionProtection).(bool))

	// "InvalidParameterCombination: Specify the parameters for either AWS Managed Active Directory or self-managed Active Directory".
	if d.HasChanges(names.AttrDomain, "domain_iam_role_name") {
		needsModify = true
		input.Domain = aws.String(d.Get(names.AttrDomain).(string))
		input.DomainIAMRoleName = aws.String(d.Get("domain_iam_role_name").(string))
	} else if d.HasChanges("domain_auth_secret_arn", "domain_dns_ips", "domain_fqdn", "domain_ou") {
		needsModify = true
		input.DomainAuthSecretArn = aws.String(d.Get("domain_auth_secret_arn").(string))
		if v, ok := d.GetOk("domain_dns_ips"); ok && len(v.([]interface{})) > 0 {
			input.DomainDnsIps = flex.ExpandStringValueList(v.([]interface{}))
		}
		input.DomainFqdn = aws.String(d.Get("domain_fqdn").(string))
		input.DomainOu = aws.String(d.Get("domain_ou").(string))
	}

	if d.HasChange("enabled_cloudwatch_logs_exports") {
		needsModify = true
		oraw, nraw := d.GetChange("enabled_cloudwatch_logs_exports")
		o := oraw.(*schema.Set)
		n := nraw.(*schema.Set)

		enable := n.Difference(o)
		disable := o.Difference(n)

		input.CloudwatchLogsExportConfiguration = &types.CloudwatchLogsExportConfiguration{
			EnableLogTypes:  flex.ExpandStringValueSet(enable),
			DisableLogTypes: flex.ExpandStringValueSet(disable),
		}
	}

	if d.HasChange("iam_database_authentication_enabled") {
		needsModify = true
		input.EnableIAMDatabaseAuthentication = aws.Bool(d.Get("iam_database_authentication_enabled").(bool))
	}

	if d.HasChange(names.AttrIdentifier) {
		needsModify = true
		input.NewDBInstanceIdentifier = aws.String(d.Get(names.AttrIdentifier).(string))
	}

	if d.HasChange("instance_class") {
		needsModify = true
		input.DBInstanceClass = aws.String(d.Get("instance_class").(string))
	}

	if d.HasChange("license_model") {
		needsModify = true
		input.LicenseModel = aws.String(d.Get("license_model").(string))
	}

	if d.HasChange("maintenance_window") {
		needsModify = true
		input.PreferredMaintenanceWindow = aws.String(d.Get("maintenance_window").(string))
	}

	if d.HasChange("manage_master_user_password") {
		needsModify = true
		input.ManageMasterUserPassword = aws.Bool(d.Get("manage_master_user_password").(bool))
	}

	if d.HasChange("master_user_secret_kms_key_id") {
		needsModify = true
		if v, ok := d.GetOk("master_user_secret_kms_key_id"); ok {
			input.MasterUserSecretKmsKeyId = aws.String(v.(string))
			// InvalidParameterValue: A ManageMasterUserPassword value is required when MasterUserSecretKmsKeyId is specified.
			input.ManageMasterUserPassword = aws.Bool(d.Get("manage_master_user_password").(bool))
		}
	}

	if d.HasChange("max_allocated_storage") {
		needsModify = true
		v := d.Get("max_allocated_storage").(int)

		// The API expects the max allocated storage value to be set to the allocated storage
		// value when disabling autoscaling. This check ensures that value is set correctly
		// if the update to the Terraform configuration was removing the argument completely.
		if v == 0 {
			v = d.Get(names.AttrAllocatedStorage).(int)
		}

		input.MaxAllocatedStorage = aws.Int32(int32(v))
	}

	if d.HasChange("monitoring_interval") {
		needsModify = true
		input.MonitoringInterval = aws.Int32(int32(d.Get("monitoring_interval").(int)))
	}

	if d.HasChange("monitoring_role_arn") {
		needsModify = true
		input.MonitoringRoleArn = aws.String(d.Get("monitoring_role_arn").(string))
	}

	if d.HasChange("multi_az") {
		needsModify = true
		input.MultiAZ = aws.Bool(d.Get("multi_az").(bool))
	}

	if d.HasChange("network_type") {
		needsModify = true
		input.NetworkType = aws.String(d.Get("network_type").(string))
	}

	if d.HasChange("option_group_name") {
		needsModify = true
		input.OptionGroupName = aws.String(d.Get("option_group_name").(string))
	}

	if d.HasChange(names.AttrPassword) {
		needsModify = true
		// With ManageMasterUserPassword set to true, the password is no longer needed, so we omit it from the API call.
		if v, ok := d.GetOk(names.AttrPassword); ok {
			input.MasterUserPassword = aws.String(v.(string))
		}
	}

	if d.HasChanges("performance_insights_enabled", "performance_insights_kms_key_id", "performance_insights_retention_period") {
		needsModify = true
		input.EnablePerformanceInsights = aws.Bool(d.Get("performance_insights_enabled").(bool))

		if v, ok := d.GetOk("performance_insights_kms_key_id"); ok {
			input.PerformanceInsightsKMSKeyId = aws.String(v.(string))
		}

		if v, ok := d.GetOk("performance_insights_retention_period"); ok {
			input.PerformanceInsightsRetentionPeriod = aws.Int32(int32(v.(int)))
		}
	}

	if d.HasChange(names.AttrPort) {
		needsModify = true
		input.DBPortNumber = aws.Int32(int32(d.Get(names.AttrPort).(int)))
	}

	if d.HasChange(names.AttrPubliclyAccessible) {
		needsModify = true
		input.PubliclyAccessible = aws.Bool(d.Get(names.AttrPubliclyAccessible).(bool))
	}

	if d.HasChange("replica_mode") {
		needsModify = true
		input.ReplicaMode = types.ReplicaMode(d.Get("replica_mode").(string))
	}

	if d.HasChange("storage_throughput") {
		needsModify = true
		input.StorageThroughput = aws.Int32(int32(d.Get("storage_throughput").(int)))

		if input.Iops == nil {
			input.Iops = aws.Int32(int32(d.Get(names.AttrIOPS).(int)))
		}

		if input.AllocatedStorage == nil {
			input.AllocatedStorage = aws.Int32(int32(d.Get(names.AttrAllocatedStorage).(int)))
		}
	}

	if d.HasChange(names.AttrStorageType) {
		needsModify = true
		input.StorageType = aws.String(d.Get(names.AttrStorageType).(string))

		if slices.Contains([]string{storageTypeIO1, storageTypeIO2}, aws.StringValue(input.StorageType)) {
			input.Iops = aws.Int32(int32(d.Get(names.AttrIOPS).(int)))
		}
	}

	if d.HasChange(names.AttrVPCSecurityGroupIDs) {
		if v := d.Get(names.AttrVPCSecurityGroupIDs).(*schema.Set); v.Len() > 0 {
			needsModify = true
			input.VpcSecurityGroupIds = flex.ExpandStringValueSet(v)
		}
	}

	return needsModify
}

func dbInstanceModify(ctx context.Context, conn *rds_sdkv2.Client, resourceID string, input *rds_sdkv2.ModifyDBInstanceInput, timeout time.Duration) error {
	_, err := tfresource.RetryWhen(ctx, timeout,
		func() (interface{}, error) {
			return conn.ModifyDBInstance(ctx, input)
		},
		func(err error) (bool, error) {
			// Retry for IAM eventual consistency.
			if tfawserr_sdkv2.ErrMessageContains(err, errCodeInvalidParameterValue, "IAM role ARN value is invalid or does not include the required permissions") {
				return true, err
			}

			if tfawserr_sdkv2.ErrMessageContains(err, errCodeInvalidParameterCombination, "previous storage change is being optimized") {
				return true, err
			}

			if errs.IsA[*types.InvalidDBClusterStateFault](err) {
				return true, err
			}

			return false, err
		},
	)
	if err != nil {
		return err
	}

	if _, err := waitDBInstanceAvailableSDKv2(ctx, conn, resourceID, timeout); err != nil {
		return fmt.Errorf("waiting for completion: %w", err)
	}
	return nil
}

// See https://docs.aws.amazon.com/AmazonRDS/latest/UserGuide/CHAP_Storage.html#gp3-storage.
func isStorageTypeGP3BelowAllocatedStorageThreshold(d *schema.ResourceData) bool {
	if storageType := d.Get(names.AttrStorageType).(string); storageType != storageTypeGP3 {
		return false
	}

	switch allocatedStorage, engine := d.Get(names.AttrAllocatedStorage).(int), d.Get(names.AttrEngine).(string); engine {
	case InstanceEngineDB2Advanced, InstanceEngineDB2Standard:
		return allocatedStorage < 100
	case InstanceEngineMariaDB, InstanceEngineMySQL, InstanceEnginePostgres:
		return allocatedStorage < 400
	case InstanceEngineOracleEnterprise, InstanceEngineOracleEnterpriseCDB, InstanceEngineOracleStandard2, InstanceEngineOracleStandard2CDB:
		return allocatedStorage < 200
	}

	return false
}

func dbSetResourceDataEngineVersionFromInstance(d *schema.ResourceData, c *rds.DBInstance) {
	oldVersion := d.Get(names.AttrEngineVersion).(string)
	newVersion := aws.StringValue(c.EngineVersion)
	var pendingVersion string
	if c.PendingModifiedValues != nil && c.PendingModifiedValues.EngineVersion != nil {
		pendingVersion = aws.StringValue(c.PendingModifiedValues.EngineVersion)
	}
	compareActualEngineVersion(d, oldVersion, newVersion, pendingVersion)
}

type dbInstanceARN struct {
	arn.ARN
	Identifier string
}

func parseDBInstanceARN(s string) (dbInstanceARN, error) {
	arn, err := arn.Parse(s)
	if err != nil {
		return dbInstanceARN{}, err
	}

	result := dbInstanceARN{
		ARN: arn,
	}

	re := regexache.MustCompile(`^db:([0-9a-z-]+)$`)
	matches := re.FindStringSubmatch(arn.Resource)
	if matches == nil || len(matches) != 2 {
		return dbInstanceARN{}, errors.New("DB Instance ARN: invalid resource section")
	}
	result.Identifier = matches[1]

	return result, nil
}

// findDBInstanceByIDSDKv1 in general should be called with a DbiResourceId of the form
// "db-BE6UI2KLPQP3OVDYD74ZEV6NUM" rather than a DB identifier. However, in some cases only
// the identifier is available, and can be used.
func findDBInstanceByIDSDKv1(ctx context.Context, conn *rds.RDS, id string) (*rds.DBInstance, error) {
	idLooksLikeDbiResourceId := regexache.MustCompile(`^db-[0-9A-Za-z]{2,255}$`).MatchString(id)
	input := &rds.DescribeDBInstancesInput{}

	if idLooksLikeDbiResourceId {
		input.Filters = []*rds.Filter{
			{
				Name:   aws.String("dbi-resource-id"),
				Values: aws.StringSlice([]string{id}),
			},
		}
	} else {
		input.DBInstanceIdentifier = aws.String(id)
	}

	output, err := findDBInstanceSDKv1(ctx, conn, input, tfslices.PredicateTrue[*rds.DBInstance]())

	// in case a DB has an *identifier* starting with "db-""
	if idLooksLikeDbiResourceId && tfresource.NotFound(err) {
		input := &rds.DescribeDBInstancesInput{
			DBInstanceIdentifier: aws.String(id),
		}

		output, err = findDBInstanceSDKv1(ctx, conn, input, tfslices.PredicateTrue[*rds.DBInstance]())
	}

	if err != nil {
		return nil, err
	}

	return output, nil
}

func findDBInstanceSDKv1(ctx context.Context, conn *rds.RDS, input *rds.DescribeDBInstancesInput, filter tfslices.Predicate[*rds.DBInstance]) (*rds.DBInstance, error) {
	output, err := findDBInstancesSDKv1(ctx, conn, input, filter)

	if err != nil {
		return nil, err
	}

	return tfresource.AssertSinglePtrResult(output)
}

func findDBInstancesSDKv1(ctx context.Context, conn *rds.RDS, input *rds.DescribeDBInstancesInput, filter tfslices.Predicate[*rds.DBInstance]) ([]*rds.DBInstance, error) {
	var output []*rds.DBInstance

	err := conn.DescribeDBInstancesPagesWithContext(ctx, input, func(page *rds.DescribeDBInstancesOutput, lastPage bool) bool {
		if page == nil {
			return !lastPage
		}

		for _, v := range page.DBInstances {
			if v != nil && filter(v) {
				output = append(output, v)
			}
		}

		return !lastPage
	})

	if tfawserr.ErrCodeEquals(err, rds.ErrCodeDBInstanceNotFoundFault) {
		return nil, &retry.NotFoundError{
			LastError:   err,
			LastRequest: input,
		}
	}

	if err != nil {
		return nil, err
	}

	return output, nil
}

// findDBInstanceByIDSDKv2 in general should be called with a DbiResourceId of the form
// "db-BE6UI2KLPQP3OVDYD74ZEV6NUM" rather than a DB identifier. However, in some cases only
// the identifier is available, and can be used.
func findDBInstanceByIDSDKv2(ctx context.Context, conn *rds_sdkv2.Client, id string, optFns ...func(*rds_sdkv2.Options)) (*types.DBInstance, error) {
	input := &rds_sdkv2.DescribeDBInstancesInput{}

	if regexache.MustCompile(`^db-[0-9A-Za-z]{2,255}$`).MatchString(id) {
		input.Filters = []types.Filter{
			{
				Name:   aws.String("dbi-resource-id"),
				Values: []string{id},
			},
		}
	} else {
		input.DBInstanceIdentifier = aws.String(id)
	}

	output, err := conn.DescribeDBInstances(ctx, input, optFns...)

	// in case a DB has an *identifier* starting with "db-""
	if regexache.MustCompile(`^db-[0-9A-Za-z]{2,255}$`).MatchString(id) && (output == nil || len(output.DBInstances) == 0) {
		input = &rds_sdkv2.DescribeDBInstancesInput{
			DBInstanceIdentifier: aws.String(id),
		}
		output, err = conn.DescribeDBInstances(ctx, input, optFns...)
	}

	if errs.IsA[*types.DBInstanceNotFoundFault](err) {
		return nil, &retry.NotFoundError{
			LastError:   err,
			LastRequest: input,
		}
	}

	if err != nil {
		return nil, err
	}

	if output == nil {
		return nil, tfresource.NewEmptyResultError(input)
	}

	return tfresource.AssertSingleValueResult(output.DBInstances)
}

func statusDBInstanceSDKv1(ctx context.Context, conn *rds.RDS, id string) retry.StateRefreshFunc {
	return func() (interface{}, string, error) {
		output, err := findDBInstanceByIDSDKv1(ctx, conn, id)

		if tfresource.NotFound(err) {
			return nil, "", nil
		}

		if err != nil {
			return nil, "", err
		}

		return output, aws.StringValue(output.DBInstanceStatus), nil
	}
}

func statusDBInstanceSDKv2(ctx context.Context, conn *rds_sdkv2.Client, id string) retry.StateRefreshFunc {
	return func() (interface{}, string, error) {
		output, err := findDBInstanceByIDSDKv2(ctx, conn, id)

		if tfresource.NotFound(err) {
			return nil, "", nil
		}

		if err != nil {
			return nil, "", err
		}

		return output, aws.StringValue(output.DBInstanceStatus), nil
	}
}

func waitDBInstanceAvailableSDKv1(ctx context.Context, conn *rds.RDS, id string, timeout time.Duration, optFns ...tfresource.OptionsFunc) (*rds.DBInstance, error) {
	options := tfresource.Options{
		PollInterval:              10 * time.Second,
		Delay:                     1 * time.Minute,
		ContinuousTargetOccurence: 3,
	}
	for _, fn := range optFns {
		fn(&options)
	}

	stateConf := &retry.StateChangeConf{
		Pending: []string{
			InstanceStatusBackingUp,
			InstanceStatusConfiguringEnhancedMonitoring,
			InstanceStatusConfiguringIAMDatabaseAuth,
			InstanceStatusConfiguringLogExports,
			InstanceStatusCreating,
			InstanceStatusMaintenance,
			InstanceStatusModifying,
			InstanceStatusMovingToVPC,
			InstanceStatusRebooting,
			InstanceStatusRenaming,
			InstanceStatusResettingMasterCredentials,
			InstanceStatusStarting,
			InstanceStatusStopping,
			InstanceStatusStorageFull,
			InstanceStatusUpgrading,
		},
		Target:  []string{InstanceStatusAvailable, InstanceStatusStorageOptimization},
		Refresh: statusDBInstanceSDKv1(ctx, conn, id),
		Timeout: timeout,
	}
	options.Apply(stateConf)

	outputRaw, err := stateConf.WaitForStateContext(ctx)

	if output, ok := outputRaw.(*rds.DBInstance); ok {
		return output, err
	}

	return nil, err
}

func waitDBInstanceAvailableSDKv2(ctx context.Context, conn *rds_sdkv2.Client, id string, timeout time.Duration, optFns ...tfresource.OptionsFunc) (*rds.DBInstance, error) {
	options := tfresource.Options{
		PollInterval:              10 * time.Second,
		Delay:                     1 * time.Minute,
		ContinuousTargetOccurence: 3,
	}
	for _, fn := range optFns {
		fn(&options)
	}

	stateConf := &retry.StateChangeConf{
		Pending: []string{
			InstanceStatusBackingUp,
			InstanceStatusConfiguringEnhancedMonitoring,
			InstanceStatusConfiguringIAMDatabaseAuth,
			InstanceStatusConfiguringLogExports,
			InstanceStatusCreating,
			InstanceStatusMaintenance,
			InstanceStatusModifying,
			InstanceStatusMovingToVPC,
			InstanceStatusRebooting,
			InstanceStatusRenaming,
			InstanceStatusResettingMasterCredentials,
			InstanceStatusStarting,
			InstanceStatusStopping,
			InstanceStatusStorageFull,
			InstanceStatusUpgrading,
		},
		Target:  []string{InstanceStatusAvailable, InstanceStatusStorageOptimization},
		Refresh: statusDBInstanceSDKv2(ctx, conn, id),
		Timeout: timeout,
	}
	options.Apply(stateConf)

	outputRaw, err := stateConf.WaitForStateContext(ctx)

	if output, ok := outputRaw.(*rds.DBInstance); ok {
		return output, err
	}

	return nil, err
}

func waitDBInstanceDeleted(ctx context.Context, conn *rds.RDS, id string, timeout time.Duration, optFns ...tfresource.OptionsFunc) (*rds.DBInstance, error) {
	options := tfresource.Options{
		PollInterval:              10 * time.Second,
		Delay:                     1 * time.Minute,
		ContinuousTargetOccurence: 3,
	}
	for _, fn := range optFns {
		fn(&options)
	}

	stateConf := &retry.StateChangeConf{
		Pending: []string{
			InstanceStatusAvailable,
			InstanceStatusBackingUp,
			InstanceStatusConfiguringEnhancedMonitoring,
			InstanceStatusConfiguringLogExports,
			InstanceStatusCreating,
			InstanceStatusDeletePreCheck,
			InstanceStatusDeleting,
			InstanceStatusIncompatibleParameters,
			InstanceStatusIncompatibleRestore,
			InstanceStatusModifying,
			InstanceStatusStarting,
			InstanceStatusStopping,
			InstanceStatusStorageFull,
			InstanceStatusStorageOptimization,
		},
		Target:  []string{},
		Refresh: statusDBInstanceSDKv1(ctx, conn, id),
		Timeout: timeout,
	}
	options.Apply(stateConf)

	outputRaw, err := stateConf.WaitForStateContext(ctx)

	if output, ok := outputRaw.(*rds.DBInstance); ok {
		return output, err
	}

	return nil, err
}

func findBlueGreenDeploymentByID(ctx context.Context, conn *rds_sdkv2.Client, id string) (*types.BlueGreenDeployment, error) {
	input := &rds_sdkv2.DescribeBlueGreenDeploymentsInput{
		BlueGreenDeploymentIdentifier: aws.String(id),
	}

	output, err := conn.DescribeBlueGreenDeployments(ctx, input)

	if errs.IsA[*types.BlueGreenDeploymentNotFoundFault](err) {
		return nil, &retry.NotFoundError{
			LastError:   err,
			LastRequest: input,
		}
	}
	if err != nil {
		return nil, err
	}

	if output == nil || len(output.BlueGreenDeployments) == 0 {
		return nil, tfresource.NewEmptyResultError(input)
	}

	deployment := output.BlueGreenDeployments[0]

	if aws.StringValue(deployment.BlueGreenDeploymentIdentifier) != id {
		return nil, &retry.NotFoundError{
			LastRequest: input,
		}
	}

	return &deployment, nil
}

func statusBlueGreenDeployment(ctx context.Context, conn *rds_sdkv2.Client, id string) retry.StateRefreshFunc {
	return func() (interface{}, string, error) {
		output, err := findBlueGreenDeploymentByID(ctx, conn, id)
		if tfresource.NotFound(err) {
			return nil, "", nil
		}
		if err != nil {
			return nil, "", err
		}

		return output, aws.StringValue(output.Status), nil
	}
}

func waitBlueGreenDeploymentAvailable(ctx context.Context, conn *rds_sdkv2.Client, id string, timeout time.Duration, optFns ...tfresource.OptionsFunc) (*types.BlueGreenDeployment, error) {
	options := tfresource.Options{
		PollInterval: 10 * time.Second,
		Delay:        1 * time.Minute,
	}
	for _, fn := range optFns {
		fn(&options)
	}

	stateConf := &retry.StateChangeConf{
		Pending: []string{"PROVISIONING"},
		Target:  []string{"AVAILABLE"},
		Refresh: statusBlueGreenDeployment(ctx, conn, id),
		Timeout: timeout,
	}
	options.Apply(stateConf)

	outputRaw, err := stateConf.WaitForStateContext(ctx)

	if output, ok := outputRaw.(*types.BlueGreenDeployment); ok {
		return output, err
	}

	return nil, err
}

func waitBlueGreenDeploymentSwitchoverCompleted(ctx context.Context, conn *rds_sdkv2.Client, id string, timeout time.Duration, optFns ...tfresource.OptionsFunc) (*types.BlueGreenDeployment, error) {
	options := tfresource.Options{
		PollInterval: 10 * time.Second,
		Delay:        1 * time.Minute,
	}
	for _, fn := range optFns {
		fn(&options)
	}

	stateConf := &retry.StateChangeConf{
		Pending: []string{"AVAILABLE", "SWITCHOVER_IN_PROGRESS"},
		Target:  []string{"SWITCHOVER_COMPLETED"},
		Refresh: statusBlueGreenDeployment(ctx, conn, id),
		Timeout: timeout,
	}
	options.Apply(stateConf)

	outputRaw, err := stateConf.WaitForStateContext(ctx)

	if output, ok := outputRaw.(*types.BlueGreenDeployment); ok {
		if status := aws.StringValue(output.Status); status == "INVALID_CONFIGURATION" || status == "SWITCHOVER_FAILED" {
			tfresource.SetLastError(err, errors.New(aws.StringValue(output.StatusDetails)))
		}

		return output, err
	}

	return nil, err
}

func waitBlueGreenDeploymentDeleted(ctx context.Context, conn *rds_sdkv2.Client, id string, timeout time.Duration, optFns ...tfresource.OptionsFunc) (*types.BlueGreenDeployment, error) {
	options := tfresource.Options{
		PollInterval: 10 * time.Second,
		Delay:        1 * time.Minute,
	}
	for _, fn := range optFns {
		fn(&options)
	}

	stateConf := &retry.StateChangeConf{
		Pending: []string{"PROVISIONING", "AVAILABLE", "SWITCHOVER_IN_PROGRESS", "SWITCHOVER_COMPLETED", "INVALID_CONFIGURATION", "SWITCHOVER_FAILED", "DELETING"},
		Target:  []string{},
		Refresh: statusBlueGreenDeployment(ctx, conn, id),
		Timeout: timeout,
	}
	options.Apply(stateConf)

	outputRaw, err := stateConf.WaitForStateContext(ctx)

	if output, ok := outputRaw.(*types.BlueGreenDeployment); ok {
		return output, err
	}

	return nil, err
}

func dbInstanceValidBlueGreenEngines() []string {
	return []string{
		InstanceEngineMariaDB,
		InstanceEngineMySQL,
		InstanceEnginePostgres,
	}
}

func flattenEndpoint(apiObject *rds.Endpoint) map[string]interface{} {
	if apiObject == nil {
		return nil
	}

	tfMap := map[string]interface{}{}

	if v := apiObject.Address; v != nil {
		tfMap[names.AttrAddress] = aws.StringValue(v)
	}

	if v := apiObject.HostedZoneId; v != nil {
		tfMap[names.AttrHostedZoneID] = aws.StringValue(v)
	}

	if v := apiObject.Port; v != nil {
		tfMap[names.AttrPort] = aws.Int64Value(v)
	}

	return tfMap
}<|MERGE_RESOLUTION|>--- conflicted
+++ resolved
@@ -665,15 +665,11 @@
 					"s3_import",
 				},
 			},
-<<<<<<< HEAD
 			"upgrade_storage_config": {
 				Type:     schema.TypeBool,
 				Optional: true,
 			},
-			"username": {
-=======
 			names.AttrUsername: {
->>>>>>> 8771da65
 				Type:          schema.TypeString,
 				Optional:      true,
 				Computed:      true,
@@ -876,15 +872,11 @@
 			input.StorageType = aws.String(v.(string))
 		}
 
-<<<<<<< HEAD
 		if v, ok := d.GetOk("upgrade_storage_config"); ok {
 			input.UpgradeStorageConfig = aws.Bool(v.(bool))
 		}
 
-		if v, ok := d.GetOk("vpc_security_group_ids"); ok && v.(*schema.Set).Len() > 0 {
-=======
 		if v, ok := d.GetOk(names.AttrVPCSecurityGroupIDs); ok && v.(*schema.Set).Len() > 0 {
->>>>>>> 8771da65
 			input.VpcSecurityGroupIds = flex.ExpandStringSet(v.(*schema.Set))
 		}
 
