--- conflicted
+++ resolved
@@ -68,21 +68,12 @@
 							ValidateFunc:     validation.StringIsJSON,
 							DiffSuppressFunc: suppressEquivalentJSONEmptyNilDiffs,
 						},
-<<<<<<< HEAD
-						"type": {
+						names.AttrType: {
 							Type:             schema.TypeString,
 							Optional:         true,
 							Default:          types.ServiceActionDefinitionTypeSsmAutomation,
 							ForceNew:         true,
 							ValidateDiagFunc: enum.Validate[types.ServiceActionDefinitionType](),
-=======
-						names.AttrType: {
-							Type:         schema.TypeString,
-							Optional:     true,
-							Default:      servicecatalog.ServiceActionDefinitionTypeSsmAutomation,
-							ForceNew:     true,
-							ValidateFunc: validation.StringInSlice(servicecatalog.ServiceActionDefinitionType_Values(), false),
->>>>>>> 74fd065d
 						},
 						names.AttrVersion: { // ServiceActionDefinitionKeyVersion
 							Type:     schema.TypeString,
@@ -293,29 +284,16 @@
 		apiObject[string(types.ServiceActionDefinitionKeyAssumeRole)] = aws.String(v)
 	}
 
-<<<<<<< HEAD
-	if v, ok := tfMap["name"].(string); ok && v != "" {
+	if v, ok := tfMap[names.AttrName].(string); ok && v != "" {
 		apiObject[string(types.ServiceActionDefinitionKeyName)] = aws.String(v)
 	}
 
-	if v, ok := tfMap["parameters"].(string); ok && v != "" {
+	if v, ok := tfMap[names.AttrParameters].(string); ok && v != "" {
 		apiObject[string(types.ServiceActionDefinitionKeyParameters)] = aws.String(v)
 	}
 
-	if v, ok := tfMap["version"].(string); ok && v != "" {
+	if v, ok := tfMap[names.AttrVersion].(string); ok && v != "" {
 		apiObject[string(types.ServiceActionDefinitionKeyVersion)] = aws.String(v)
-=======
-	if v, ok := tfMap[names.AttrName].(string); ok && v != "" {
-		apiObject[servicecatalog.ServiceActionDefinitionKeyName] = aws.String(v)
-	}
-
-	if v, ok := tfMap[names.AttrParameters].(string); ok && v != "" {
-		apiObject[servicecatalog.ServiceActionDefinitionKeyParameters] = aws.String(v)
-	}
-
-	if v, ok := tfMap[names.AttrVersion].(string); ok && v != "" {
-		apiObject[servicecatalog.ServiceActionDefinitionKeyVersion] = aws.String(v)
->>>>>>> 74fd065d
 	}
 
 	return apiObject
@@ -332,29 +310,16 @@
 		tfMap["assume_role"] = aws.ToString(v)
 	}
 
-<<<<<<< HEAD
 	if v, ok := apiObject[string(types.ServiceActionDefinitionKeyName)]; ok && v != nil {
-		tfMap["name"] = aws.ToString(v)
+		tfMap[names.AttrName] = aws.ToString(v)
 	}
 
 	if v, ok := apiObject[string(types.ServiceActionDefinitionKeyParameters)]; ok && v != nil {
-		tfMap["parameters"] = aws.ToString(v)
+		tfMap[names.AttrParameters] = aws.ToString(v)
 	}
 
 	if v, ok := apiObject[string(types.ServiceActionDefinitionKeyVersion)]; ok && v != nil {
-		tfMap["version"] = aws.ToString(v)
-=======
-	if v, ok := apiObject[servicecatalog.ServiceActionDefinitionKeyName]; ok && v != nil {
-		tfMap[names.AttrName] = aws.StringValue(v)
-	}
-
-	if v, ok := apiObject[servicecatalog.ServiceActionDefinitionKeyParameters]; ok && v != nil {
-		tfMap[names.AttrParameters] = aws.StringValue(v)
-	}
-
-	if v, ok := apiObject[servicecatalog.ServiceActionDefinitionKeyVersion]; ok && v != nil {
-		tfMap[names.AttrVersion] = aws.StringValue(v)
->>>>>>> 74fd065d
+		tfMap[names.AttrVersion] = aws.ToString(v)
 	}
 
 	if definitionType != "" {
