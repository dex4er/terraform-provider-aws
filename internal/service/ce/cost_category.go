// Copyright (c) HashiCorp, Inc.
// SPDX-License-Identifier: MPL-2.0

package ce

import (
	"context"
	"log"

	"github.com/aws/aws-sdk-go-v2/aws"
	"github.com/aws/aws-sdk-go-v2/service/costexplorer"
	awstypes "github.com/aws/aws-sdk-go-v2/service/costexplorer/types"
	"github.com/hashicorp/terraform-plugin-sdk/v2/diag"
	"github.com/hashicorp/terraform-plugin-sdk/v2/helper/customdiff"
	"github.com/hashicorp/terraform-plugin-sdk/v2/helper/retry"
	"github.com/hashicorp/terraform-plugin-sdk/v2/helper/schema"
	"github.com/hashicorp/terraform-plugin-sdk/v2/helper/validation"
	"github.com/hashicorp/terraform-provider-aws/internal/conns"
	"github.com/hashicorp/terraform-provider-aws/internal/enum"
	"github.com/hashicorp/terraform-provider-aws/internal/errs"
	"github.com/hashicorp/terraform-provider-aws/internal/errs/sdkdiag"
	"github.com/hashicorp/terraform-provider-aws/internal/flex"
	tfslices "github.com/hashicorp/terraform-provider-aws/internal/slices"
	tftags "github.com/hashicorp/terraform-provider-aws/internal/tags"
	"github.com/hashicorp/terraform-provider-aws/internal/tfresource"
	"github.com/hashicorp/terraform-provider-aws/internal/verify"
	"github.com/hashicorp/terraform-provider-aws/names"
)

const costCategoryRuleMaxNesting int = 1

// @SDKResource("aws_ce_cost_category", name="Cost Category")
// @Tags(identifierAttribute="id")
func resourceCostCategory() *schema.Resource {
	return &schema.Resource{
		CreateWithoutTimeout: resourceCostCategoryCreate,
		ReadWithoutTimeout:   resourceCostCategoryRead,
		UpdateWithoutTimeout: resourceCostCategoryUpdate,
		DeleteWithoutTimeout: resourceCostCategoryDelete,

		Importer: &schema.ResourceImporter{
			StateContext: schema.ImportStatePassthroughContext,
		},

		CustomizeDiff: customdiff.Sequence(verify.SetTagsDiff),

		SchemaFunc: func() map[string]*schema.Schema {
			return map[string]*schema.Schema{
				"arn": {
					Type:     schema.TypeString,
					Computed: true,
				},
				"default_value": {
					Type:         schema.TypeString,
					Optional:     true,
					ValidateFunc: validation.StringLenBetween(1, 50),
				},
				"effective_end": {
					Type:     schema.TypeString,
					Computed: true,
				},
				"effective_start": {
					Type:     schema.TypeString,
					Optional: true,
					Computed: true,
				},
				"name": {
					Type:         schema.TypeString,
					Required:     true,
					ForceNew:     true,
					ValidateFunc: validation.StringLenBetween(1, 50),
				},
				"rule": {
					Type:     schema.TypeSet,
					Required: true,
					Elem: &schema.Resource{
						Schema: map[string]*schema.Schema{
							"inherited_value": {
								Type:     schema.TypeList,
								MaxItems: 1,
								Optional: true,
								Elem: &schema.Resource{
									Schema: map[string]*schema.Schema{
										"dimension_key": {
											Type:         schema.TypeString,
											Optional:     true,
											ValidateFunc: validation.StringLenBetween(0, 1024),
										},
										"dimension_name": {
											Type:             schema.TypeString,
											Optional:         true,
											ValidateDiagFunc: enum.Validate[awstypes.CostCategoryInheritedValueDimensionName](),
										},
									},
								},
							},
							"rule": {
								Type:     schema.TypeList,
								MaxItems: 1,
								Optional: true,
								Elem:     elemExpression(),
							},
							"type": {
								Type:             schema.TypeString,
								Optional:         true,
								ValidateDiagFunc: enum.Validate[awstypes.CostCategoryRuleType](),
							},
							"value": {
								Type:         schema.TypeString,
								Optional:     true,
								ValidateFunc: validation.StringLenBetween(1, 50),
							},
						},
					},
				},
				"rule_version": {
					Type:         schema.TypeString,
					Required:     true,
					ForceNew:     true,
					ValidateFunc: validation.StringLenBetween(0, 100),
				},
				"split_charge_rule": {
					Type:     schema.TypeSet,
					Optional: true,
					Elem: &schema.Resource{
						Schema: map[string]*schema.Schema{
							"method": {
								Type:             schema.TypeString,
								Required:         true,
								ValidateDiagFunc: enum.Validate[awstypes.CostCategorySplitChargeMethod](),
							},
							"parameter": {
								Type:     schema.TypeSet,
								Optional: true,
								Elem: &schema.Resource{
									Schema: map[string]*schema.Schema{
										"type": {
											Type:             schema.TypeString,
											Optional:         true,
											ValidateDiagFunc: enum.Validate[awstypes.CostCategorySplitChargeRuleParameterType](),
										},
										"values": {
											Type:     schema.TypeList,
											Optional: true,
											MinItems: 1,
											MaxItems: 500,
											Elem: &schema.Schema{
												Type:         schema.TypeString,
												ValidateFunc: validation.StringLenBetween(0, 1024),
											},
										},
									},
								},
							},
							"source": {
								Type:         schema.TypeString,
								Required:     true,
								ValidateFunc: validation.StringLenBetween(0, 1024),
							},
							"targets": {
								Type:     schema.TypeSet,
								Required: true,
								MinItems: 1,
								MaxItems: 500,
								Elem: &schema.Schema{
									Type:         schema.TypeString,
									ValidateFunc: validation.StringLenBetween(0, 1024),
								},
							},
						},
					},
				},
				names.AttrTags:    tftags.TagsSchema(),
				names.AttrTagsAll: tftags.TagsSchemaComputed(),
			}
		},
	}
}

<<<<<<< HEAD
func schemaCostCategoryRule() *schema.Resource {
	return &schema.Resource{
		Schema: map[string]*schema.Schema{
			"and": {
				Type:     schema.TypeSet,
				Optional: true,
				Elem:     schemaCostCategoryRuleLevel(1),
			},
			"cost_category": {
				Type:     schema.TypeList,
				MaxItems: 1,
				Optional: true,
				Elem: &schema.Resource{
					Schema: map[string]*schema.Schema{
						"key": {
							Type:         schema.TypeString,
							Optional:     true,
							ValidateFunc: validation.StringLenBetween(1, 50),
						},
						"match_options": {
							Type:     schema.TypeSet,
							Optional: true,
							Elem: &schema.Schema{
								Type:         schema.TypeString,
								ValidateFunc: validation.StringInSlice(costexplorer.MatchOption_Values(), false),
							},
						},
						"values": {
							Type:     schema.TypeSet,
							Optional: true,
							Elem: &schema.Schema{
								Type:         schema.TypeString,
								ValidateFunc: validation.StringLenBetween(0, 1024),
							},
						},
					},
				},
			},
			"dimension": {
				Type:     schema.TypeList,
				MaxItems: 1,
				Optional: true,
				Elem: &schema.Resource{
					Schema: map[string]*schema.Schema{
						"key": {
							Type:         schema.TypeString,
							Optional:     true,
							ValidateFunc: validation.StringInSlice(costexplorer.Dimension_Values(), false),
						},
						"match_options": {
							Type:     schema.TypeSet,
							Optional: true,
							Elem: &schema.Schema{
								Type:         schema.TypeString,
								ValidateFunc: validation.StringInSlice(costexplorer.MatchOption_Values(), false),
							},
						},
						"values": {
							Type:     schema.TypeSet,
							Optional: true,
							Elem: &schema.Schema{
								Type:         schema.TypeString,
								ValidateFunc: validation.StringLenBetween(0, 1024),
							},
						},
					},
				},
			},
			"not": {
				Type:     schema.TypeList,
				MaxItems: 1,
				Optional: true,
				Elem:     schemaCostCategoryRuleLevel(1),
			},
			"or": {
				Type:     schema.TypeSet,
				Optional: true,
				Elem:     schemaCostCategoryRuleLevel(1),
			},
			"tags": {
				Type:     schema.TypeList,
				MaxItems: 1,
				Optional: true,
				Elem: &schema.Resource{
					Schema: map[string]*schema.Schema{
						"key": {
							Type:     schema.TypeString,
							Optional: true,
						},
						"match_options": {
							Type:     schema.TypeSet,
							Optional: true,
							Elem: &schema.Schema{
								Type:         schema.TypeString,
								ValidateFunc: validation.StringInSlice(costexplorer.MatchOption_Values(), false),
							},
						},
						"values": {
							Type:     schema.TypeSet,
							Optional: true,
							Elem: &schema.Schema{
								Type:         schema.TypeString,
								ValidateFunc: validation.StringLenBetween(0, 1024),
							},
						},
					},
				},
			},
		},
	}
}

func schemaCostCategoryRuleLevel(level int) *schema.Resource {
	var elem interface{} = schemaCostCategoryRuleExpression()
	if level < costCategoryRuleMaxNesting {
		elem = schemaCostCategoryRuleLevel(level + 1)
	}
	return &schema.Resource{
		Schema: map[string]*schema.Schema{
			"and": {
				Type:     schema.TypeSet,
				Optional: true,
				Elem:     elem,
			},
			"cost_category": {
				Type:     schema.TypeList,
				MaxItems: 1,
				Optional: true,
				Elem: &schema.Resource{
					Schema: map[string]*schema.Schema{
						"key": {
							Type:         schema.TypeString,
							Optional:     true,
							ValidateFunc: validation.StringLenBetween(1, 50),
						},
						"match_options": {
							Type:     schema.TypeSet,
							Optional: true,
							Elem: &schema.Schema{
=======
func elemExpression() *schema.Resource {
	elemNestedExpression := func() *schema.Resource {
		return &schema.Resource{
			Schema: map[string]*schema.Schema{
				"cost_category": {
					Type:     schema.TypeList,
					MaxItems: 1,
					Optional: true,
					Elem: &schema.Resource{
						Schema: map[string]*schema.Schema{
							"key": {
>>>>>>> d0e6765e
								Type:         schema.TypeString,
								Optional:     true,
								ValidateFunc: validation.StringLenBetween(1, 50),
							},
							"match_options": {
								Type:     schema.TypeSet,
								Optional: true,
								Elem: &schema.Schema{
									Type:             schema.TypeString,
									ValidateDiagFunc: enum.Validate[awstypes.MatchOption](),
								},
							},
							"values": {
								Type:     schema.TypeSet,
								Optional: true,
								Elem: &schema.Schema{
									Type:         schema.TypeString,
									ValidateFunc: validation.StringLenBetween(0, 1024),
								},
							},
						},
					},
				},
				"dimension": {
					Type:     schema.TypeList,
					MaxItems: 1,
					Optional: true,
					Elem: &schema.Resource{
						Schema: map[string]*schema.Schema{
							"key": {
								Type:             schema.TypeString,
								Optional:         true,
								ValidateDiagFunc: enum.Validate[awstypes.Dimension](),
							},
							"match_options": {
								Type:     schema.TypeSet,
								Optional: true,
								Elem: &schema.Schema{
									Type:             schema.TypeString,
									ValidateDiagFunc: enum.Validate[awstypes.MatchOption](),
								},
							},
							"values": {
								Type:     schema.TypeSet,
								Optional: true,
								Elem: &schema.Schema{
									Type:         schema.TypeString,
									ValidateFunc: validation.StringLenBetween(0, 1024),
								},
							},
						},
					},
				},
<<<<<<< HEAD
			},
			"not": {
				Type:     schema.TypeList,
				MaxItems: 1,
				Optional: true,
				Elem:     elem,
			},
			"or": {
				Type:     schema.TypeSet,
				Optional: true,
				Elem:     elem,
			},
			"tags": {
				Type:     schema.TypeList,
				MaxItems: 1,
				Optional: true,
				Elem: &schema.Resource{
					Schema: map[string]*schema.Schema{
						"key": {
							Type:     schema.TypeString,
							Optional: true,
						},
						"match_options": {
							Type:     schema.TypeSet,
							Optional: true,
							Elem: &schema.Schema{
								Type:         schema.TypeString,
								ValidateFunc: validation.StringInSlice(costexplorer.MatchOption_Values(), false),
=======
				"tags": {
					Type:     schema.TypeList,
					MaxItems: 1,
					Optional: true,
					Elem: &schema.Resource{
						Schema: map[string]*schema.Schema{
							"key": {
								Type:     schema.TypeString,
								Optional: true,
>>>>>>> d0e6765e
							},
							"match_options": {
								Type:     schema.TypeSet,
								Optional: true,
								Elem: &schema.Schema{
									Type:             schema.TypeString,
									ValidateDiagFunc: enum.Validate[awstypes.MatchOption](),
								},
							},
							"values": {
								Type:     schema.TypeSet,
								Optional: true,
								Elem: &schema.Schema{
									Type:         schema.TypeString,
									ValidateFunc: validation.StringLenBetween(0, 1024),
								},
							},
						},
					},
				},
			},
		}
	}

	return &schema.Resource{
		Schema: map[string]*schema.Schema{
			"and": {
				Type:     schema.TypeSet,
				Optional: true,
				Elem:     elemNestedExpression(),
			},
			"cost_category": {
				Type:     schema.TypeList,
				MaxItems: 1,
				Optional: true,
				Elem: &schema.Resource{
					Schema: map[string]*schema.Schema{
						"key": {
							Type:         schema.TypeString,
							Optional:     true,
							ValidateFunc: validation.StringLenBetween(1, 50),
						},
						"match_options": {
							Type:     schema.TypeSet,
							Optional: true,
							Elem: &schema.Schema{
								Type:             schema.TypeString,
								ValidateDiagFunc: enum.Validate[awstypes.MatchOption](),
							},
						},
						"values": {
							Type:     schema.TypeSet,
							Optional: true,
							Elem: &schema.Schema{
								Type:         schema.TypeString,
								ValidateFunc: validation.StringLenBetween(0, 1024),
							},
						},
					},
				},
			},
			"dimension": {
				Type:     schema.TypeList,
				MaxItems: 1,
				Optional: true,
				Elem: &schema.Resource{
					Schema: map[string]*schema.Schema{
						"key": {
							Type:             schema.TypeString,
							Optional:         true,
							ValidateDiagFunc: enum.Validate[awstypes.Dimension](),
						},
						"match_options": {
							Type:     schema.TypeSet,
							Optional: true,
							Elem: &schema.Schema{
								Type:             schema.TypeString,
								ValidateDiagFunc: enum.Validate[awstypes.MatchOption](),
							},
						},
						"values": {
							Type:     schema.TypeSet,
							Optional: true,
							Elem: &schema.Schema{
								Type:         schema.TypeString,
								ValidateFunc: validation.StringLenBetween(0, 1024),
							},
						},
					},
				},
			},
			"not": {
				Type:     schema.TypeList,
				MaxItems: 1,
				Optional: true,
				Elem:     elemNestedExpression(),
			},
			"or": {
				Type:     schema.TypeSet,
				Optional: true,
				Elem:     elemNestedExpression(),
			},
			"tags": {
				Type:     schema.TypeList,
				MaxItems: 1,
				Optional: true,
				Elem: &schema.Resource{
					Schema: map[string]*schema.Schema{
						"key": {
							Type:     schema.TypeString,
							Optional: true,
						},
						"match_options": {
							Type:     schema.TypeSet,
							Optional: true,
							Elem: &schema.Schema{
								Type:             schema.TypeString,
								ValidateDiagFunc: enum.Validate[awstypes.MatchOption](),
							},
						},
						"values": {
							Type:     schema.TypeSet,
							Optional: true,
							Elem: &schema.Schema{
								Type:         schema.TypeString,
								ValidateFunc: validation.StringLenBetween(0, 1024),
							},
						},
					},
				},
			},
		},
	}
}

func resourceCostCategoryCreate(ctx context.Context, d *schema.ResourceData, meta interface{}) diag.Diagnostics {
	var diags diag.Diagnostics
	conn := meta.(*conns.AWSClient).CEClient(ctx)

	name := d.Get("name").(string)
	input := &costexplorer.CreateCostCategoryDefinitionInput{
		Name:         aws.String(name),
		ResourceTags: getTagsIn(ctx),
		Rules:        expandCostCategoryRules(d.Get("rule").(*schema.Set).List()),
		RuleVersion:  awstypes.CostCategoryRuleVersion(d.Get("rule_version").(string)),
	}

	if v, ok := d.GetOk("default_value"); ok {
		input.DefaultValue = aws.String(v.(string))
	}

	if v, ok := d.GetOk("effective_start"); ok {
		input.EffectiveStart = aws.String(v.(string))
	}

	if v, ok := d.GetOk("split_charge_rule"); ok {
		input.SplitChargeRules = expandCostCategorySplitChargeRules(v.(*schema.Set).List())
	}

	outputRaw, err := tfresource.RetryWhenIsA[*awstypes.ResourceNotFoundException](ctx, d.Timeout(schema.TimeoutCreate),
		func() (interface{}, error) {
			return conn.CreateCostCategoryDefinition(ctx, input)
		})

	if err != nil {
		return sdkdiag.AppendErrorf(diags, "creating Cost Explorer Cost Category (%s): %s", name, err)
	}

	d.SetId(aws.ToString(outputRaw.(*costexplorer.CreateCostCategoryDefinitionOutput).CostCategoryArn))

	return append(diags, resourceCostCategoryRead(ctx, d, meta)...)
}

func resourceCostCategoryRead(ctx context.Context, d *schema.ResourceData, meta interface{}) diag.Diagnostics {
	var diags diag.Diagnostics
	conn := meta.(*conns.AWSClient).CEClient(ctx)

	costCategory, err := findCostCategoryByARN(ctx, conn, d.Id())

	if !d.IsNewResource() && tfresource.NotFound(err) {
		log.Printf("[WARN] Cost Explorer Cost Category (%s) not found, removing from state", d.Id())
		d.SetId("")
		return diags
	}

	if err != nil {
		return sdkdiag.AppendErrorf(diags, "reading Cost Explorer Cost Category (%s): %s", d.Id(), err)
	}

	d.Set("arn", costCategory.CostCategoryArn)
	d.Set("default_value", costCategory.DefaultValue)
	d.Set("effective_end", costCategory.EffectiveEnd)
	d.Set("effective_start", costCategory.EffectiveStart)
	d.Set("name", costCategory.Name)
	if err = d.Set("rule", flattenCostCategoryRules(costCategory.Rules)); err != nil {
		return sdkdiag.AppendErrorf(diags, "setting rule: %s", err)
	}
	d.Set("rule_version", costCategory.RuleVersion)
	if err = d.Set("split_charge_rule", flattenCostCategorySplitChargeRules(costCategory.SplitChargeRules)); err != nil {
		return sdkdiag.AppendErrorf(diags, "setting split_charge_rule: %s", err)
	}

	return diags
}

func resourceCostCategoryUpdate(ctx context.Context, d *schema.ResourceData, meta interface{}) diag.Diagnostics {
	var diags diag.Diagnostics
	conn := meta.(*conns.AWSClient).CEClient(ctx)

	if d.HasChangesExcept("tags", "tags_all") {
		input := &costexplorer.UpdateCostCategoryDefinitionInput{
			CostCategoryArn: aws.String(d.Id()),
			EffectiveStart:  aws.String(d.Get("effective_start").(string)),
			Rules:           expandCostCategoryRules(d.Get("rule").(*schema.Set).List()),
			RuleVersion:     awstypes.CostCategoryRuleVersion(d.Get("rule_version").(string)),
		}

		if d.HasChange("default_value") {
			input.DefaultValue = aws.String(d.Get("default_value").(string))
		}

		if d.HasChange("split_charge_rule") {
			input.SplitChargeRules = expandCostCategorySplitChargeRules(d.Get("split_charge_rule").(*schema.Set).List())
		}

		_, err := conn.UpdateCostCategoryDefinition(ctx, input)

		if err != nil {
			return sdkdiag.AppendErrorf(diags, "updating Cost Explorer Cost Category (%s): %s", d.Id(), err)
		}
	}

	return append(diags, resourceCostCategoryRead(ctx, d, meta)...)
}

func resourceCostCategoryDelete(ctx context.Context, d *schema.ResourceData, meta interface{}) diag.Diagnostics {
	var diags diag.Diagnostics

	conn := meta.(*conns.AWSClient).CEClient(ctx)

	log.Printf("[DEBUG] Deleting Cost Explorer Cost Category: %s", d.Id())
	_, err := conn.DeleteCostCategoryDefinition(ctx, &costexplorer.DeleteCostCategoryDefinitionInput{
		CostCategoryArn: aws.String(d.Id()),
	})

	if errs.IsA[*awstypes.ResourceNotFoundException](err) {
		return diags
	}

	if err != nil {
		return sdkdiag.AppendErrorf(diags, "deleting Cost Explorer Cost Category (%s): %s", d.Id(), err)
	}

	return diags
}

func findCostCategoryByARN(ctx context.Context, conn *costexplorer.Client, arn string) (*awstypes.CostCategory, error) {
	input := &costexplorer.DescribeCostCategoryDefinitionInput{
		CostCategoryArn: aws.String(arn),
	}

	output, err := conn.DescribeCostCategoryDefinition(ctx, input)

	if errs.IsA[*awstypes.ResourceNotFoundException](err) {
		return nil, &retry.NotFoundError{
			LastError:   err,
			LastRequest: input,
		}
	}

	if err != nil {
		return nil, err
	}

	if output == nil || output.CostCategory == nil {
		return nil, tfresource.NewEmptyResultError(input)
	}

	return output.CostCategory, nil
}

func expandCostCategoryRule(tfMap map[string]interface{}) awstypes.CostCategoryRule {
	apiObject := awstypes.CostCategoryRule{}

	if v, ok := tfMap["inherited_value"].([]interface{}); ok && len(v) > 0 && v[0] != nil {
		apiObject.InheritedValue = expandCostCategoryInheritedValueDimension(v[0].(map[string]interface{}))
	}

	if v, ok := tfMap["rule"].([]interface{}); ok && len(v) > 0 && v[0] != nil {
		apiObject.Rule = expandCostExpression(v[0].(map[string]interface{}))
	}

	if v, ok := tfMap["type"].(string); ok && v != "" {
		apiObject.Type = awstypes.CostCategoryRuleType(v)
	}

	if v, ok := tfMap["value"].(string); ok && v != "" {
		apiObject.Value = aws.String(v)
	}

	return apiObject
}

func expandCostCategoryInheritedValueDimension(tfMap map[string]interface{}) *awstypes.CostCategoryInheritedValueDimension {
	if tfMap == nil {
		return nil
	}

	apiObject := &awstypes.CostCategoryInheritedValueDimension{}

	if v, ok := tfMap["dimension_key"].(string); ok && v != "" {
		apiObject.DimensionKey = aws.String(v)
	}

	if v, ok := tfMap["dimension_name"].(string); ok && v != "" {
		apiObject.DimensionName = awstypes.CostCategoryInheritedValueDimensionName(v)
	}

	return apiObject
}

func expandCostExpression(tfMap map[string]interface{}) *awstypes.Expression {
	if tfMap == nil {
		return nil
	}

	apiObject := &awstypes.Expression{}

	if v, ok := tfMap["and"].(*schema.Set); ok && v.Len() > 0 {
		apiObject.And = expandCostExpressions(v.List())
	}

	if v, ok := tfMap["cost_category"].([]interface{}); ok && len(v) > 0 && v[0] != nil {
		apiObject.CostCategories = expandCostCategoryValues(v[0].(map[string]interface{}))
	}

	if v, ok := tfMap["dimension"].([]interface{}); ok && len(v) > 0 && v[0] != nil {
		apiObject.Dimensions = expandDimensionValues(v[0].(map[string]interface{}))
	}

	if v, ok := tfMap["not"].([]interface{}); ok && len(v) > 0 && v[0] != nil {
		apiObject.Not = expandCostExpression(v[0].(map[string]interface{}))
	}

	if v, ok := tfMap["or"].(*schema.Set); ok && v.Len() > 0 {
		apiObject.Or = expandCostExpressions(v.List())
	}

	if v, ok := tfMap["tags"].([]interface{}); ok && len(v) > 0 && v[0] != nil {
		apiObject.Tags = expandTagValues(v[0].(map[string]interface{}))
	}

	return apiObject
}

func expandCostCategoryValues(tfMap map[string]interface{}) *awstypes.CostCategoryValues {
	if tfMap == nil {
		return nil
	}

	apiObject := &awstypes.CostCategoryValues{}

	if v, ok := tfMap["key"].(string); ok && v != "" {
		apiObject.Key = aws.String(v)
	}

	if v, ok := tfMap["match_options"].(*schema.Set); ok && v.Len() > 0 {
		apiObject.MatchOptions = flex.ExpandStringyValueSet[awstypes.MatchOption](v)
	}

	if v, ok := tfMap["values"].(*schema.Set); ok && v.Len() > 0 {
		apiObject.Values = flex.ExpandStringValueSet(v)
	}

	return apiObject
}

func expandDimensionValues(tfMap map[string]interface{}) *awstypes.DimensionValues {
	if tfMap == nil {
		return nil
	}

	apiObject := &awstypes.DimensionValues{}

	if v, ok := tfMap["key"].(string); ok && v != "" {
		apiObject.Key = awstypes.Dimension(v)
	}

	if v, ok := tfMap["match_options"].(*schema.Set); ok && v.Len() > 0 {
		apiObject.MatchOptions = flex.ExpandStringyValueSet[awstypes.MatchOption](v)
	}

	if v, ok := tfMap["values"].(*schema.Set); ok && v.Len() > 0 {
		apiObject.Values = flex.ExpandStringValueSet(v)
	}

	return apiObject
}

func expandTagValues(tfMap map[string]interface{}) *awstypes.TagValues {
	if tfMap == nil {
		return nil
	}

	apiObject := &awstypes.TagValues{}

	if v, ok := tfMap["key"].(string); ok && v != "" {
		apiObject.Key = aws.String(v)
	}

	if v, ok := tfMap["match_options"].(*schema.Set); ok && v.Len() > 0 {
		apiObject.MatchOptions = flex.ExpandStringyValueSet[awstypes.MatchOption](v)
	}

	if v, ok := tfMap["values"].(*schema.Set); ok && v.Len() > 0 {
		apiObject.Values = flex.ExpandStringValueSet(v)
	}

	return apiObject
}

func expandCostExpressions(tfList []interface{}) []awstypes.Expression {
	if len(tfList) == 0 {
		return nil
	}

	var apiObjects []awstypes.Expression

	for _, tfMapRaw := range tfList {
		tfMap, ok := tfMapRaw.(map[string]interface{})
		if !ok {
			continue
		}

		apiObject := expandCostExpression(tfMap)

		if apiObject == nil {
			continue
		}

		apiObjects = append(apiObjects, *apiObject)
	}

	return apiObjects
}

func expandCostCategoryRules(tfList []interface{}) []awstypes.CostCategoryRule {
	if len(tfList) == 0 {
		return nil
	}

	var apiObjects []awstypes.CostCategoryRule

	for _, tfMapRaw := range tfList {
		tfMap, ok := tfMapRaw.(map[string]interface{})

		if !ok {
			continue
		}

		apiObject := expandCostCategoryRule(tfMap)

		apiObjects = append(apiObjects, apiObject)
	}

	return apiObjects
}

func expandCostCategorySplitChargeRule(tfMap map[string]interface{}) awstypes.CostCategorySplitChargeRule {
	apiObject := awstypes.CostCategorySplitChargeRule{
		Method:  awstypes.CostCategorySplitChargeMethod(tfMap["method"].(string)),
		Source:  aws.String(tfMap["source"].(string)),
		Targets: flex.ExpandStringValueSet(tfMap["targets"].(*schema.Set)),
	}
	if v, ok := tfMap["parameter"]; ok {
		apiObject.Parameters = expandCostCategorySplitChargeRuleParameters(v.(*schema.Set).List())
	}

	return apiObject
}

func expandCostCategorySplitChargeRuleParameter(tfMap map[string]interface{}) awstypes.CostCategorySplitChargeRuleParameter {
	apiObject := awstypes.CostCategorySplitChargeRuleParameter{
		Type:   awstypes.CostCategorySplitChargeRuleParameterType(tfMap["type"].(string)),
		Values: flex.ExpandStringValueList(tfMap["values"].([]interface{})),
	}

	return apiObject
}

func expandCostCategorySplitChargeRuleParameters(tfList []interface{}) []awstypes.CostCategorySplitChargeRuleParameter {
	if len(tfList) == 0 {
		return nil
	}

	var apiObjects []awstypes.CostCategorySplitChargeRuleParameter

	for _, tfMapRaw := range tfList {
		tfMap, ok := tfMapRaw.(map[string]interface{})

		if !ok {
			continue
		}

		apiObject := expandCostCategorySplitChargeRuleParameter(tfMap)

		apiObjects = append(apiObjects, apiObject)
	}

	return apiObjects
}

func expandCostCategorySplitChargeRules(tfList []interface{}) []awstypes.CostCategorySplitChargeRule {
	if len(tfList) == 0 {
		return nil
	}

	var apiObjects []awstypes.CostCategorySplitChargeRule

	for _, tfMapRaw := range tfList {
		tfMap, ok := tfMapRaw.(map[string]interface{})

		if !ok {
			continue
		}

		apiObject := expandCostCategorySplitChargeRule(tfMap)

		apiObjects = append(apiObjects, apiObject)
	}

	return apiObjects
}

func flattenCostCategoryRule(apiObject awstypes.CostCategoryRule) map[string]interface{} {
	tfMap := map[string]interface{}{}

	var expressions []*awstypes.Expression
	expressions = append(expressions, apiObject.Rule)

	tfMap["inherited_value"] = flattenCostCategoryRuleInheritedValue(apiObject.InheritedValue)
	tfMap["rule"] = flattenCostCategoryRuleExpressions(expressions)
	tfMap["type"] = string(apiObject.Type)
	tfMap["value"] = aws.ToString(apiObject.Value)

	return tfMap
}

func flattenCostCategoryRuleInheritedValue(apiObject *awstypes.CostCategoryInheritedValueDimension) []map[string]interface{} {
	if apiObject == nil {
		return nil
	}

	var tfList []map[string]interface{}
	tfMap := map[string]interface{}{}

	tfMap["dimension_key"] = aws.ToString(apiObject.DimensionKey)
	tfMap["dimension_name"] = string(apiObject.DimensionName)

	tfList = append(tfList, tfMap)

	return tfList
}

func flattenCostCategoryRuleExpression(apiObject *awstypes.Expression) map[string]interface{} {
	if apiObject == nil {
		return nil
	}

	tfMap := map[string]interface{}{}
	tfMap["and"] = flattenCostCategoryRuleOperandExpressions(tfslices.ToPointers[[]awstypes.Expression](apiObject.And))
	tfMap["cost_category"] = flattenCostCategoryRuleExpressionCostCategory(apiObject.CostCategories)
	tfMap["dimension"] = flattenCostCategoryRuleExpressionDimension(apiObject.Dimensions)
	tfMap["not"] = flattenCostCategoryRuleOperandExpressions([]*awstypes.Expression{apiObject.Not})
	tfMap["or"] = flattenCostCategoryRuleOperandExpressions(tfslices.ToPointers[[]awstypes.Expression](apiObject.Or))
	tfMap["tags"] = flattenCostCategoryRuleExpressionTag(apiObject.Tags)

	return tfMap
}

func flattenCostCategoryRuleExpressionCostCategory(apiObject *awstypes.CostCategoryValues) []map[string]interface{} {
	if apiObject == nil {
		return nil
	}

	var tfList []map[string]interface{}
	tfMap := map[string]interface{}{}

	tfMap["key"] = aws.ToString(apiObject.Key)
	tfMap["match_options"] = flex.FlattenStringyValueList(apiObject.MatchOptions)
	tfMap["values"] = apiObject.Values

	tfList = append(tfList, tfMap)

	return tfList
}

func flattenCostCategoryRuleExpressionDimension(apiObject *awstypes.DimensionValues) []map[string]interface{} {
	if apiObject == nil {
		return nil
	}

	var tfList []map[string]interface{}
	tfMap := map[string]interface{}{}

	tfMap["key"] = string(apiObject.Key)
	tfMap["match_options"] = flex.FlattenStringyValueList(apiObject.MatchOptions)
	tfMap["values"] = apiObject.Values

	tfList = append(tfList, tfMap)

	return tfList
}

func flattenCostCategoryRuleExpressionTag(apiObject *awstypes.TagValues) []map[string]interface{} {
	if apiObject == nil {
		return nil
	}

	var tfList []map[string]interface{}
	tfMap := map[string]interface{}{}

	tfMap["key"] = aws.ToString(apiObject.Key)
	tfMap["match_options"] = flex.FlattenStringyValueList(apiObject.MatchOptions)
	tfMap["values"] = apiObject.Values

	tfList = append(tfList, tfMap)

	return tfList
}

func flattenCostCategoryRuleExpressions(apiObjects []*awstypes.Expression) []map[string]interface{} {
	if len(apiObjects) == 0 {
		return nil
	}

	var tfList []map[string]interface{}

	for _, apiObject := range apiObjects {
		if apiObject == nil {
			continue
		}

		tfList = append(tfList, flattenCostCategoryRuleExpression(apiObject))
	}

	return tfList
}

func flattenCostCategoryRuleOperandExpression(apiObject *awstypes.Expression) map[string]interface{} {
	if apiObject == nil {
		return nil
	}

	tfMap := map[string]interface{}{}
	tfMap["cost_category"] = flattenCostCategoryRuleExpressionCostCategory(apiObject.CostCategories)
	tfMap["dimension"] = flattenCostCategoryRuleExpressionDimension(apiObject.Dimensions)
	tfMap["tags"] = flattenCostCategoryRuleExpressionTag(apiObject.Tags)

	return tfMap
}

func flattenCostCategoryRuleOperandExpressions(apiObjects []*awstypes.Expression) []map[string]interface{} {
	if len(apiObjects) == 0 {
		return nil
	}

	var tfList []map[string]interface{}

	for _, apiObject := range apiObjects {
		if apiObject == nil {
			continue
		}

		tfList = append(tfList, flattenCostCategoryRuleOperandExpression(apiObject))
	}

	return tfList
}

func flattenCostCategoryRules(apiObjects []awstypes.CostCategoryRule) []map[string]interface{} {
	if len(apiObjects) == 0 {
		return nil
	}

	var tfList []map[string]interface{}

	for _, apiObject := range apiObjects {
		tfList = append(tfList, flattenCostCategoryRule(apiObject))
	}

	return tfList
}

func flattenCostCategorySplitChargeRule(apiObject awstypes.CostCategorySplitChargeRule) map[string]interface{} {
	tfMap := map[string]interface{}{}
	tfMap["method"] = string(apiObject.Method)
	tfMap["parameter"] = flattenCostCategorySplitChargeRuleParameters(apiObject.Parameters)
	tfMap["source"] = aws.ToString(apiObject.Source)
	tfMap["targets"] = apiObject.Targets

	return tfMap
}

func flattenCostCategorySplitChargeRuleParameter(apiObject awstypes.CostCategorySplitChargeRuleParameter) map[string]interface{} {
	tfMap := map[string]interface{}{}
	tfMap["type"] = string(apiObject.Type)
	tfMap["values"] = apiObject.Values

	return tfMap
}

func flattenCostCategorySplitChargeRuleParameters(apiObjects []awstypes.CostCategorySplitChargeRuleParameter) []map[string]interface{} {
	if len(apiObjects) == 0 {
		return nil
	}

	var tfList []map[string]interface{}

	for _, apiObject := range apiObjects {
		tfList = append(tfList, flattenCostCategorySplitChargeRuleParameter(apiObject))
	}

	return tfList
}

func flattenCostCategorySplitChargeRules(apiObjects []awstypes.CostCategorySplitChargeRule) []map[string]interface{} {
	if len(apiObjects) == 0 {
		return nil
	}

	var tfList []map[string]interface{}

	for _, apiObject := range apiObjects {
		tfList = append(tfList, flattenCostCategorySplitChargeRule(apiObject))
	}

	return tfList
}<|MERGE_RESOLUTION|>--- conflicted
+++ resolved
@@ -20,14 +20,11 @@
 	"github.com/hashicorp/terraform-provider-aws/internal/errs"
 	"github.com/hashicorp/terraform-provider-aws/internal/errs/sdkdiag"
 	"github.com/hashicorp/terraform-provider-aws/internal/flex"
-	tfslices "github.com/hashicorp/terraform-provider-aws/internal/slices"
 	tftags "github.com/hashicorp/terraform-provider-aws/internal/tags"
 	"github.com/hashicorp/terraform-provider-aws/internal/tfresource"
 	"github.com/hashicorp/terraform-provider-aws/internal/verify"
 	"github.com/hashicorp/terraform-provider-aws/names"
 )
-
-const costCategoryRuleMaxNesting int = 1
 
 // @SDKResource("aws_ce_cost_category", name="Cost Category")
 // @Tags(identifierAttribute="id")
@@ -177,147 +174,6 @@
 	}
 }
 
-<<<<<<< HEAD
-func schemaCostCategoryRule() *schema.Resource {
-	return &schema.Resource{
-		Schema: map[string]*schema.Schema{
-			"and": {
-				Type:     schema.TypeSet,
-				Optional: true,
-				Elem:     schemaCostCategoryRuleLevel(1),
-			},
-			"cost_category": {
-				Type:     schema.TypeList,
-				MaxItems: 1,
-				Optional: true,
-				Elem: &schema.Resource{
-					Schema: map[string]*schema.Schema{
-						"key": {
-							Type:         schema.TypeString,
-							Optional:     true,
-							ValidateFunc: validation.StringLenBetween(1, 50),
-						},
-						"match_options": {
-							Type:     schema.TypeSet,
-							Optional: true,
-							Elem: &schema.Schema{
-								Type:         schema.TypeString,
-								ValidateFunc: validation.StringInSlice(costexplorer.MatchOption_Values(), false),
-							},
-						},
-						"values": {
-							Type:     schema.TypeSet,
-							Optional: true,
-							Elem: &schema.Schema{
-								Type:         schema.TypeString,
-								ValidateFunc: validation.StringLenBetween(0, 1024),
-							},
-						},
-					},
-				},
-			},
-			"dimension": {
-				Type:     schema.TypeList,
-				MaxItems: 1,
-				Optional: true,
-				Elem: &schema.Resource{
-					Schema: map[string]*schema.Schema{
-						"key": {
-							Type:         schema.TypeString,
-							Optional:     true,
-							ValidateFunc: validation.StringInSlice(costexplorer.Dimension_Values(), false),
-						},
-						"match_options": {
-							Type:     schema.TypeSet,
-							Optional: true,
-							Elem: &schema.Schema{
-								Type:         schema.TypeString,
-								ValidateFunc: validation.StringInSlice(costexplorer.MatchOption_Values(), false),
-							},
-						},
-						"values": {
-							Type:     schema.TypeSet,
-							Optional: true,
-							Elem: &schema.Schema{
-								Type:         schema.TypeString,
-								ValidateFunc: validation.StringLenBetween(0, 1024),
-							},
-						},
-					},
-				},
-			},
-			"not": {
-				Type:     schema.TypeList,
-				MaxItems: 1,
-				Optional: true,
-				Elem:     schemaCostCategoryRuleLevel(1),
-			},
-			"or": {
-				Type:     schema.TypeSet,
-				Optional: true,
-				Elem:     schemaCostCategoryRuleLevel(1),
-			},
-			"tags": {
-				Type:     schema.TypeList,
-				MaxItems: 1,
-				Optional: true,
-				Elem: &schema.Resource{
-					Schema: map[string]*schema.Schema{
-						"key": {
-							Type:     schema.TypeString,
-							Optional: true,
-						},
-						"match_options": {
-							Type:     schema.TypeSet,
-							Optional: true,
-							Elem: &schema.Schema{
-								Type:         schema.TypeString,
-								ValidateFunc: validation.StringInSlice(costexplorer.MatchOption_Values(), false),
-							},
-						},
-						"values": {
-							Type:     schema.TypeSet,
-							Optional: true,
-							Elem: &schema.Schema{
-								Type:         schema.TypeString,
-								ValidateFunc: validation.StringLenBetween(0, 1024),
-							},
-						},
-					},
-				},
-			},
-		},
-	}
-}
-
-func schemaCostCategoryRuleLevel(level int) *schema.Resource {
-	var elem interface{} = schemaCostCategoryRuleExpression()
-	if level < costCategoryRuleMaxNesting {
-		elem = schemaCostCategoryRuleLevel(level + 1)
-	}
-	return &schema.Resource{
-		Schema: map[string]*schema.Schema{
-			"and": {
-				Type:     schema.TypeSet,
-				Optional: true,
-				Elem:     elem,
-			},
-			"cost_category": {
-				Type:     schema.TypeList,
-				MaxItems: 1,
-				Optional: true,
-				Elem: &schema.Resource{
-					Schema: map[string]*schema.Schema{
-						"key": {
-							Type:         schema.TypeString,
-							Optional:     true,
-							ValidateFunc: validation.StringLenBetween(1, 50),
-						},
-						"match_options": {
-							Type:     schema.TypeSet,
-							Optional: true,
-							Elem: &schema.Schema{
-=======
 func elemExpression() *schema.Resource {
 	elemNestedExpression := func() *schema.Resource {
 		return &schema.Resource{
@@ -329,7 +185,6 @@
 					Elem: &schema.Resource{
 						Schema: map[string]*schema.Schema{
 							"key": {
->>>>>>> d0e6765e
 								Type:         schema.TypeString,
 								Optional:     true,
 								ValidateFunc: validation.StringLenBetween(1, 50),
@@ -383,36 +238,6 @@
 						},
 					},
 				},
-<<<<<<< HEAD
-			},
-			"not": {
-				Type:     schema.TypeList,
-				MaxItems: 1,
-				Optional: true,
-				Elem:     elem,
-			},
-			"or": {
-				Type:     schema.TypeSet,
-				Optional: true,
-				Elem:     elem,
-			},
-			"tags": {
-				Type:     schema.TypeList,
-				MaxItems: 1,
-				Optional: true,
-				Elem: &schema.Resource{
-					Schema: map[string]*schema.Schema{
-						"key": {
-							Type:     schema.TypeString,
-							Optional: true,
-						},
-						"match_options": {
-							Type:     schema.TypeSet,
-							Optional: true,
-							Elem: &schema.Schema{
-								Type:         schema.TypeString,
-								ValidateFunc: validation.StringInSlice(costexplorer.MatchOption_Values(), false),
-=======
 				"tags": {
 					Type:     schema.TypeList,
 					MaxItems: 1,
@@ -422,7 +247,6 @@
 							"key": {
 								Type:     schema.TypeString,
 								Optional: true,
->>>>>>> d0e6765e
 							},
 							"match_options": {
 								Type:     schema.TypeSet,
@@ -704,15 +528,15 @@
 	return output.CostCategory, nil
 }
 
-func expandCostCategoryRule(tfMap map[string]interface{}) awstypes.CostCategoryRule {
-	apiObject := awstypes.CostCategoryRule{}
+func expandCostCategoryRule(tfMap map[string]interface{}) *awstypes.CostCategoryRule {
+	apiObject := &awstypes.CostCategoryRule{}
 
 	if v, ok := tfMap["inherited_value"].([]interface{}); ok && len(v) > 0 && v[0] != nil {
 		apiObject.InheritedValue = expandCostCategoryInheritedValueDimension(v[0].(map[string]interface{}))
 	}
 
 	if v, ok := tfMap["rule"].([]interface{}); ok && len(v) > 0 && v[0] != nil {
-		apiObject.Rule = expandCostExpression(v[0].(map[string]interface{}))
+		apiObject.Rule = expandExpression(v[0].(map[string]interface{}))
 	}
 
 	if v, ok := tfMap["type"].(string); ok && v != "" {
@@ -726,6 +550,32 @@
 	return apiObject
 }
 
+func expandCostCategoryRules(tfList []interface{}) []awstypes.CostCategoryRule {
+	if len(tfList) == 0 {
+		return nil
+	}
+
+	var apiObjects []awstypes.CostCategoryRule
+
+	for _, tfMapRaw := range tfList {
+		tfMap, ok := tfMapRaw.(map[string]interface{})
+
+		if !ok {
+			continue
+		}
+
+		apiObject := expandCostCategoryRule(tfMap)
+
+		if apiObject == nil {
+			continue
+		}
+
+		apiObjects = append(apiObjects, *apiObject)
+	}
+
+	return apiObjects
+}
+
 func expandCostCategoryInheritedValueDimension(tfMap map[string]interface{}) *awstypes.CostCategoryInheritedValueDimension {
 	if tfMap == nil {
 		return nil
@@ -744,7 +594,7 @@
 	return apiObject
 }
 
-func expandCostExpression(tfMap map[string]interface{}) *awstypes.Expression {
+func expandExpression(tfMap map[string]interface{}) *awstypes.Expression {
 	if tfMap == nil {
 		return nil
 	}
@@ -752,7 +602,7 @@
 	apiObject := &awstypes.Expression{}
 
 	if v, ok := tfMap["and"].(*schema.Set); ok && v.Len() > 0 {
-		apiObject.And = expandCostExpressions(v.List())
+		apiObject.And = expandExpressions(v.List())
 	}
 
 	if v, ok := tfMap["cost_category"].([]interface{}); ok && len(v) > 0 && v[0] != nil {
@@ -764,11 +614,11 @@
 	}
 
 	if v, ok := tfMap["not"].([]interface{}); ok && len(v) > 0 && v[0] != nil {
-		apiObject.Not = expandCostExpression(v[0].(map[string]interface{}))
+		apiObject.Not = expandExpression(v[0].(map[string]interface{}))
 	}
 
 	if v, ok := tfMap["or"].(*schema.Set); ok && v.Len() > 0 {
-		apiObject.Or = expandCostExpressions(v.List())
+		apiObject.Or = expandExpressions(v.List())
 	}
 
 	if v, ok := tfMap["tags"].([]interface{}); ok && len(v) > 0 && v[0] != nil {
@@ -778,73 +628,7 @@
 	return apiObject
 }
 
-func expandCostCategoryValues(tfMap map[string]interface{}) *awstypes.CostCategoryValues {
-	if tfMap == nil {
-		return nil
-	}
-
-	apiObject := &awstypes.CostCategoryValues{}
-
-	if v, ok := tfMap["key"].(string); ok && v != "" {
-		apiObject.Key = aws.String(v)
-	}
-
-	if v, ok := tfMap["match_options"].(*schema.Set); ok && v.Len() > 0 {
-		apiObject.MatchOptions = flex.ExpandStringyValueSet[awstypes.MatchOption](v)
-	}
-
-	if v, ok := tfMap["values"].(*schema.Set); ok && v.Len() > 0 {
-		apiObject.Values = flex.ExpandStringValueSet(v)
-	}
-
-	return apiObject
-}
-
-func expandDimensionValues(tfMap map[string]interface{}) *awstypes.DimensionValues {
-	if tfMap == nil {
-		return nil
-	}
-
-	apiObject := &awstypes.DimensionValues{}
-
-	if v, ok := tfMap["key"].(string); ok && v != "" {
-		apiObject.Key = awstypes.Dimension(v)
-	}
-
-	if v, ok := tfMap["match_options"].(*schema.Set); ok && v.Len() > 0 {
-		apiObject.MatchOptions = flex.ExpandStringyValueSet[awstypes.MatchOption](v)
-	}
-
-	if v, ok := tfMap["values"].(*schema.Set); ok && v.Len() > 0 {
-		apiObject.Values = flex.ExpandStringValueSet(v)
-	}
-
-	return apiObject
-}
-
-func expandTagValues(tfMap map[string]interface{}) *awstypes.TagValues {
-	if tfMap == nil {
-		return nil
-	}
-
-	apiObject := &awstypes.TagValues{}
-
-	if v, ok := tfMap["key"].(string); ok && v != "" {
-		apiObject.Key = aws.String(v)
-	}
-
-	if v, ok := tfMap["match_options"].(*schema.Set); ok && v.Len() > 0 {
-		apiObject.MatchOptions = flex.ExpandStringyValueSet[awstypes.MatchOption](v)
-	}
-
-	if v, ok := tfMap["values"].(*schema.Set); ok && v.Len() > 0 {
-		apiObject.Values = flex.ExpandStringValueSet(v)
-	}
-
-	return apiObject
-}
-
-func expandCostExpressions(tfList []interface{}) []awstypes.Expression {
+func expandExpressions(tfList []interface{}) []awstypes.Expression {
 	if len(tfList) == 0 {
 		return nil
 	}
@@ -857,7 +641,7 @@
 			continue
 		}
 
-		apiObject := expandCostExpression(tfMap)
+		apiObject := expandExpression(tfMap)
 
 		if apiObject == nil {
 			continue
@@ -869,30 +653,74 @@
 	return apiObjects
 }
 
-func expandCostCategoryRules(tfList []interface{}) []awstypes.CostCategoryRule {
-	if len(tfList) == 0 {
-		return nil
-	}
-
-	var apiObjects []awstypes.CostCategoryRule
-
-	for _, tfMapRaw := range tfList {
-		tfMap, ok := tfMapRaw.(map[string]interface{})
-
-		if !ok {
-			continue
-		}
-
-		apiObject := expandCostCategoryRule(tfMap)
-
-		apiObjects = append(apiObjects, apiObject)
-	}
-
-	return apiObjects
-}
-
-func expandCostCategorySplitChargeRule(tfMap map[string]interface{}) awstypes.CostCategorySplitChargeRule {
-	apiObject := awstypes.CostCategorySplitChargeRule{
+func expandCostCategoryValues(tfMap map[string]interface{}) *awstypes.CostCategoryValues {
+	if tfMap == nil {
+		return nil
+	}
+
+	apiObject := &awstypes.CostCategoryValues{}
+
+	if v, ok := tfMap["key"].(string); ok && v != "" {
+		apiObject.Key = aws.String(v)
+	}
+
+	if v, ok := tfMap["match_options"].(*schema.Set); ok && v.Len() > 0 {
+		apiObject.MatchOptions = flex.ExpandStringyValueSet[awstypes.MatchOption](v)
+	}
+
+	if v, ok := tfMap["values"].(*schema.Set); ok && v.Len() > 0 {
+		apiObject.Values = flex.ExpandStringValueSet(v)
+	}
+
+	return apiObject
+}
+
+func expandDimensionValues(tfMap map[string]interface{}) *awstypes.DimensionValues {
+	if tfMap == nil {
+		return nil
+	}
+
+	apiObject := &awstypes.DimensionValues{}
+
+	if v, ok := tfMap["key"].(string); ok && v != "" {
+		apiObject.Key = awstypes.Dimension(v)
+	}
+
+	if v, ok := tfMap["match_options"].(*schema.Set); ok && v.Len() > 0 {
+		apiObject.MatchOptions = flex.ExpandStringyValueSet[awstypes.MatchOption](v)
+	}
+
+	if v, ok := tfMap["values"].(*schema.Set); ok && v.Len() > 0 {
+		apiObject.Values = flex.ExpandStringValueSet(v)
+	}
+
+	return apiObject
+}
+
+func expandTagValues(tfMap map[string]interface{}) *awstypes.TagValues {
+	if tfMap == nil {
+		return nil
+	}
+
+	apiObject := &awstypes.TagValues{}
+
+	if v, ok := tfMap["key"].(string); ok && v != "" {
+		apiObject.Key = aws.String(v)
+	}
+
+	if v, ok := tfMap["match_options"].(*schema.Set); ok && v.Len() > 0 {
+		apiObject.MatchOptions = flex.ExpandStringyValueSet[awstypes.MatchOption](v)
+	}
+
+	if v, ok := tfMap["values"].(*schema.Set); ok && v.Len() > 0 {
+		apiObject.Values = flex.ExpandStringValueSet(v)
+	}
+
+	return apiObject
+}
+
+func expandCostCategorySplitChargeRule(tfMap map[string]interface{}) *awstypes.CostCategorySplitChargeRule {
+	apiObject := &awstypes.CostCategorySplitChargeRule{
 		Method:  awstypes.CostCategorySplitChargeMethod(tfMap["method"].(string)),
 		Source:  aws.String(tfMap["source"].(string)),
 		Targets: flex.ExpandStringValueSet(tfMap["targets"].(*schema.Set)),
@@ -904,8 +732,34 @@
 	return apiObject
 }
 
-func expandCostCategorySplitChargeRuleParameter(tfMap map[string]interface{}) awstypes.CostCategorySplitChargeRuleParameter {
-	apiObject := awstypes.CostCategorySplitChargeRuleParameter{
+func expandCostCategorySplitChargeRules(tfList []interface{}) []awstypes.CostCategorySplitChargeRule {
+	if len(tfList) == 0 {
+		return nil
+	}
+
+	var apiObjects []awstypes.CostCategorySplitChargeRule
+
+	for _, tfMapRaw := range tfList {
+		tfMap, ok := tfMapRaw.(map[string]interface{})
+
+		if !ok {
+			continue
+		}
+
+		apiObject := expandCostCategorySplitChargeRule(tfMap)
+
+		if apiObject == nil {
+			continue
+		}
+
+		apiObjects = append(apiObjects, *apiObject)
+	}
+
+	return apiObjects
+}
+
+func expandCostCategorySplitChargeRuleParameter(tfMap map[string]interface{}) *awstypes.CostCategorySplitChargeRuleParameter {
+	apiObject := &awstypes.CostCategorySplitChargeRuleParameter{
 		Type:   awstypes.CostCategorySplitChargeRuleParameterType(tfMap["type"].(string)),
 		Values: flex.ExpandStringValueList(tfMap["values"].([]interface{})),
 	}
@@ -929,49 +783,46 @@
 
 		apiObject := expandCostCategorySplitChargeRuleParameter(tfMap)
 
-		apiObjects = append(apiObjects, apiObject)
+		if apiObject == nil {
+			continue
+		}
+
+		apiObjects = append(apiObjects, *apiObject)
 	}
 
 	return apiObjects
 }
 
-func expandCostCategorySplitChargeRules(tfList []interface{}) []awstypes.CostCategorySplitChargeRule {
-	if len(tfList) == 0 {
-		return nil
-	}
-
-	var apiObjects []awstypes.CostCategorySplitChargeRule
-
-	for _, tfMapRaw := range tfList {
-		tfMap, ok := tfMapRaw.(map[string]interface{})
-
-		if !ok {
-			continue
-		}
-
-		apiObject := expandCostCategorySplitChargeRule(tfMap)
-
-		apiObjects = append(apiObjects, apiObject)
-	}
-
-	return apiObjects
-}
-
-func flattenCostCategoryRule(apiObject awstypes.CostCategoryRule) map[string]interface{} {
+func flattenCostCategoryRule(apiObject *awstypes.CostCategoryRule) map[string]interface{} {
+	if apiObject == nil {
+		return nil
+	}
+
 	tfMap := map[string]interface{}{}
 
-	var expressions []*awstypes.Expression
-	expressions = append(expressions, apiObject.Rule)
-
-	tfMap["inherited_value"] = flattenCostCategoryRuleInheritedValue(apiObject.InheritedValue)
-	tfMap["rule"] = flattenCostCategoryRuleExpressions(expressions)
+	tfMap["inherited_value"] = flattenCostCategoryInheritedValueDimension(apiObject.InheritedValue)
+	tfMap["rule"] = []interface{}{flattenExpression(apiObject.Rule)}
 	tfMap["type"] = string(apiObject.Type)
 	tfMap["value"] = aws.ToString(apiObject.Value)
 
 	return tfMap
 }
 
-func flattenCostCategoryRuleInheritedValue(apiObject *awstypes.CostCategoryInheritedValueDimension) []map[string]interface{} {
+func flattenCostCategoryRules(apiObjects []awstypes.CostCategoryRule) []map[string]interface{} {
+	if len(apiObjects) == 0 {
+		return nil
+	}
+
+	var tfList []map[string]interface{}
+
+	for _, apiObject := range apiObjects {
+		tfList = append(tfList, flattenCostCategoryRule(&apiObject))
+	}
+
+	return tfList
+}
+
+func flattenCostCategoryInheritedValueDimension(apiObject *awstypes.CostCategoryInheritedValueDimension) []map[string]interface{} {
 	if apiObject == nil {
 		return nil
 	}
@@ -987,23 +838,37 @@
 	return tfList
 }
 
-func flattenCostCategoryRuleExpression(apiObject *awstypes.Expression) map[string]interface{} {
+func flattenExpression(apiObject *awstypes.Expression) map[string]interface{} {
 	if apiObject == nil {
 		return nil
 	}
 
 	tfMap := map[string]interface{}{}
-	tfMap["and"] = flattenCostCategoryRuleOperandExpressions(tfslices.ToPointers[[]awstypes.Expression](apiObject.And))
-	tfMap["cost_category"] = flattenCostCategoryRuleExpressionCostCategory(apiObject.CostCategories)
-	tfMap["dimension"] = flattenCostCategoryRuleExpressionDimension(apiObject.Dimensions)
-	tfMap["not"] = flattenCostCategoryRuleOperandExpressions([]*awstypes.Expression{apiObject.Not})
-	tfMap["or"] = flattenCostCategoryRuleOperandExpressions(tfslices.ToPointers[[]awstypes.Expression](apiObject.Or))
-	tfMap["tags"] = flattenCostCategoryRuleExpressionTag(apiObject.Tags)
+	tfMap["and"] = flattenExpressions(apiObject.And)
+	tfMap["cost_category"] = flattenCostCategoryValues(apiObject.CostCategories)
+	tfMap["dimension"] = flattenDimensionValues(apiObject.Dimensions)
+	tfMap["not"] = flattenExpression(apiObject.Not)
+	tfMap["or"] = flattenExpressions(apiObject.Or)
+	tfMap["tags"] = flattenTagValues(apiObject.Tags)
 
 	return tfMap
 }
 
-func flattenCostCategoryRuleExpressionCostCategory(apiObject *awstypes.CostCategoryValues) []map[string]interface{} {
+func flattenExpressions(apiObjects []awstypes.Expression) []map[string]interface{} {
+	if len(apiObjects) == 0 {
+		return nil
+	}
+
+	var tfList []map[string]interface{}
+
+	for _, apiObject := range apiObjects {
+		tfList = append(tfList, flattenExpression(&apiObject))
+	}
+
+	return tfList
+}
+
+func flattenCostCategoryValues(apiObject *awstypes.CostCategoryValues) []map[string]interface{} {
 	if apiObject == nil {
 		return nil
 	}
@@ -1020,7 +885,7 @@
 	return tfList
 }
 
-func flattenCostCategoryRuleExpressionDimension(apiObject *awstypes.DimensionValues) []map[string]interface{} {
+func flattenDimensionValues(apiObject *awstypes.DimensionValues) []map[string]interface{} {
 	if apiObject == nil {
 		return nil
 	}
@@ -1037,7 +902,7 @@
 	return tfList
 }
 
-func flattenCostCategoryRuleExpressionTag(apiObject *awstypes.TagValues) []map[string]interface{} {
+func flattenTagValues(apiObject *awstypes.TagValues) []map[string]interface{} {
 	if apiObject == nil {
 		return nil
 	}
@@ -1054,70 +919,11 @@
 	return tfList
 }
 
-func flattenCostCategoryRuleExpressions(apiObjects []*awstypes.Expression) []map[string]interface{} {
-	if len(apiObjects) == 0 {
-		return nil
-	}
-
-	var tfList []map[string]interface{}
-
-	for _, apiObject := range apiObjects {
-		if apiObject == nil {
-			continue
-		}
-
-		tfList = append(tfList, flattenCostCategoryRuleExpression(apiObject))
-	}
-
-	return tfList
-}
-
-func flattenCostCategoryRuleOperandExpression(apiObject *awstypes.Expression) map[string]interface{} {
+func flattenCostCategorySplitChargeRule(apiObject *awstypes.CostCategorySplitChargeRule) map[string]interface{} {
 	if apiObject == nil {
 		return nil
 	}
 
-	tfMap := map[string]interface{}{}
-	tfMap["cost_category"] = flattenCostCategoryRuleExpressionCostCategory(apiObject.CostCategories)
-	tfMap["dimension"] = flattenCostCategoryRuleExpressionDimension(apiObject.Dimensions)
-	tfMap["tags"] = flattenCostCategoryRuleExpressionTag(apiObject.Tags)
-
-	return tfMap
-}
-
-func flattenCostCategoryRuleOperandExpressions(apiObjects []*awstypes.Expression) []map[string]interface{} {
-	if len(apiObjects) == 0 {
-		return nil
-	}
-
-	var tfList []map[string]interface{}
-
-	for _, apiObject := range apiObjects {
-		if apiObject == nil {
-			continue
-		}
-
-		tfList = append(tfList, flattenCostCategoryRuleOperandExpression(apiObject))
-	}
-
-	return tfList
-}
-
-func flattenCostCategoryRules(apiObjects []awstypes.CostCategoryRule) []map[string]interface{} {
-	if len(apiObjects) == 0 {
-		return nil
-	}
-
-	var tfList []map[string]interface{}
-
-	for _, apiObject := range apiObjects {
-		tfList = append(tfList, flattenCostCategoryRule(apiObject))
-	}
-
-	return tfList
-}
-
-func flattenCostCategorySplitChargeRule(apiObject awstypes.CostCategorySplitChargeRule) map[string]interface{} {
 	tfMap := map[string]interface{}{}
 	tfMap["method"] = string(apiObject.Method)
 	tfMap["parameter"] = flattenCostCategorySplitChargeRuleParameters(apiObject.Parameters)
@@ -1127,7 +933,25 @@
 	return tfMap
 }
 
-func flattenCostCategorySplitChargeRuleParameter(apiObject awstypes.CostCategorySplitChargeRuleParameter) map[string]interface{} {
+func flattenCostCategorySplitChargeRules(apiObjects []awstypes.CostCategorySplitChargeRule) []map[string]interface{} {
+	if len(apiObjects) == 0 {
+		return nil
+	}
+
+	var tfList []map[string]interface{}
+
+	for _, apiObject := range apiObjects {
+		tfList = append(tfList, flattenCostCategorySplitChargeRule(&apiObject))
+	}
+
+	return tfList
+}
+
+func flattenCostCategorySplitChargeRuleParameter(apiObject *awstypes.CostCategorySplitChargeRuleParameter) map[string]interface{} {
+	if apiObject == nil {
+		return nil
+	}
+
 	tfMap := map[string]interface{}{}
 	tfMap["type"] = string(apiObject.Type)
 	tfMap["values"] = apiObject.Values
@@ -1143,21 +967,7 @@
 	var tfList []map[string]interface{}
 
 	for _, apiObject := range apiObjects {
-		tfList = append(tfList, flattenCostCategorySplitChargeRuleParameter(apiObject))
-	}
-
-	return tfList
-}
-
-func flattenCostCategorySplitChargeRules(apiObjects []awstypes.CostCategorySplitChargeRule) []map[string]interface{} {
-	if len(apiObjects) == 0 {
-		return nil
-	}
-
-	var tfList []map[string]interface{}
-
-	for _, apiObject := range apiObjects {
-		tfList = append(tfList, flattenCostCategorySplitChargeRule(apiObject))
+		tfList = append(tfList, flattenCostCategorySplitChargeRuleParameter(&apiObject))
 	}
 
 	return tfList
