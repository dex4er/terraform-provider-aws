// Copyright (c) HashiCorp, Inc.
// SPDX-License-Identifier: MPL-2.0

package ec2

import (
	"context"
	"encoding/xml"
	"fmt"
	"log"
	"net"
	"sort"
	"strconv"
	"time"

	"github.com/YakDriver/regexache"
	"github.com/aws/aws-sdk-go-v2/aws"
	"github.com/aws/aws-sdk-go-v2/aws/arn"
	"github.com/aws/aws-sdk-go-v2/service/ec2"
	awstypes "github.com/aws/aws-sdk-go-v2/service/ec2/types"
	"github.com/hashicorp/aws-sdk-go-base/v2/tfawserr"
	"github.com/hashicorp/terraform-plugin-sdk/v2/diag"
	"github.com/hashicorp/terraform-plugin-sdk/v2/helper/customdiff"
	"github.com/hashicorp/terraform-plugin-sdk/v2/helper/schema"
	"github.com/hashicorp/terraform-plugin-sdk/v2/helper/validation"
	"github.com/hashicorp/terraform-provider-aws/internal/conns"
	"github.com/hashicorp/terraform-provider-aws/internal/enum"
	"github.com/hashicorp/terraform-provider-aws/internal/errs/sdkdiag"
	tftags "github.com/hashicorp/terraform-provider-aws/internal/tags"
	"github.com/hashicorp/terraform-provider-aws/internal/tfresource"
	"github.com/hashicorp/terraform-provider-aws/internal/verify"
	"github.com/hashicorp/terraform-provider-aws/names"
)

// @SDKResource("aws_vpn_connection", name="VPN Connection")
// @Tags(identifierAttribute="id")
func resourceVPNConnection() *schema.Resource {
	return &schema.Resource{
		CreateWithoutTimeout: resourceVPNConnectionCreate,
		ReadWithoutTimeout:   resourceVPNConnectionRead,
		UpdateWithoutTimeout: resourceVPNConnectionUpdate,
		DeleteWithoutTimeout: resourceVPNConnectionDelete,

		Importer: &schema.ResourceImporter{
			StateContext: schema.ImportStatePassthroughContext,
		},

		Schema: map[string]*schema.Schema{
			names.AttrARN: {
				Type:     schema.TypeString,
				Computed: true,
			},
			"core_network_attachment_arn": {
				Type:     schema.TypeString,
				Computed: true,
			},
			"core_network_arn": {
				Type:     schema.TypeString,
				Computed: true,
			},
			"customer_gateway_configuration": {
				Type:      schema.TypeString,
				Sensitive: true,
				Computed:  true,
			},
			"customer_gateway_id": {
				Type:     schema.TypeString,
				Required: true,
			},
			"enable_acceleration": {
				Type:         schema.TypeBool,
				Optional:     true,
				Computed:     true,
				ForceNew:     true,
				RequiredWith: []string{names.AttrTransitGatewayID},
			},
			"local_ipv4_network_cidr": {
				Type:         schema.TypeString,
				Optional:     true,
				Computed:     true,
				ValidateFunc: validation.IsCIDRNetwork(0, 32),
			},
			"local_ipv6_network_cidr": {
				Type:         schema.TypeString,
				Optional:     true,
				Computed:     true,
				ValidateFunc: validation.IsCIDRNetwork(0, 128),
			},
			"outside_ip_address_type": {
				Type:         schema.TypeString,
				Optional:     true,
				Computed:     true,
				ValidateFunc: validation.StringInSlice(outsideIPAddressType_Values(), false),
			},
			"remote_ipv4_network_cidr": {
				Type:         schema.TypeString,
				Optional:     true,
				Computed:     true,
				ValidateFunc: validation.IsCIDRNetwork(0, 32),
			},
			"remote_ipv6_network_cidr": {
				Type:         schema.TypeString,
				Optional:     true,
				Computed:     true,
				ValidateFunc: validation.IsCIDRNetwork(0, 128),
			},
			"routes": {
				Type:     schema.TypeSet,
				Computed: true,
				Elem: &schema.Resource{
					Schema: map[string]*schema.Schema{
						"destination_cidr_block": {
							Type:     schema.TypeString,
							Computed: true,
						},
						names.AttrSource: {
							Type:     schema.TypeString,
							Computed: true,
						},
						names.AttrState: {
							Type:     schema.TypeString,
							Computed: true,
						},
					},
				},
			},
			"static_routes_only": {
				Type:     schema.TypeBool,
				Optional: true,
				Computed: true,
				ForceNew: true,
			},
			names.AttrTags:    tftags.TagsSchema(),
			names.AttrTagsAll: tftags.TagsSchemaComputed(),
			names.AttrTransitGatewayAttachmentID: {
				Type:     schema.TypeString,
				Computed: true,
			},
			names.AttrTransitGatewayID: {
				Type:          schema.TypeString,
				Optional:      true,
				ConflictsWith: []string{"vpn_gateway_id"},
			},
			"transport_transit_gateway_attachment_id": {
				Type:     schema.TypeString,
				Optional: true,
			},
			"tunnel_inside_ip_version": {
				Type:             schema.TypeString,
				Optional:         true,
				Computed:         true,
				ForceNew:         true,
				ValidateDiagFunc: enum.Validate[awstypes.TunnelInsideIpVersion](),
			},
			"tunnel1_address": {
				Type:     schema.TypeString,
				Computed: true,
			},
			"tunnel1_bgp_asn": {
				Type:     schema.TypeString,
				Computed: true,
			},
			"tunnel1_bgp_holdtime": {
				Type:     schema.TypeInt,
				Computed: true,
			},
			"tunnel1_cgw_inside_address": {
				Type:     schema.TypeString,
				Computed: true,
			},
			"tunnel1_dpd_timeout_action": {
				Type:         schema.TypeString,
				Optional:     true,
				ValidateFunc: validation.StringInSlice(vpnTunnelOptionsDPDTimeoutAction_Values(), false),
				DiffSuppressFunc: func(k, old, new string, d *schema.ResourceData) bool {
					if old == defaultVPNTunnelOptionsDPDTimeoutAction && new == "" {
						return true
					}
					return false
				},
			},
			"tunnel1_dpd_timeout_seconds": {
				Type:         schema.TypeInt,
				Optional:     true,
				ValidateFunc: validation.IntAtLeast(30),
				DiffSuppressFunc: func(k, old, new string, d *schema.ResourceData) bool {
					if old == strconv.Itoa(defaultVPNTunnelOptionsDPDTimeoutSeconds) && new == "0" {
						return true
					}
					return false
				},
			},
			"tunnel1_enable_tunnel_lifecycle_control": {
				Type:     schema.TypeBool,
				Optional: true,
			},
			"tunnel1_ike_versions": {
				Type:     schema.TypeSet,
				Optional: true,
				Elem: &schema.Schema{
					Type:         schema.TypeString,
					ValidateFunc: validation.StringInSlice(vpnTunnelOptionsIKEVersion_Values(), false),
				},
			},
			"tunnel1_inside_cidr": {
				Type:         schema.TypeString,
				Optional:     true,
				Computed:     true,
				ForceNew:     true,
				ValidateFunc: validVPNConnectionTunnelInsideCIDR(),
			},
			"tunnel1_inside_ipv6_cidr": {
				Type:         schema.TypeString,
				Optional:     true,
				Computed:     true,
				ForceNew:     true,
				ValidateFunc: validVPNConnectionTunnelInsideIPv6CIDR(),
			},
			"tunnel1_log_options": {
				Type:     schema.TypeList,
				Optional: true,
				Computed: true,
				MaxItems: 1,
				Elem: &schema.Resource{
					Schema: map[string]*schema.Schema{
						"cloudwatch_log_options": {
							Type:     schema.TypeList,
							Optional: true,
							Computed: true,
							MaxItems: 1,
							Elem: &schema.Resource{
								Schema: map[string]*schema.Schema{
									"log_enabled": {
										Type:     schema.TypeBool,
										Optional: true,
									},
									"log_group_arn": {
										Type:     schema.TypeString,
										Optional: true,
									},
									"log_output_format": {
										Type:         schema.TypeString,
										Optional:     true,
										ValidateFunc: validation.StringInSlice(vpnTunnelCloudWatchLogOutputFormat_Values(), false),
									},
								},
							},
						},
					},
				},
			},
			"tunnel1_phase1_dh_group_numbers": {
				Type:     schema.TypeSet,
				Optional: true,
				Elem:     &schema.Schema{Type: schema.TypeInt},
			},
			"tunnel1_phase1_encryption_algorithms": {
				Type:     schema.TypeSet,
				Optional: true,
				Elem: &schema.Schema{
					Type:         schema.TypeString,
					ValidateFunc: validation.StringInSlice(vpnTunnelOptionsPhase1EncryptionAlgorithm_Values(), false),
				},
			},
			"tunnel1_phase1_integrity_algorithms": {
				Type:     schema.TypeSet,
				Optional: true,
				Elem: &schema.Schema{
					Type:         schema.TypeString,
					ValidateFunc: validation.StringInSlice(vpnTunnelOptionsPhase1IntegrityAlgorithm_Values(), false),
				},
			},
			"tunnel1_phase1_lifetime_seconds": {
				Type:         schema.TypeInt,
				Optional:     true,
				ValidateFunc: validation.IntBetween(900, 28800),
				DiffSuppressFunc: func(k, old, new string, d *schema.ResourceData) bool {
					if old == strconv.Itoa(defaultVPNTunnelOptionsPhase1LifetimeSeconds) && new == "0" {
						return true
					}
					return false
				},
			},
			"tunnel1_phase2_dh_group_numbers": {
				Type:     schema.TypeSet,
				Optional: true,
				Elem:     &schema.Schema{Type: schema.TypeInt},
			},
			"tunnel1_phase2_encryption_algorithms": {
				Type:     schema.TypeSet,
				Optional: true,
				Elem: &schema.Schema{
					Type:         schema.TypeString,
					ValidateFunc: validation.StringInSlice(vpnTunnelOptionsPhase2EncryptionAlgorithm_Values(), false),
				},
			},
			"tunnel1_phase2_integrity_algorithms": {
				Type:     schema.TypeSet,
				Optional: true,
				Elem: &schema.Schema{
					Type:         schema.TypeString,
					ValidateFunc: validation.StringInSlice(vpnTunnelOptionsPhase2IntegrityAlgorithm_Values(), false),
				},
			},
			"tunnel1_phase2_lifetime_seconds": {
				Type:         schema.TypeInt,
				Optional:     true,
				ValidateFunc: validation.IntBetween(900, 3600),
				DiffSuppressFunc: func(k, old, new string, d *schema.ResourceData) bool {
					if old == strconv.Itoa(defaultVPNTunnelOptionsPhase2LifetimeSeconds) && new == "0" {
						return true
					}
					return false
				},
			},
			"tunnel1_preshared_key": {
				Type:         schema.TypeString,
				Optional:     true,
				Sensitive:    true,
				Computed:     true,
				ValidateFunc: validVPNConnectionTunnelPreSharedKey(),
			},
			"tunnel1_rekey_fuzz_percentage": {
				Type:         schema.TypeInt,
				Optional:     true,
				ValidateFunc: validation.IntBetween(0, 100),
				DiffSuppressFunc: func(k, old, new string, d *schema.ResourceData) bool {
					if old == strconv.Itoa(defaultVPNTunnelOptionsRekeyFuzzPercentage) && new == "0" {
						return true
					}
					return false
				},
			},
			"tunnel1_rekey_margin_time_seconds": {
				Type:         schema.TypeInt,
				Optional:     true,
				ValidateFunc: validation.IntBetween(60, 1800),
				DiffSuppressFunc: func(k, old, new string, d *schema.ResourceData) bool {
					if old == strconv.Itoa(defaultVPNTunnelOptionsRekeyMarginTimeSeconds) && new == "0" {
						return true
					}
					return false
				},
			},
			"tunnel1_replay_window_size": {
				Type:         schema.TypeInt,
				Optional:     true,
				ValidateFunc: validation.IntBetween(64, 2048),
				DiffSuppressFunc: func(k, old, new string, d *schema.ResourceData) bool {
					if old == strconv.Itoa(defaultVPNTunnelOptionsReplayWindowSize) && new == "0" {
						return true
					}
					return false
				},
			},
			"tunnel1_startup_action": {
				Type:         schema.TypeString,
				Optional:     true,
				ValidateFunc: validation.StringInSlice(vpnTunnelOptionsStartupAction_Values(), false),
				DiffSuppressFunc: func(k, old, new string, d *schema.ResourceData) bool {
					if old == defaultVPNTunnelOptionsStartupAction && new == "" {
						return true
					}
					return false
				},
			},
			"tunnel1_vgw_inside_address": {
				Type:     schema.TypeString,
				Computed: true,
			},
			"tunnel2_address": {
				Type:     schema.TypeString,
				Computed: true,
			},
			"tunnel2_bgp_asn": {
				Type:     schema.TypeString,
				Computed: true,
			},
			"tunnel2_bgp_holdtime": {
				Type:     schema.TypeInt,
				Computed: true,
			},
			"tunnel2_cgw_inside_address": {
				Type:     schema.TypeString,
				Computed: true,
			},
			"tunnel2_dpd_timeout_action": {
				Type:         schema.TypeString,
				Optional:     true,
				ValidateFunc: validation.StringInSlice(vpnTunnelOptionsDPDTimeoutAction_Values(), false),
				DiffSuppressFunc: func(k, old, new string, d *schema.ResourceData) bool {
					if old == defaultVPNTunnelOptionsDPDTimeoutAction && new == "" {
						return true
					}
					return false
				},
			},
			"tunnel2_dpd_timeout_seconds": {
				Type:         schema.TypeInt,
				Optional:     true,
				ValidateFunc: validation.IntAtLeast(30),
				DiffSuppressFunc: func(k, old, new string, d *schema.ResourceData) bool {
					if old == strconv.Itoa(defaultVPNTunnelOptionsDPDTimeoutSeconds) && new == "0" {
						return true
					}
					return false
				},
			},
			"tunnel2_enable_tunnel_lifecycle_control": {
				Type:     schema.TypeBool,
				Optional: true,
			},
			"tunnel2_ike_versions": {
				Type:     schema.TypeSet,
				Optional: true,
				Elem: &schema.Schema{
					Type:         schema.TypeString,
					ValidateFunc: validation.StringInSlice(vpnTunnelOptionsIKEVersion_Values(), false),
				},
			},
			"tunnel2_inside_cidr": {
				Type:         schema.TypeString,
				Optional:     true,
				Computed:     true,
				ForceNew:     true,
				ValidateFunc: validVPNConnectionTunnelInsideCIDR(),
			},
			"tunnel2_inside_ipv6_cidr": {
				Type:         schema.TypeString,
				Optional:     true,
				Computed:     true,
				ForceNew:     true,
				ValidateFunc: validVPNConnectionTunnelInsideIPv6CIDR(),
			},
			"tunnel2_log_options": {
				Type:     schema.TypeList,
				Optional: true,
				Computed: true,
				MaxItems: 1,
				Elem: &schema.Resource{
					Schema: map[string]*schema.Schema{
						"cloudwatch_log_options": {
							Type:     schema.TypeList,
							Optional: true,
							Computed: true,
							MaxItems: 1,
							Elem: &schema.Resource{
								Schema: map[string]*schema.Schema{
									"log_enabled": {
										Type:     schema.TypeBool,
										Optional: true,
									},
									"log_group_arn": {
										Type:     schema.TypeString,
										Optional: true,
									},
									"log_output_format": {
										Type:         schema.TypeString,
										Optional:     true,
										ValidateFunc: validation.StringInSlice(vpnTunnelCloudWatchLogOutputFormat_Values(), false),
									},
								},
							},
						},
					},
				},
			},
			"tunnel2_phase1_dh_group_numbers": {
				Type:     schema.TypeSet,
				Optional: true,
				Elem:     &schema.Schema{Type: schema.TypeInt},
			},
			"tunnel2_phase1_encryption_algorithms": {
				Type:     schema.TypeSet,
				Optional: true,
				Elem: &schema.Schema{
					Type:         schema.TypeString,
					ValidateFunc: validation.StringInSlice(vpnTunnelOptionsPhase1EncryptionAlgorithm_Values(), false),
				},
			},
			"tunnel2_phase1_integrity_algorithms": {
				Type:     schema.TypeSet,
				Optional: true,
				Elem: &schema.Schema{
					Type:         schema.TypeString,
					ValidateFunc: validation.StringInSlice(vpnTunnelOptionsPhase1IntegrityAlgorithm_Values(), false),
				},
			},
			"tunnel2_phase1_lifetime_seconds": {
				Type:         schema.TypeInt,
				Optional:     true,
				ValidateFunc: validation.IntBetween(900, 28800),
				DiffSuppressFunc: func(k, old, new string, d *schema.ResourceData) bool {
					if old == strconv.Itoa(defaultVPNTunnelOptionsPhase1LifetimeSeconds) && new == "0" {
						return true
					}
					return false
				},
			},
			"tunnel2_phase2_dh_group_numbers": {
				Type:     schema.TypeSet,
				Optional: true,
				Elem:     &schema.Schema{Type: schema.TypeInt},
			},
			"tunnel2_phase2_encryption_algorithms": {
				Type:     schema.TypeSet,
				Optional: true,
				Elem: &schema.Schema{
					Type:         schema.TypeString,
					ValidateFunc: validation.StringInSlice(vpnTunnelOptionsPhase2EncryptionAlgorithm_Values(), false),
				},
			},
			"tunnel2_phase2_integrity_algorithms": {
				Type:     schema.TypeSet,
				Optional: true,
				Elem: &schema.Schema{
					Type:         schema.TypeString,
					ValidateFunc: validation.StringInSlice(vpnTunnelOptionsPhase2IntegrityAlgorithm_Values(), false),
				},
			},
			"tunnel2_phase2_lifetime_seconds": {
				Type:         schema.TypeInt,
				Optional:     true,
				ValidateFunc: validation.IntBetween(900, 3600),
				DiffSuppressFunc: func(k, old, new string, d *schema.ResourceData) bool {
					if old == strconv.Itoa(defaultVPNTunnelOptionsPhase2LifetimeSeconds) && new == "0" {
						return true
					}
					return false
				},
			},
			"tunnel2_preshared_key": {
				Type:         schema.TypeString,
				Optional:     true,
				Sensitive:    true,
				Computed:     true,
				ValidateFunc: validVPNConnectionTunnelPreSharedKey(),
			},
			"tunnel2_rekey_fuzz_percentage": {
				Type:         schema.TypeInt,
				Optional:     true,
				ValidateFunc: validation.IntBetween(0, 100),
				DiffSuppressFunc: func(k, old, new string, d *schema.ResourceData) bool {
					if old == strconv.Itoa(defaultVPNTunnelOptionsRekeyFuzzPercentage) && new == "0" {
						return true
					}
					return false
				},
			},
			"tunnel2_rekey_margin_time_seconds": {
				Type:         schema.TypeInt,
				Optional:     true,
				ValidateFunc: validation.IntBetween(60, 1800),
				DiffSuppressFunc: func(k, old, new string, d *schema.ResourceData) bool {
					if old == strconv.Itoa(defaultVPNTunnelOptionsRekeyMarginTimeSeconds) && new == "0" {
						return true
					}
					return false
				},
			},
			"tunnel2_replay_window_size": {
				Type:         schema.TypeInt,
				Optional:     true,
				ValidateFunc: validation.IntBetween(64, 2048),
				DiffSuppressFunc: func(k, old, new string, d *schema.ResourceData) bool {
					if old == strconv.Itoa(defaultVPNTunnelOptionsReplayWindowSize) && new == "0" {
						return true
					}
					return false
				},
			},
			"tunnel2_startup_action": {
				Type:         schema.TypeString,
				Optional:     true,
				ValidateFunc: validation.StringInSlice(vpnTunnelOptionsStartupAction_Values(), false),
				DiffSuppressFunc: func(k, old, new string, d *schema.ResourceData) bool {
					if old == defaultVPNTunnelOptionsStartupAction && new == "" {
						return true
					}
					return false
				},
			},
			"tunnel2_vgw_inside_address": {
				Type:     schema.TypeString,
				Computed: true,
			},
			names.AttrType: {
				Type:         schema.TypeString,
				Required:     true,
				ForceNew:     true,
				ValidateFunc: validation.StringInSlice(vpnConnectionType_Values(), false),
			},
			"vgw_telemetry": {
				Type:     schema.TypeSet,
				Computed: true,
				Elem: &schema.Resource{
					Schema: map[string]*schema.Schema{
						"accepted_route_count": {
							Type:     schema.TypeInt,
							Computed: true,
						},
						names.AttrCertificateARN: {
							Type:     schema.TypeString,
							Computed: true,
						},
						"last_status_change": {
							Type:     schema.TypeString,
							Computed: true,
						},
						"outside_ip_address": {
							Type:     schema.TypeString,
							Computed: true,
						},
						names.AttrStatus: {
							Type:     schema.TypeString,
							Computed: true,
						},
						names.AttrStatusMessage: {
							Type:     schema.TypeString,
							Computed: true,
						},
					},
				},
			},
			"vpn_gateway_id": {
				Type:          schema.TypeString,
				Optional:      true,
				ConflictsWith: []string{names.AttrTransitGatewayID},
			},
		},

		CustomizeDiff: customdiff.Sequence(
			customizeDiffValidateOutsideIPAddressType,
			verify.SetTagsDiff,
		),
	}
}

// https://docs.aws.amazon.com/vpn/latest/s2svpn/VPNTunnels.html.
var (
	defaultVPNTunnelOptionsDPDTimeoutAction             = vpnTunnelOptionsDPDTimeoutActionClear
	defaultVPNTunnelOptionsDPDTimeoutSeconds            = 30
	defaultVPNTunnelOptionsEnableTunnelLifecycleControl = false
	defaultVPNTunnelOptionsIKEVersions                  = []string{vpnTunnelOptionsIKEVersion1, vpnTunnelOptionsIKEVersion2}
	defaultVPNTunnelOptionsPhase1DHGroupNumbers         = []int{2, 14, 15, 16, 17, 18, 19, 20, 21, 22, 23, 24}
	defaultVPNTunnelOptionsPhase1EncryptionAlgorithms   = []string{
		vpnTunnelOptionsPhase1EncryptionAlgorithmAES128,
		vpnTunnelOptionsPhase1EncryptionAlgorithmAES256,
		vpnTunnelOptionsPhase1EncryptionAlgorithmAES128_GCM_16,
		vpnTunnelOptionsPhase1EncryptionAlgorithmAES256_GCM_16,
	}
	defaultVPNTunnelOptionsPhase1IntegrityAlgorithms = []string{
		vpnTunnelOptionsPhase1IntegrityAlgorithmSHA1,
		vpnTunnelOptionsPhase1IntegrityAlgorithmSHA2_256,
		vpnTunnelOptionsPhase1IntegrityAlgorithmSHA2_384,
		vpnTunnelOptionsPhase1IntegrityAlgorithmSHA2_512,
	}
	defaultVPNTunnelOptionsPhase1LifetimeSeconds      = 28800
	defaultVPNTunnelOptionsPhase2DHGroupNumbers       = []int{2, 5, 14, 15, 16, 17, 18, 19, 20, 21, 22, 23, 24}
	defaultVPNTunnelOptionsPhase2EncryptionAlgorithms = []string{
		vpnTunnelOptionsPhase2EncryptionAlgorithmAES128,
		vpnTunnelOptionsPhase2EncryptionAlgorithmAES256,
		vpnTunnelOptionsPhase2EncryptionAlgorithmAES128_GCM_16,
		vpnTunnelOptionsPhase2EncryptionAlgorithmAES256_GCM_16,
	}
	defaultVPNTunnelOptionsPhase2IntegrityAlgorithms = []string{
		vpnTunnelOptionsPhase2IntegrityAlgorithmSHA1,
		vpnTunnelOptionsPhase2IntegrityAlgorithmSHA2_256,
		vpnTunnelOptionsPhase2IntegrityAlgorithmSHA2_384,
		vpnTunnelOptionsPhase2IntegrityAlgorithmSHA2_512,
	}
	defaultVPNTunnelOptionsPhase2LifetimeSeconds  = 3600
	defaultVPNTunnelOptionsRekeyFuzzPercentage    = 100
	defaultVPNTunnelOptionsRekeyMarginTimeSeconds = 540
	defaultVPNTunnelOptionsReplayWindowSize       = 1024
	defaultVPNTunnelOptionsStartupAction          = vpnTunnelOptionsStartupActionAdd
)

func resourceVPNConnectionCreate(ctx context.Context, d *schema.ResourceData, meta interface{}) diag.Diagnostics {
	var diags diag.Diagnostics
	conn := meta.(*conns.AWSClient).EC2Client(ctx)

	input := &ec2.CreateVpnConnectionInput{
		CustomerGatewayId: aws.String(d.Get("customer_gateway_id").(string)),
		Options:           expandVPNConnectionOptionsSpecification(d),
		TagSpecifications: getTagSpecificationsInV2(ctx, awstypes.ResourceTypeVpnConnection),
		Type:              aws.String(d.Get(names.AttrType).(string)),
	}

	if v, ok := d.GetOk(names.AttrTransitGatewayID); ok {
		input.TransitGatewayId = aws.String(v.(string))
	}

	if v, ok := d.GetOk("vpn_gateway_id"); ok {
		input.VpnGatewayId = aws.String(v.(string))
	}

	output, err := conn.CreateVpnConnection(ctx, input)

	if err != nil {
		return sdkdiag.AppendErrorf(diags, "creating EC2 VPN Connection: %s", err)
	}

	d.SetId(aws.ToString(output.VpnConnection.VpnConnectionId))

	if _, err := WaitVPNConnectionCreated(ctx, conn, d.Id()); err != nil {
		return sdkdiag.AppendErrorf(diags, "waiting for EC2 VPN Connection (%s) create: %s", d.Id(), err)
	}

	// Read off the API to populate our RO fields.
	return append(diags, resourceVPNConnectionRead(ctx, d, meta)...)
}

func resourceVPNConnectionRead(ctx context.Context, d *schema.ResourceData, meta interface{}) diag.Diagnostics {
	var diags diag.Diagnostics
	conn := meta.(*conns.AWSClient).EC2Client(ctx)

	vpnConnection, err := FindVPNConnectionByID(ctx, conn, d.Id())

	if !d.IsNewResource() && tfresource.NotFound(err) {
		log.Printf("[WARN] EC2 VPN Connection (%s) not found, removing from state", d.Id())
		d.SetId("")
		return diags
	}

	if err != nil {
		return sdkdiag.AppendErrorf(diags, "reading EC2 VPN Connection (%s): %s", d.Id(), err)
	}

	arn := arn.ARN{
		Partition: meta.(*conns.AWSClient).Partition,
		Service:   names.EC2,
		Region:    meta.(*conns.AWSClient).Region,
		AccountID: meta.(*conns.AWSClient).AccountID,
		Resource:  fmt.Sprintf("vpn-connection/%s", d.Id()),
	}.String()
	d.Set(names.AttrARN, arn)
	d.Set("core_network_arn", vpnConnection.CoreNetworkArn)
	d.Set("core_network_attachment_arn", vpnConnection.CoreNetworkAttachmentArn)
	d.Set("customer_gateway_id", vpnConnection.CustomerGatewayId)
	d.Set(names.AttrType, vpnConnection.Type)
	d.Set("vpn_gateway_id", vpnConnection.VpnGatewayId)

	if v := vpnConnection.TransitGatewayId; v != nil {
		input := &ec2.DescribeTransitGatewayAttachmentsInput{
			Filters: newAttributeFilterListV2(map[string]string{
				"resource-id":        d.Id(),
				"resource-type":      string(awstypes.TransitGatewayAttachmentResourceTypeVpn),
				"transit-gateway-id": aws.ToString(v),
			}),
		}

		output, err := FindTransitGatewayAttachmentV2(ctx, conn, input)

		if err != nil {
			return sdkdiag.AppendErrorf(diags, "reading EC2 VPN Connection (%s) Transit Gateway Attachment: %s", d.Id(), err)
		}

		d.Set(names.AttrTransitGatewayAttachmentID, output.TransitGatewayAttachmentId)
		d.Set(names.AttrTransitGatewayID, v)
	} else {
		d.Set(names.AttrTransitGatewayAttachmentID, nil)
		d.Set(names.AttrTransitGatewayID, nil)
	}

	if err := d.Set("routes", flattenVPNStaticRoutes(vpnConnection.Routes)); err != nil {
		return sdkdiag.AppendErrorf(diags, "setting routes: %s", err)
	}

	if err := d.Set("vgw_telemetry", flattenVGWTelemetries(vpnConnection.VgwTelemetry)); err != nil {
		return sdkdiag.AppendErrorf(diags, "setting vgw_telemetry: %s", err)
	}

	setTagsOutV2(ctx, vpnConnection.Tags)

	if v := vpnConnection.Options; v != nil {
		d.Set("enable_acceleration", v.EnableAcceleration)
		d.Set("local_ipv4_network_cidr", v.LocalIpv4NetworkCidr)
		d.Set("local_ipv6_network_cidr", v.LocalIpv6NetworkCidr)
		d.Set("outside_ip_address_type", v.OutsideIpAddressType)
		d.Set("remote_ipv4_network_cidr", v.RemoteIpv4NetworkCidr)
		d.Set("remote_ipv6_network_cidr", v.RemoteIpv6NetworkCidr)
		d.Set("static_routes_only", v.StaticRoutesOnly)
		d.Set("transport_transit_gateway_attachment_id", v.TransportTransitGatewayAttachmentId)
		d.Set("tunnel_inside_ip_version", v.TunnelInsideIpVersion)

		for i, prefix := range []string{"tunnel1_", "tunnel2_"} {
			if len(v.TunnelOptions) > i {
				if err := flattenTunnelOption(d, prefix, v.TunnelOptions[i]); err != nil {
					return sdkdiag.AppendErrorf(diags, "reading EC2 VPN Connection (%s): %s", d.Id(), err)
				}
			}
		}
	} else {
		d.Set("enable_acceleration", nil)
		d.Set("local_ipv4_network_cidr", nil)
		d.Set("local_ipv6_network_cidr", nil)
		d.Set("outside_ip_address_type", nil)
		d.Set("remote_ipv4_network_cidr", nil)
		d.Set("remote_ipv6_network_cidr", nil)
		d.Set("static_routes_only", nil)
		d.Set("transport_transit_gateway_attachment_id", nil)
		d.Set("tunnel_inside_ip_version", nil)
	}

	d.Set("customer_gateway_configuration", vpnConnection.CustomerGatewayConfiguration)

	tunnelInfo, err := CustomerGatewayConfigurationToTunnelInfo(
		aws.ToString(vpnConnection.CustomerGatewayConfiguration),
		d.Get("tunnel1_preshared_key").(string), // Not currently available during import
		d.Get("tunnel1_inside_cidr").(string),
		d.Get("tunnel1_inside_ipv6_cidr").(string),
	)

	if err == nil {
		d.Set("tunnel1_address", tunnelInfo.Tunnel1Address)
		d.Set("tunnel1_bgp_asn", tunnelInfo.Tunnel1BGPASN)
		d.Set("tunnel1_bgp_holdtime", tunnelInfo.Tunnel1BGPHoldTime)
		d.Set("tunnel1_cgw_inside_address", tunnelInfo.Tunnel1CgwInsideAddress)
		d.Set("tunnel1_preshared_key", tunnelInfo.Tunnel1PreSharedKey)
		d.Set("tunnel1_vgw_inside_address", tunnelInfo.Tunnel1VgwInsideAddress)
		d.Set("tunnel2_address", tunnelInfo.Tunnel2Address)
		d.Set("tunnel2_bgp_asn", tunnelInfo.Tunnel2BGPASN)
		d.Set("tunnel2_bgp_holdtime", tunnelInfo.Tunnel2BGPHoldTime)
		d.Set("tunnel2_cgw_inside_address", tunnelInfo.Tunnel2CgwInsideAddress)
		d.Set("tunnel2_preshared_key", tunnelInfo.Tunnel2PreSharedKey)
		d.Set("tunnel2_vgw_inside_address", tunnelInfo.Tunnel2VgwInsideAddress)
	} else {
		// This element is present in the DescribeVpnConnections response only if the VPN connection is in the pending or available state.
		if vpnConnection.CustomerGatewayConfiguration != nil {
			log.Printf("[ERROR] Error unmarshaling Customer Gateway XML configuration for (%s): %s", d.Id(), err)
		}

		d.Set("tunnel1_address", nil)
		d.Set("tunnel1_bgp_asn", nil)
		d.Set("tunnel1_bgp_holdtime", nil)
		d.Set("tunnel1_cgw_inside_address", nil)
		d.Set("tunnel1_preshared_key", nil)
		d.Set("tunnel1_vgw_inside_address", nil)
		d.Set("tunnel2_address", nil)
		d.Set("tunnel2_bgp_asn", nil)
		d.Set("tunnel2_bgp_holdtime", nil)
		d.Set("tunnel2_cgw_inside_address", nil)
		d.Set("tunnel2_preshared_key", nil)
		d.Set("tunnel2_vgw_inside_address", nil)
	}

	return diags
}

func resourceVPNConnectionUpdate(ctx context.Context, d *schema.ResourceData, meta interface{}) diag.Diagnostics {
	var diags diag.Diagnostics
	conn := meta.(*conns.AWSClient).EC2Client(ctx)

	if d.HasChanges("customer_gateway_id", names.AttrTransitGatewayID, "vpn_gateway_id") {
		input := &ec2.ModifyVpnConnectionInput{
			VpnConnectionId: aws.String(d.Id()),
		}

		if d.HasChange("customer_gateway_id") {
			input.CustomerGatewayId = aws.String(d.Get("customer_gateway_id").(string))
		}

		if hasChange, v := d.HasChange(names.AttrTransitGatewayID), d.Get(names.AttrTransitGatewayID).(string); hasChange && v != "" {
			input.TransitGatewayId = aws.String(v)
		}

		if hasChange, v := d.HasChange("vpn_gateway_id"), d.Get("vpn_gateway_id").(string); hasChange && v != "" {
			input.VpnGatewayId = aws.String(v)
		}

		_, err := conn.ModifyVpnConnection(ctx, input)

		if err != nil {
			return sdkdiag.AppendErrorf(diags, "modifying EC2 VPN Connection (%s): %s", d.Id(), err)
		}

		if _, err := WaitVPNConnectionUpdated(ctx, conn, d.Id()); err != nil {
			return sdkdiag.AppendErrorf(diags, "waiting for EC2 VPN Connection (%s) update: %s", d.Id(), err)
		}
	}

	if d.HasChanges("local_ipv4_network_cidr", "local_ipv6_network_cidr", "remote_ipv4_network_cidr", "remote_ipv6_network_cidr") {
		input := &ec2.ModifyVpnConnectionOptionsInput{
			VpnConnectionId: aws.String(d.Id()),
		}

		if d.HasChange("local_ipv4_network_cidr") {
			input.LocalIpv4NetworkCidr = aws.String(d.Get("local_ipv4_network_cidr").(string))
		}

		if d.HasChange("local_ipv6_network_cidr") {
			input.LocalIpv6NetworkCidr = aws.String(d.Get("local_ipv6_network_cidr").(string))
		}

		if d.HasChange("remote_ipv4_network_cidr") {
			input.RemoteIpv4NetworkCidr = aws.String(d.Get("remote_ipv4_network_cidr").(string))
		}

		if d.HasChange("remote_ipv6_network_cidr") {
			input.RemoteIpv6NetworkCidr = aws.String(d.Get("remote_ipv6_network_cidr").(string))
		}

		_, err := conn.ModifyVpnConnectionOptions(ctx, input)

		if err != nil {
			return sdkdiag.AppendErrorf(diags, "modifying EC2 VPN Connection (%s) connection options: %s", d.Id(), err)
		}

		if _, err := WaitVPNConnectionUpdated(ctx, conn, d.Id()); err != nil {
			return sdkdiag.AppendErrorf(diags, "waiting for EC2 VPN Connection (%s) connection options update: %s", d.Id(), err)
		}
	}

	for i, prefix := range []string{"tunnel1_", "tunnel2_"} {
		if options, address := expandModifyVPNTunnelOptionsSpecification(d, prefix), d.Get(prefix+names.AttrAddress).(string); options != nil && address != "" {
			input := &ec2.ModifyVpnTunnelOptionsInput{
				TunnelOptions:             options,
				VpnConnectionId:           aws.String(d.Id()),
				VpnTunnelOutsideIpAddress: aws.String(address),
			}

			_, err := conn.ModifyVpnTunnelOptions(ctx, input)

			if err != nil {
				return sdkdiag.AppendErrorf(diags, "modifying EC2 VPN Connection (%s) tunnel (%d) options: %s", d.Id(), i+1, err)
			}

			if _, err := WaitVPNConnectionUpdated(ctx, conn, d.Id()); err != nil {
				return sdkdiag.AppendErrorf(diags, "waiting for EC2 VPN Connection (%s) tunnel (%d) options update: %s", d.Id(), i+1, err)
			}
		}
	}

	return append(diags, resourceVPNConnectionRead(ctx, d, meta)...)
}

func resourceVPNConnectionDelete(ctx context.Context, d *schema.ResourceData, meta interface{}) diag.Diagnostics {
	var diags diag.Diagnostics
	conn := meta.(*conns.AWSClient).EC2Client(ctx)

	log.Printf("[INFO] Deleting EC2 VPN Connection: %s", d.Id())
	_, err := conn.DeleteVpnConnection(ctx, &ec2.DeleteVpnConnectionInput{
		VpnConnectionId: aws.String(d.Id()),
	})

	if tfawserr.ErrCodeEquals(err, errCodeInvalidVPNConnectionIDNotFound) {
		return diags
	}

	if err != nil {
		return sdkdiag.AppendErrorf(diags, "deleting EC2 VPN Connection (%s): %s", d.Id(), err)
	}

	if _, err := WaitVPNConnectionDeleted(ctx, conn, d.Id()); err != nil {
		return sdkdiag.AppendErrorf(diags, "waiting for EC2 VPN Connection (%s) delete: %s", d.Id(), err)
	}

	return diags
}

func expandVPNConnectionOptionsSpecification(d *schema.ResourceData) *awstypes.VpnConnectionOptionsSpecification {
	apiObject := &awstypes.VpnConnectionOptionsSpecification{}

	if v, ok := d.GetOk("enable_acceleration"); ok {
		apiObject.EnableAcceleration = aws.Bool(v.(bool))
	}

	if v, ok := d.GetOk("outside_ip_address_type"); ok {
		apiObject.OutsideIpAddressType = aws.String(v.(string))
	}

	if v := d.Get("tunnel_inside_ip_version").(string); v == string(awstypes.TunnelInsideIpVersionIpv6) {
		if v, ok := d.GetOk("local_ipv6_network_cidr"); ok {
			apiObject.LocalIpv6NetworkCidr = aws.String(v.(string))
		}

		if v, ok := d.GetOk("remote_ipv6_network_cidr"); ok {
			apiObject.RemoteIpv6NetworkCidr = aws.String(v.(string))
		}

		apiObject.TunnelInsideIpVersion = awstypes.TunnelInsideIpVersion(v)
	} else {
		if v, ok := d.GetOk("local_ipv4_network_cidr"); ok {
			apiObject.LocalIpv4NetworkCidr = aws.String(v.(string))
		}

		if v, ok := d.GetOk("remote_ipv4_network_cidr"); ok {
			apiObject.RemoteIpv4NetworkCidr = aws.String(v.(string))
		}
	}

	if v, ok := d.GetOk("static_routes_only"); ok {
		apiObject.StaticRoutesOnly = aws.Bool(v.(bool))
	}

	if v, ok := d.GetOk("transport_transit_gateway_attachment_id"); ok {
		apiObject.TransportTransitGatewayAttachmentId = aws.String(v.(string))
	}

	apiObject.TunnelOptions = []awstypes.VpnTunnelOptionsSpecification{
		expandVPNTunnelOptionsSpecification(d, "tunnel1_"),
		expandVPNTunnelOptionsSpecification(d, "tunnel2_"),
	}

	return apiObject
}

func expandVPNTunnelOptionsSpecification(d *schema.ResourceData, prefix string) awstypes.VpnTunnelOptionsSpecification {
	apiObject := awstypes.VpnTunnelOptionsSpecification{}

	if v, ok := d.GetOk(prefix + "dpd_timeout_action"); ok {
		apiObject.DPDTimeoutAction = aws.String(v.(string))
	}

	if v, ok := d.GetOk(prefix + "dpd_timeout_seconds"); ok {
		apiObject.DPDTimeoutSeconds = aws.Int32(int32(v.(int)))
	}

	if v, ok := d.GetOk(prefix + "enable_tunnel_lifecycle_control"); ok {
		apiObject.EnableTunnelLifecycleControl = aws.Bool(v.(bool))
	}

	if v, ok := d.GetOk(prefix + "ike_versions"); ok {
		for _, v := range v.(*schema.Set).List() {
			apiObject.IKEVersions = append(apiObject.IKEVersions, awstypes.IKEVersionsRequestListValue{Value: aws.String(v.(string))})
		}
	}

	if v, ok := d.GetOk(prefix + "log_options"); ok && len(v.([]interface{})) > 0 && v.([]interface{})[0] != nil {
		apiObject.LogOptions = expandVPNTunnelLogOptionsSpecification(v.([]interface{})[0].(map[string]interface{}))
	}

	if v, ok := d.GetOk(prefix + "phase1_dh_group_numbers"); ok {
		for _, v := range v.(*schema.Set).List() {
			apiObject.Phase1DHGroupNumbers = append(apiObject.Phase1DHGroupNumbers, awstypes.Phase1DHGroupNumbersRequestListValue{Value: aws.Int32(int32(v.(int)))})
		}
	}

	if v, ok := d.GetOk(prefix + "phase1_encryption_algorithms"); ok {
		for _, v := range v.(*schema.Set).List() {
			apiObject.Phase1EncryptionAlgorithms = append(apiObject.Phase1EncryptionAlgorithms, awstypes.Phase1EncryptionAlgorithmsRequestListValue{Value: aws.String(v.(string))})
		}
	}

	if v, ok := d.GetOk(prefix + "phase1_integrity_algorithms"); ok {
		for _, v := range v.(*schema.Set).List() {
			apiObject.Phase1IntegrityAlgorithms = append(apiObject.Phase1IntegrityAlgorithms, awstypes.Phase1IntegrityAlgorithmsRequestListValue{Value: aws.String(v.(string))})
		}
	}

	if v, ok := d.GetOk(prefix + "phase1_lifetime_seconds"); ok {
		apiObject.Phase1LifetimeSeconds = aws.Int32(int32(v.(int)))
	}

	if v, ok := d.GetOk(prefix + "phase2_dh_group_numbers"); ok {
		for _, v := range v.(*schema.Set).List() {
			apiObject.Phase2DHGroupNumbers = append(apiObject.Phase2DHGroupNumbers, awstypes.Phase2DHGroupNumbersRequestListValue{Value: aws.Int32(int32(v.(int)))})
		}
	}

	if v, ok := d.GetOk(prefix + "phase2_encryption_algorithms"); ok {
		for _, v := range v.(*schema.Set).List() {
			apiObject.Phase2EncryptionAlgorithms = append(apiObject.Phase2EncryptionAlgorithms, awstypes.Phase2EncryptionAlgorithmsRequestListValue{Value: aws.String(v.(string))})
		}
	}

	if v, ok := d.GetOk(prefix + "phase2_integrity_algorithms"); ok {
		for _, v := range v.(*schema.Set).List() {
			apiObject.Phase2IntegrityAlgorithms = append(apiObject.Phase2IntegrityAlgorithms, awstypes.Phase2IntegrityAlgorithmsRequestListValue{Value: aws.String(v.(string))})
		}
	}

	if v, ok := d.GetOk(prefix + "phase2_lifetime_seconds"); ok {
		apiObject.Phase2LifetimeSeconds = aws.Int32(int32(v.(int)))
	}

	if v, ok := d.GetOk(prefix + "preshared_key"); ok {
		apiObject.PreSharedKey = aws.String(v.(string))
	}

	if v, ok := d.GetOk(prefix + "rekey_fuzz_percentage"); ok {
		apiObject.RekeyFuzzPercentage = aws.Int32(int32(v.(int)))
	}

	if v, ok := d.GetOk(prefix + "rekey_margin_time_seconds"); ok {
		apiObject.RekeyMarginTimeSeconds = aws.Int32(int32(v.(int)))
	}

	if v, ok := d.GetOk(prefix + "replay_window_size"); ok {
		apiObject.ReplayWindowSize = aws.Int32(int32(v.(int)))
	}

	if v, ok := d.GetOk(prefix + "startup_action"); ok {
		apiObject.StartupAction = aws.String(v.(string))
	}

	if v, ok := d.GetOk(prefix + "inside_cidr"); ok {
		apiObject.TunnelInsideCidr = aws.String(v.(string))
	}

	if v, ok := d.GetOk(prefix + "inside_ipv6_cidr"); ok {
		apiObject.TunnelInsideIpv6Cidr = aws.String(v.(string))
	}

	return apiObject
}

func expandVPNTunnelLogOptionsSpecification(tfMap map[string]interface{}) *awstypes.VpnTunnelLogOptionsSpecification {
	if tfMap == nil {
		return nil
	}

	apiObject := &awstypes.VpnTunnelLogOptionsSpecification{}

	if v, ok := tfMap["cloudwatch_log_options"].([]interface{}); ok && len(v) > 0 && v[0] != nil {
		apiObject.CloudWatchLogOptions = expandCloudWatchLogOptionsSpecification(v[0].(map[string]interface{}))
	}

	return apiObject
}

func expandCloudWatchLogOptionsSpecification(tfMap map[string]interface{}) *awstypes.CloudWatchLogOptionsSpecification {
	if tfMap == nil {
		return nil
	}

	apiObject := &awstypes.CloudWatchLogOptionsSpecification{}

	if v, ok := tfMap["log_enabled"].(bool); ok {
		apiObject.LogEnabled = aws.Bool(v)
	}

	// No ARN or format if not enabled.
	if aws.ToBool(apiObject.LogEnabled) {
		if v, ok := tfMap["log_group_arn"].(string); ok && v != "" {
			apiObject.LogGroupArn = aws.String(v)
		}

		if v, ok := tfMap["log_output_format"].(string); ok && v != "" {
			apiObject.LogOutputFormat = aws.String(v)
		}
	}

	return apiObject
}

func expandModifyVPNTunnelOptionsSpecification(d *schema.ResourceData, prefix string) *awstypes.ModifyVpnTunnelOptionsSpecification {
	apiObject := &awstypes.ModifyVpnTunnelOptionsSpecification{}
	hasChange := false

	if key := prefix + "dpd_timeout_action"; d.HasChange(key) {
		if v, ok := d.GetOk(key); ok {
			apiObject.DPDTimeoutAction = aws.String(v.(string))
		} else {
			apiObject.DPDTimeoutAction = aws.String(defaultVPNTunnelOptionsDPDTimeoutAction)
		}

		hasChange = true
	}

	if key := prefix + "dpd_timeout_seconds"; d.HasChange(key) {
		if v, ok := d.GetOk(key); ok {
			apiObject.DPDTimeoutSeconds = aws.Int32(int32(v.(int)))
		} else {
			apiObject.DPDTimeoutSeconds = aws.Int32(int32(defaultVPNTunnelOptionsDPDTimeoutSeconds))
		}

		hasChange = true
	}

	if key := prefix + "enable_tunnel_lifecycle_control"; d.HasChange(key) {
		if v, ok := d.GetOk(key); ok {
			apiObject.EnableTunnelLifecycleControl = aws.Bool(v.(bool))
		} else {
			apiObject.EnableTunnelLifecycleControl = aws.Bool(defaultVPNTunnelOptionsEnableTunnelLifecycleControl)
		}

		hasChange = true
	}

	if key := prefix + "ike_versions"; d.HasChange(key) {
		if v, ok := d.GetOk(key); ok && v.(*schema.Set).Len() > 0 {
			for _, v := range d.Get(key).(*schema.Set).List() {
				apiObject.IKEVersions = append(apiObject.IKEVersions, awstypes.IKEVersionsRequestListValue{Value: aws.String(v.(string))})
			}
		} else {
			for _, v := range defaultVPNTunnelOptionsIKEVersions {
				apiObject.IKEVersions = append(apiObject.IKEVersions, awstypes.IKEVersionsRequestListValue{Value: aws.String(v)})
			}
		}

		hasChange = true
	}

	if key := prefix + "log_options"; d.HasChange(key) {
		if v, ok := d.GetOk(key); ok && len(v.([]interface{})) > 0 && v.([]interface{})[0] != nil {
			apiObject.LogOptions = expandVPNTunnelLogOptionsSpecification(v.([]interface{})[0].(map[string]interface{}))
		}

		hasChange = true
	}

	if key := prefix + "phase1_dh_group_numbers"; d.HasChange(key) {
		if v, ok := d.GetOk(key); ok && v.(*schema.Set).Len() > 0 {
			for _, v := range d.Get(key).(*schema.Set).List() {
				apiObject.Phase1DHGroupNumbers = append(apiObject.Phase1DHGroupNumbers, awstypes.Phase1DHGroupNumbersRequestListValue{Value: aws.Int32(int32(v.(int)))})
			}
		} else {
			for _, v := range defaultVPNTunnelOptionsPhase1DHGroupNumbers {
				apiObject.Phase1DHGroupNumbers = append(apiObject.Phase1DHGroupNumbers, awstypes.Phase1DHGroupNumbersRequestListValue{Value: aws.Int32(int32(v))})
			}
		}

		hasChange = true
	}

	if key := prefix + "phase1_encryption_algorithms"; d.HasChange(key) {
		if v, ok := d.GetOk(key); ok && v.(*schema.Set).Len() > 0 {
			for _, v := range d.Get(key).(*schema.Set).List() {
				apiObject.Phase1EncryptionAlgorithms = append(apiObject.Phase1EncryptionAlgorithms, awstypes.Phase1EncryptionAlgorithmsRequestListValue{Value: aws.String(v.(string))})
			}
		} else {
			for _, v := range defaultVPNTunnelOptionsPhase1EncryptionAlgorithms {
				apiObject.Phase1EncryptionAlgorithms = append(apiObject.Phase1EncryptionAlgorithms, awstypes.Phase1EncryptionAlgorithmsRequestListValue{Value: aws.String(v)})
			}
		}

		hasChange = true
	}

	if key := prefix + "phase1_integrity_algorithms"; d.HasChange(key) {
		if v, ok := d.GetOk(key); ok && v.(*schema.Set).Len() > 0 {
			for _, v := range d.Get(key).(*schema.Set).List() {
				apiObject.Phase1IntegrityAlgorithms = append(apiObject.Phase1IntegrityAlgorithms, awstypes.Phase1IntegrityAlgorithmsRequestListValue{Value: aws.String(v.(string))})
			}
		} else {
			for _, v := range defaultVPNTunnelOptionsPhase1IntegrityAlgorithms {
				apiObject.Phase1IntegrityAlgorithms = append(apiObject.Phase1IntegrityAlgorithms, awstypes.Phase1IntegrityAlgorithmsRequestListValue{Value: aws.String(v)})
			}
		}

		hasChange = true
	}

	if key := prefix + "phase1_lifetime_seconds"; d.HasChange(key) {
		if v, ok := d.GetOk(key); ok {
			apiObject.Phase1LifetimeSeconds = aws.Int32(int32(v.(int)))
		} else {
			apiObject.Phase1LifetimeSeconds = aws.Int32(int32(defaultVPNTunnelOptionsPhase1LifetimeSeconds))
		}

		hasChange = true
	}

	if key := prefix + "phase2_dh_group_numbers"; d.HasChange(key) {
		if v, ok := d.GetOk(key); ok && v.(*schema.Set).Len() > 0 {
			for _, v := range d.Get(key).(*schema.Set).List() {
				apiObject.Phase2DHGroupNumbers = append(apiObject.Phase2DHGroupNumbers, awstypes.Phase2DHGroupNumbersRequestListValue{Value: aws.Int32(int32(v.(int)))})
			}
		} else {
			for _, v := range defaultVPNTunnelOptionsPhase2DHGroupNumbers {
				apiObject.Phase2DHGroupNumbers = append(apiObject.Phase2DHGroupNumbers, awstypes.Phase2DHGroupNumbersRequestListValue{Value: aws.Int32(int32(v))})
			}
		}

		hasChange = true
	}

	if key := prefix + "phase2_encryption_algorithms"; d.HasChange(key) {
		if v, ok := d.GetOk(key); ok && v.(*schema.Set).Len() > 0 {
			for _, v := range d.Get(key).(*schema.Set).List() {
				apiObject.Phase2EncryptionAlgorithms = append(apiObject.Phase2EncryptionAlgorithms, awstypes.Phase2EncryptionAlgorithmsRequestListValue{Value: aws.String(v.(string))})
			}
		} else {
			for _, v := range defaultVPNTunnelOptionsPhase2EncryptionAlgorithms {
				apiObject.Phase2EncryptionAlgorithms = append(apiObject.Phase2EncryptionAlgorithms, awstypes.Phase2EncryptionAlgorithmsRequestListValue{Value: aws.String(v)})
			}
		}

		hasChange = true
	}

	if key := prefix + "phase2_integrity_algorithms"; d.HasChange(key) {
		if v, ok := d.GetOk(key); ok && v.(*schema.Set).Len() > 0 {
			for _, v := range d.Get(key).(*schema.Set).List() {
				apiObject.Phase2IntegrityAlgorithms = append(apiObject.Phase2IntegrityAlgorithms, awstypes.Phase2IntegrityAlgorithmsRequestListValue{Value: aws.String(v.(string))})
			}
		} else {
			for _, v := range defaultVPNTunnelOptionsPhase2IntegrityAlgorithms {
				apiObject.Phase2IntegrityAlgorithms = append(apiObject.Phase2IntegrityAlgorithms, awstypes.Phase2IntegrityAlgorithmsRequestListValue{Value: aws.String(v)})
			}
		}

		hasChange = true
	}

	if key := prefix + "phase2_lifetime_seconds"; d.HasChange(key) {
		if v, ok := d.GetOk(key); ok {
			apiObject.Phase2LifetimeSeconds = aws.Int32(int32(v.(int)))
		} else {
			apiObject.Phase2LifetimeSeconds = aws.Int32(int32(defaultVPNTunnelOptionsPhase2LifetimeSeconds))
		}

		hasChange = true
	}

	if key := prefix + "preshared_key"; d.HasChange(key) {
		apiObject.PreSharedKey = aws.String(d.Get(key).(string))

		hasChange = true
	}

	if key := prefix + "rekey_fuzz_percentage"; d.HasChange(key) {
		if v, ok := d.GetOk(key); ok {
			apiObject.RekeyFuzzPercentage = aws.Int32(int32(v.(int)))
		} else {
			apiObject.RekeyFuzzPercentage = aws.Int32(int32(defaultVPNTunnelOptionsRekeyFuzzPercentage))
		}

		hasChange = true
	}

	if key := prefix + "rekey_margin_time_seconds"; d.HasChange(key) {
		if v, ok := d.GetOk(key); ok {
			apiObject.RekeyMarginTimeSeconds = aws.Int32(int32(v.(int)))
		} else {
			apiObject.RekeyMarginTimeSeconds = aws.Int32(int32(defaultVPNTunnelOptionsRekeyMarginTimeSeconds))
		}

		hasChange = true
	}

	if key := prefix + "replay_window_size"; d.HasChange(key) {
		if v, ok := d.GetOk(key); ok {
			apiObject.ReplayWindowSize = aws.Int32(int32(v.(int)))
		} else {
			apiObject.ReplayWindowSize = aws.Int32(int32(defaultVPNTunnelOptionsReplayWindowSize))
		}

		hasChange = true
	}

	if key := prefix + "startup_action"; d.HasChange(key) {
		if v, ok := d.GetOk(key); ok {
			apiObject.StartupAction = aws.String(v.(string))
		} else {
			apiObject.StartupAction = aws.String(defaultVPNTunnelOptionsStartupAction)
		}

		hasChange = true
	}

	if !hasChange {
		return nil
	}

	return apiObject
}

func flattenTunnelOption(d *schema.ResourceData, prefix string, apiObject awstypes.TunnelOption) error {
	var s []*string
	var i []*int32

	d.Set(prefix+"dpd_timeout_action", apiObject.DpdTimeoutAction)
	d.Set(prefix+"dpd_timeout_seconds", apiObject.DpdTimeoutSeconds)
	d.Set(prefix+"enable_tunnel_lifecycle_control", apiObject.EnableTunnelLifecycleControl)

	for _, v := range apiObject.IkeVersions {
		s = append(s, v.Value)
	}
	d.Set(prefix+"ike_versions", aws.ToStringSlice(s))
	s = nil

	if apiObject.LogOptions != nil {
		if err := d.Set(prefix+"log_options", []interface{}{flattenVPNTunnelLogOptions(apiObject.LogOptions)}); err != nil {
			return fmt.Errorf("setting %s: %w", prefix+"log_options", err)
		}
	} else {
		d.Set(prefix+"log_options", nil)
	}

	for _, v := range apiObject.Phase1DHGroupNumbers {
		i = append(i, v.Value)
	}
	d.Set(prefix+"phase1_dh_group_numbers", aws.ToInt32Slice(i))
	i = nil

	for _, v := range apiObject.Phase1EncryptionAlgorithms {
		s = append(s, v.Value)
	}
	d.Set(prefix+"phase1_encryption_algorithms", aws.ToStringSlice(s))
	s = nil

	for _, v := range apiObject.Phase1IntegrityAlgorithms {
		s = append(s, v.Value)
	}
	d.Set(prefix+"phase1_integrity_algorithms", aws.ToStringSlice(s))
	s = nil

	d.Set(prefix+"phase1_lifetime_seconds", apiObject.Phase1LifetimeSeconds)

	for _, v := range apiObject.Phase2DHGroupNumbers {
		i = append(i, v.Value)
	}
	d.Set(prefix+"phase2_dh_group_numbers", aws.ToInt32Slice(i))

	for _, v := range apiObject.Phase2EncryptionAlgorithms {
		s = append(s, v.Value)
	}
	d.Set(prefix+"phase2_encryption_algorithms", aws.ToStringSlice(s))
	s = nil

	for _, v := range apiObject.Phase2IntegrityAlgorithms {
		s = append(s, v.Value)
	}
	d.Set(prefix+"phase2_integrity_algorithms", aws.ToStringSlice(s))

	d.Set(prefix+"phase2_lifetime_seconds", apiObject.Phase2LifetimeSeconds)
	d.Set(prefix+"rekey_fuzz_percentage", apiObject.RekeyFuzzPercentage)
	d.Set(prefix+"rekey_margin_time_seconds", apiObject.RekeyMarginTimeSeconds)
	d.Set(prefix+"replay_window_size", apiObject.ReplayWindowSize)
	d.Set(prefix+"startup_action", apiObject.StartupAction)
	d.Set(prefix+"inside_cidr", apiObject.TunnelInsideCidr)
	d.Set(prefix+"inside_ipv6_cidr", apiObject.TunnelInsideIpv6Cidr)

	return nil
}

func flattenVPNStaticRoute(apiObject awstypes.VpnStaticRoute) map[string]interface{} {
	tfMap := map[string]interface{}{}

	if v := apiObject.DestinationCidrBlock; v != nil {
		tfMap["destination_cidr_block"] = aws.ToString(v)
	}

	tfMap[names.AttrSource] = apiObject.Source
	tfMap[names.AttrState] = apiObject.State

	return tfMap
}

func flattenVPNStaticRoutes(apiObjects []awstypes.VpnStaticRoute) []interface{} {
	if len(apiObjects) == 0 {
		return nil
	}

	var tfList []interface{}

	for _, apiObject := range apiObjects {
		tfList = append(tfList, flattenVPNStaticRoute(apiObject))
	}

	return tfList
}

func flattenVPNTunnelLogOptions(apiObject *awstypes.VpnTunnelLogOptions) map[string]interface{} {
	if apiObject == nil {
		return nil
	}

	tfMap := map[string]interface{}{}

	if v := apiObject.CloudWatchLogOptions; v != nil {
		tfMap["cloudwatch_log_options"] = []interface{}{flattenCloudWatchLogOptions(v)}
	}

	return tfMap
}

func flattenCloudWatchLogOptions(apiObject *awstypes.CloudWatchLogOptions) map[string]interface{} {
	if apiObject == nil {
		return nil
	}

	tfMap := map[string]interface{}{}

	if v := apiObject.LogEnabled; v != nil {
		enabled := aws.ToBool(v)
		tfMap["log_enabled"] = enabled

		// No ARN or format if not enabled.
		if enabled {
			if v := apiObject.LogGroupArn; v != nil {
				tfMap["log_group_arn"] = aws.ToString(v)
			}

			if v := apiObject.LogOutputFormat; v != nil {
				tfMap["log_output_format"] = aws.ToString(v)
			}
		}
	}

	return tfMap
}

func flattenVGWTelemetry(apiObject awstypes.VgwTelemetry) map[string]interface{} {
	tfMap := map[string]interface{}{}

	if v := apiObject.AcceptedRouteCount; v != nil {
		tfMap["accepted_route_count"] = aws.ToInt32(v)
	}

	if v := apiObject.CertificateArn; v != nil {
		tfMap[names.AttrCertificateARN] = aws.ToString(v)
	}

	if v := apiObject.LastStatusChange; v != nil {
		tfMap["last_status_change"] = aws.ToTime(v).Format(time.RFC3339)
	}

	if v := apiObject.OutsideIpAddress; v != nil {
		tfMap["outside_ip_address"] = aws.ToString(v)
	}

	tfMap[names.AttrStatus] = apiObject.Status

	if v := apiObject.StatusMessage; v != nil {
<<<<<<< HEAD
		tfMap["status_message"] = aws.ToString(v)
=======
		tfMap[names.AttrStatusMessage] = aws.StringValue(v)
>>>>>>> f6efa6cf
	}

	return tfMap
}

func flattenVGWTelemetries(apiObjects []awstypes.VgwTelemetry) []interface{} {
	if len(apiObjects) == 0 {
		return nil
	}

	var tfList []interface{}

	for _, apiObject := range apiObjects {
		tfList = append(tfList, flattenVGWTelemetry(apiObject))
	}

	return tfList
}

type XmlVpnConnectionConfig struct {
	Tunnels []XmlIpsecTunnel `xml:"ipsec_tunnel"`
}

type XmlIpsecTunnel struct {
	BGPASN           string `xml:"vpn_gateway>bgp>asn"`
	BGPHoldTime      int    `xml:"vpn_gateway>bgp>hold_time"`
	CgwInsideAddress string `xml:"customer_gateway>tunnel_inside_address>ip_address"`
	OutsideAddress   string `xml:"vpn_gateway>tunnel_outside_address>ip_address"`
	PreSharedKey     string `xml:"ike>pre_shared_key"`
	VgwInsideAddress string `xml:"vpn_gateway>tunnel_inside_address>ip_address"`
}

type TunnelInfo struct {
	Tunnel1Address          string
	Tunnel1BGPASN           string
	Tunnel1BGPHoldTime      int
	Tunnel1CgwInsideAddress string
	Tunnel1PreSharedKey     string
	Tunnel1VgwInsideAddress string
	Tunnel2Address          string
	Tunnel2BGPASN           string
	Tunnel2BGPHoldTime      int
	Tunnel2CgwInsideAddress string
	Tunnel2PreSharedKey     string
	Tunnel2VgwInsideAddress string
}

func (slice XmlVpnConnectionConfig) Len() int {
	return len(slice.Tunnels)
}

func (slice XmlVpnConnectionConfig) Less(i, j int) bool {
	return slice.Tunnels[i].OutsideAddress < slice.Tunnels[j].OutsideAddress
}

func (slice XmlVpnConnectionConfig) Swap(i, j int) {
	slice.Tunnels[i], slice.Tunnels[j] = slice.Tunnels[j], slice.Tunnels[i]
}

// CustomerGatewayConfigurationToTunnelInfo converts the configuration information for the
// VPN connection's customer gateway (in the native XML format) to a TunnelInfo structure.
// The tunnel1 parameters are optionally used to correctly order tunnel configurations.
func CustomerGatewayConfigurationToTunnelInfo(xmlConfig string, tunnel1PreSharedKey string, tunnel1InsideCidr string, tunnel1InsideIpv6Cidr string) (*TunnelInfo, error) {
	var vpnConfig XmlVpnConnectionConfig

	if err := xml.Unmarshal([]byte(xmlConfig), &vpnConfig); err != nil {
		return nil, err
	}

	// XML tunnel ordering was commented here as being inconsistent since
	// this logic was originally added. The original sorting is based on
	// outside address. Given potential tunnel identifying configuration,
	// we try to correctly align the tunnel ordering before preserving the
	// original outside address sorting fallback for backwards compatibility
	// as to not inadvertently flip existing configurations.
	if tunnel1PreSharedKey != "" {
		if tunnel1PreSharedKey != vpnConfig.Tunnels[0].PreSharedKey && tunnel1PreSharedKey == vpnConfig.Tunnels[1].PreSharedKey {
			vpnConfig.Tunnels[0], vpnConfig.Tunnels[1] = vpnConfig.Tunnels[1], vpnConfig.Tunnels[0]
		}
	} else if cidr := tunnel1InsideCidr; cidr != "" {
		if _, ipNet, err := net.ParseCIDR(cidr); err == nil && ipNet != nil {
			vgwInsideAddressIP1 := net.ParseIP(vpnConfig.Tunnels[0].VgwInsideAddress)
			vgwInsideAddressIP2 := net.ParseIP(vpnConfig.Tunnels[1].VgwInsideAddress)

			if !ipNet.Contains(vgwInsideAddressIP1) && ipNet.Contains(vgwInsideAddressIP2) {
				vpnConfig.Tunnels[0], vpnConfig.Tunnels[1] = vpnConfig.Tunnels[1], vpnConfig.Tunnels[0]
			}
		}
	} else if cidr := tunnel1InsideIpv6Cidr; cidr != "" {
		if _, ipNet, err := net.ParseCIDR(cidr); err == nil && ipNet != nil {
			vgwInsideAddressIP1 := net.ParseIP(vpnConfig.Tunnels[0].VgwInsideAddress)
			vgwInsideAddressIP2 := net.ParseIP(vpnConfig.Tunnels[1].VgwInsideAddress)

			if !ipNet.Contains(vgwInsideAddressIP1) && ipNet.Contains(vgwInsideAddressIP2) {
				vpnConfig.Tunnels[0], vpnConfig.Tunnels[1] = vpnConfig.Tunnels[1], vpnConfig.Tunnels[0]
			}
		}
	} else {
		sort.Sort(vpnConfig)
	}

	tunnelInfo := &TunnelInfo{
		Tunnel1Address:          vpnConfig.Tunnels[0].OutsideAddress,
		Tunnel1BGPASN:           vpnConfig.Tunnels[0].BGPASN,
		Tunnel1BGPHoldTime:      vpnConfig.Tunnels[0].BGPHoldTime,
		Tunnel1CgwInsideAddress: vpnConfig.Tunnels[0].CgwInsideAddress,
		Tunnel1PreSharedKey:     vpnConfig.Tunnels[0].PreSharedKey,
		Tunnel1VgwInsideAddress: vpnConfig.Tunnels[0].VgwInsideAddress,
		Tunnel2Address:          vpnConfig.Tunnels[1].OutsideAddress,
		Tunnel2BGPASN:           vpnConfig.Tunnels[1].BGPASN,
		Tunnel2BGPHoldTime:      vpnConfig.Tunnels[1].BGPHoldTime,
		Tunnel2CgwInsideAddress: vpnConfig.Tunnels[1].CgwInsideAddress,
		Tunnel2PreSharedKey:     vpnConfig.Tunnels[1].PreSharedKey,
		Tunnel2VgwInsideAddress: vpnConfig.Tunnels[1].VgwInsideAddress,
	}

	return tunnelInfo, nil
}

func validVPNConnectionTunnelPreSharedKey() schema.SchemaValidateFunc {
	return validation.All(
		validation.StringLenBetween(8, 64),
		validation.StringDoesNotMatch(regexache.MustCompile(`^0`), "cannot start with zero character"),
		validation.StringMatch(regexache.MustCompile(`^[0-9A-Za-z_.]+$`), "can only contain alphanumeric, period and underscore characters"),
	)
}

// https://docs.aws.amazon.com/AWSEC2/latest/APIReference/API_VpnTunnelOptionsSpecification.html
// https://docs.aws.amazon.com/vpn/latest/s2svpn/VPNTunnels.html
func validVPNConnectionTunnelInsideCIDR() schema.SchemaValidateFunc {
	disallowedCidrs := []string{
		"169.254.0.0/30",
		"169.254.1.0/30",
		"169.254.2.0/30",
		"169.254.3.0/30",
		"169.254.4.0/30",
		"169.254.5.0/30",
		"169.254.169.252/30",
	}

	return validation.All(
		validation.IsCIDRNetwork(30, 30),
		validation.StringMatch(regexache.MustCompile(`^169\.254\.`), "must be within 169.254.0.0/16"),
		validation.StringNotInSlice(disallowedCidrs, false),
	)
}

func validVPNConnectionTunnelInsideIPv6CIDR() schema.SchemaValidateFunc {
	return validation.All(
		validation.IsCIDRNetwork(126, 126),
		validation.StringMatch(regexache.MustCompile(`^fd`), "must be within fd00::/8"),
	)
}

// customizeDiffValidateOutsideIPAddressType validates that if provided `outside_ip_address_type` is `PrivateIpv4` then `transport_transit_gateway_attachment_id` must be provided
func customizeDiffValidateOutsideIPAddressType(_ context.Context, diff *schema.ResourceDiff, v interface{}) error {
	if v, ok := diff.GetOk("outside_ip_address_type"); !ok || v.(string) == OutsideIPAddressTypePublicIPv4 {
		return nil
	}

	if v, ok := diff.GetOk("transport_transit_gateway_attachment_id"); !ok || v.(string) != "" {
		return nil
	}
	return fmt.Errorf("`transport_transit_gateway_attachment_id` must be provided if `outside_ip_address_type` is `PrivateIpv4`")
}<|MERGE_RESOLUTION|>--- conflicted
+++ resolved
@@ -1516,11 +1516,7 @@
 	tfMap[names.AttrStatus] = apiObject.Status
 
 	if v := apiObject.StatusMessage; v != nil {
-<<<<<<< HEAD
-		tfMap["status_message"] = aws.ToString(v)
-=======
-		tfMap[names.AttrStatusMessage] = aws.StringValue(v)
->>>>>>> f6efa6cf
+		tfMap[names.AttrStatusMessage] = aws.ToString(v)
 	}
 
 	return tfMap
