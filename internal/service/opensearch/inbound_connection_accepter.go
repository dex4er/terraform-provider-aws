--- conflicted
+++ resolved
@@ -5,10 +5,7 @@
 
 import (
 	"context"
-<<<<<<< HEAD
-=======
 	"errors"
->>>>>>> 4b339357
 	"log"
 	"time"
 
@@ -132,13 +129,8 @@
 		return diag.Errorf("deleting OpenSearch Inbound Connection (%s): %s", d.Id(), err)
 	}
 
-<<<<<<< HEAD
-	if err := waitForInboundConnectionDeletion(ctx, conn, d.Id(), d.Timeout(schema.TimeoutDelete)); err != nil {
-		return diag.Errorf("waiting for Inbound Connection (%s) to be deleted: %s", d.Id(), err)
-=======
 	if _, err := waitInboundConnectionDeleted(ctx, conn, d.Id(), d.Timeout(schema.TimeoutCreate)); err != nil {
 		return diag.Errorf("waiting for OpenSearch Inbound Connection (%s) delete: %s", d.Id(), err)
->>>>>>> 4b339357
 	}
 
 	return nil
@@ -222,8 +214,6 @@
 
 		return output, aws.StringValue(output.ConnectionStatus.StatusCode), nil
 	}
-<<<<<<< HEAD
-=======
 }
 
 func waitInboundConnectionAccepted(ctx context.Context, conn *opensearchservice.OpenSearchService, id string, timeout time.Duration) (*opensearchservice.InboundConnection, error) {
@@ -281,5 +271,4 @@
 	}
 
 	return nil, err
->>>>>>> 4b339357
 }