---
subcategory: "Kinesis Firehose"
layout: "aws"
page_title: "AWS: aws_kinesis_firehose_delivery_stream"
description: |-
  Provides a AWS Kinesis Firehose Delivery Stream
---

# Resource: aws_kinesis_firehose_delivery_stream

Provides a Kinesis Firehose Delivery Stream resource. Amazon Kinesis Firehose is a fully managed, elastic service to easily deliver real-time data streams to destinations such as Amazon S3 and Amazon Redshift.

For more details, see the [Amazon Kinesis Firehose Documentation][1].

## Example Usage

### Extended S3 Destination

```terraform
resource "aws_kinesis_firehose_delivery_stream" "extended_s3_stream" {
  name        = "terraform-kinesis-firehose-extended-s3-test-stream"
  destination = "extended_s3"

  extended_s3_configuration {
    role_arn   = aws_iam_role.firehose_role.arn
    bucket_arn = aws_s3_bucket.bucket.arn

    processing_configuration {
      enabled = "true"

      processors {
        type = "Lambda"

        parameters {
          parameter_name  = "LambdaArn"
          parameter_value = "${aws_lambda_function.lambda_processor.arn}:$LATEST"
        }
      }
    }
  }
}

resource "aws_s3_bucket" "bucket" {
  bucket = "tf-test-bucket"
}

resource "aws_s3_bucket_acl" "bucket_acl" {
  bucket = aws_s3_bucket.bucket.id
  acl    = "private"
}

data "aws_iam_policy_document" "firehose_assume_role" {
  statement {
    effect = "Allow"

    principals {
      type        = "Service"
      identifiers = ["firehose.amazonaws.com"]
    }

    actions = ["sts:AssumeRole"]
  }
}

resource "aws_iam_role" "firehose_role" {
  name               = "firehose_test_role"
  assume_role_policy = data.aws_iam_policy_document.firehose_assume_role.json
}

data "aws_iam_policy_document" "lambda_assume_role" {
  statement {
    effect = "Allow"

    principals {
      type        = "Service"
      identifiers = ["lambda.amazonaws.com"]
    }

    actions = ["sts:AssumeRole"]
  }
}

resource "aws_iam_role" "lambda_iam" {
  name               = "lambda_iam"
  assume_role_policy = data.aws_iam_policy_document.lambda_assume_role.json
}

resource "aws_lambda_function" "lambda_processor" {
  filename      = "lambda.zip"
  function_name = "firehose_lambda_processor"
  role          = aws_iam_role.lambda_iam.arn
  handler       = "exports.handler"
  runtime       = "nodejs16.x"
}
```

### Extended S3 Destination with dynamic partitioning

These examples use built-in Firehose functionality, rather than requiring a lambda.

```terraform
resource "aws_kinesis_firehose_delivery_stream" "extended_s3_stream" {
  name        = "terraform-kinesis-firehose-extended-s3-test-stream"
  destination = "extended_s3"

  extended_s3_configuration {
    role_arn   = aws_iam_role.firehose_role.arn
    bucket_arn = aws_s3_bucket.bucket.arn

    buffering_size = 64

    # https://docs.aws.amazon.com/firehose/latest/dev/dynamic-partitioning.html
    dynamic_partitioning_configuration {
      enabled = "true"
    }

    # Example prefix using partitionKeyFromQuery, applicable to JQ processor
    prefix              = "data/customer_id=!{partitionKeyFromQuery:customer_id}/year=!{timestamp:yyyy}/month=!{timestamp:MM}/day=!{timestamp:dd}/hour=!{timestamp:HH}/"
    error_output_prefix = "errors/year=!{timestamp:yyyy}/month=!{timestamp:MM}/day=!{timestamp:dd}/hour=!{timestamp:HH}/!{firehose:error-output-type}/"

    processing_configuration {
      enabled = "true"

      # Multi-record deaggregation processor example
      processors {
        type = "RecordDeAggregation"
        parameters {
          parameter_name  = "SubRecordType"
          parameter_value = "JSON"
        }
      }

      # New line delimiter processor example
      processors {
        type = "AppendDelimiterToRecord"
      }

      # JQ processor example
      processors {
        type = "MetadataExtraction"
        parameters {
          parameter_name  = "JsonParsingEngine"
          parameter_value = "JQ-1.6"
        }
        parameters {
          parameter_name  = "MetadataExtractionQuery"
          parameter_value = "{customer_id:.customer_id}"
        }
      }
    }
  }
}
```

<<<<<<< HEAD
Multiple Dynamic Partitioning Keys (maximum of 50) can be added by comma separating the `parameter_value`.

The following example adds the Dynamic Partitioning Keys: `store_id` and `customer_id` to the S3 prefix.

```terraform
resource "aws_kinesis_firehose_delivery_stream" "extended_s3_stream" {
  name        = "terraform-kinesis-firehose-extended-s3-test-stream"
  destination = "extended_s3"
  extended_s3_configuration {
    role_arn   = aws_iam_role.firehose_role.arn
    bucket_arn = aws_s3_bucket.bucket.arn
    buffer_size = 64
    # https://docs.aws.amazon.com/firehose/latest/dev/dynamic-partitioning.html
    dynamic_partitioning_configuration {
      enabled = "true"
    }
    # Example prefix using partitionKeyFromQuery, applicable to JQ processor
    prefix              = "data/store_id=!{partitionKeyFromQuery:store_id}/customer_id=!{partitionKeyFromQuery:customer_id}/year=!{timestamp:yyyy}/month=!{timestamp:MM}/day=!{timestamp:dd}/hour=!{timestamp:HH}/"
    error_output_prefix = "errors/year=!{timestamp:yyyy}/month=!{timestamp:MM}/day=!{timestamp:dd}/hour=!{timestamp:HH}/!{firehose:error-output-type}/"
    processing_configuration {
      enabled = "true"
      # JQ processor example
      processors {
        type = "MetadataExtraction"
        parameters {
          parameter_name  = "JsonParsingEngine"
          parameter_value = "JQ-1.6"
        }
        parameters {
          parameter_name  = "MetadataExtractionQuery"
          parameter_value = "{store_id:.store_id,customer_id:.customer_id}"
        }
      }
    }
  }
}
```

### S3 Destination (deprecated)

```terraform
resource "aws_s3_bucket" "bucket" {
  bucket = "tf-test-bucket"
}

resource "aws_s3_bucket_acl" "bucket_acl" {
  bucket = aws_s3_bucket.bucket.id
  acl    = "private"
}

data "aws_iam_policy_document" "assume_role" {
  statement {
    effect = "Allow"

    principals {
      type        = "Service"
      identifiers = ["firehose.amazonaws.com"]
    }

    actions = ["sts:AssumeRole"]
  }
}

resource "aws_iam_role" "firehose_role" {
  name               = "firehose_test_role"
  assume_role_policy = data.aws_iam_policy_document.assume_role.json
}

resource "aws_kinesis_firehose_delivery_stream" "test_stream" {
  name        = "terraform-kinesis-firehose-test-stream"
  destination = "s3"

  s3_configuration {
    role_arn   = aws_iam_role.firehose_role.arn
    bucket_arn = aws_s3_bucket.bucket.arn
  }
}
```

=======
>>>>>>> a13a04f7
### Redshift Destination

```terraform
resource "aws_redshift_cluster" "test_cluster" {
  cluster_identifier = "tf-redshift-cluster"
  database_name      = "test"
  master_username    = "testuser"
  master_password    = "T3stPass"
  node_type          = "dc1.large"
  cluster_type       = "single-node"
}

resource "aws_kinesis_firehose_delivery_stream" "test_stream" {
  name        = "terraform-kinesis-firehose-test-stream"
  destination = "redshift"

  redshift_configuration {
    role_arn           = aws_iam_role.firehose_role.arn
    cluster_jdbcurl    = "jdbc:redshift://${aws_redshift_cluster.test_cluster.endpoint}/${aws_redshift_cluster.test_cluster.database_name}"
    username           = "testuser"
    password           = "T3stPass"
    data_table_name    = "test-table"
    copy_options       = "delimiter '|'" # the default delimiter
    data_table_columns = "test-col"
    s3_backup_mode     = "Enabled"

    s3_configuration {
      role_arn           = aws_iam_role.firehose_role.arn
      bucket_arn         = aws_s3_bucket.bucket.arn
      buffering_size     = 10
      buffering_interval = 400
      compression_format = "GZIP"
    }

    s3_backup_configuration {
      role_arn           = aws_iam_role.firehose_role.arn
      bucket_arn         = aws_s3_bucket.bucket.arn
      buffering_size     = 15
      buffering_interval = 300
      compression_format = "GZIP"
    }
  }
}
```

### Elasticsearch Destination

```terraform
resource "aws_elasticsearch_domain" "test_cluster" {
  domain_name = "firehose-es-test"
}

resource "aws_kinesis_firehose_delivery_stream" "test_stream" {
  name        = "terraform-kinesis-firehose-test-stream"
  destination = "elasticsearch"

  elasticsearch_configuration {
    domain_arn = aws_elasticsearch_domain.test_cluster.arn
    role_arn   = aws_iam_role.firehose_role.arn
    index_name = "test"
    type_name  = "test"

    s3_configuration {
      role_arn           = aws_iam_role.firehose_role.arn
      bucket_arn         = aws_s3_bucket.bucket.arn
      buffering_size     = 10
      buffering_interval = 400
      compression_format = "GZIP"
    }

    processing_configuration {
      enabled = "true"

      processors {
        type = "Lambda"

        parameters {
          parameter_name  = "LambdaArn"
          parameter_value = "${aws_lambda_function.lambda_processor.arn}:$LATEST"
        }
      }
    }
  }
}
```

### Elasticsearch Destination With VPC

```terraform
resource "aws_elasticsearch_domain" "test_cluster" {
  domain_name = "es-test"

  cluster_config {
    instance_count         = 2
    zone_awareness_enabled = true
    instance_type          = "t2.small.elasticsearch"
  }

  ebs_options {
    ebs_enabled = true
    volume_size = 10
  }

  vpc_options {
    security_group_ids = [aws_security_group.first.id]
    subnet_ids         = [aws_subnet.first.id, aws_subnet.second.id]
  }
}

data "aws_iam_policy_document" "firehose-elasticsearch" {
  statement {
    effect  = "Allow"
    actions = ["es:*"]

    resources = [
      aws_elasticsearch_domain.test_cluster.arn,
      "${aws_elasticsearch_domain.test_cluster.arn}/*",
    ]
  }

  statement {
    effect = "Allow"

    actions = [
      "ec2:DescribeVpcs",
      "ec2:DescribeVpcAttribute",
      "ec2:DescribeSubnets",
      "ec2:DescribeSecurityGroups",
      "ec2:DescribeNetworkInterfaces",
      "ec2:CreateNetworkInterface",
      "ec2:CreateNetworkInterfacePermission",
      "ec2:DeleteNetworkInterface",
    ]

    resources = ["*"]
  }
}

resource "aws_iam_role_policy" "firehose-elasticsearch" {
  name   = "elasticsearch"
  role   = aws_iam_role.firehose.id
  policy = data.aws_iam_policy_document.firehose-elasticsearch.json
}

resource "aws_kinesis_firehose_delivery_stream" "test" {
  depends_on = [aws_iam_role_policy.firehose-elasticsearch]

  name        = "terraform-kinesis-firehose-es"
  destination = "elasticsearch"

  elasticsearch_configuration {
    domain_arn = aws_elasticsearch_domain.test_cluster.arn
    role_arn   = aws_iam_role.firehose.arn
    index_name = "test"
    type_name  = "test"

    s3_configuration {
      role_arn   = aws_iam_role.firehose.arn
      bucket_arn = aws_s3_bucket.bucket.arn
    }

    vpc_config {
      subnet_ids         = [aws_subnet.first.id, aws_subnet.second.id]
      security_group_ids = [aws_security_group.first.id]
      role_arn           = aws_iam_role.firehose.arn
    }
  }
}
```

### Opensearch Destination

```terraform
resource "aws_opensearch_domain" "test_cluster" {
  domain_name = "firehose-os-test"
}

resource "aws_kinesis_firehose_delivery_stream" "test_stream" {
  name        = "terraform-kinesis-firehose-test-stream"
  destination = "opensearch"

  opensearch_configuration {
    domain_arn = aws_opensearch_domain.test_cluster.arn
    role_arn   = aws_iam_role.firehose_role.arn
    index_name = "test"

    s3_configuration {
      role_arn           = aws_iam_role.firehose_role.arn
      bucket_arn         = aws_s3_bucket.bucket.arn
      buffering_size     = 10
      buffering_interval = 400
      compression_format = "GZIP"
    }

    processing_configuration {
      enabled = "true"

      processors {
        type = "Lambda"

        parameters {
          parameter_name  = "LambdaArn"
          parameter_value = "${aws_lambda_function.lambda_processor.arn}:$LATEST"
        }
      }
    }
  }
}
```

### Opensearch Destination With VPC

```terraform
resource "aws_opensearch_domain" "test_cluster" {
  domain_name = "es-test"

  cluster_config {
    instance_count         = 2
    zone_awareness_enabled = true
    instance_type          = "m4.large.search"
  }

  ebs_options {
    ebs_enabled = true
    volume_size = 10
  }

  vpc_options {
    security_group_ids = [aws_security_group.first.id]
    subnet_ids         = [aws_subnet.first.id, aws_subnet.second.id]
  }
}

resource "aws_iam_role_policy" "firehose-opensearch" {
  name   = "opensearch"
  role   = aws_iam_role.firehose.id
  policy = <<EOF
{
  "Version": "2012-10-17",
  "Statement": [
    {
      "Effect": "Allow",
      "Action": [
        "es:*"
      ],
      "Resource": [
        "${aws_opensearch_domain.test_cluster.arn}",
        "${aws_opensearch_domain.test_cluster.arn}/*"
      ]
        },
        {
          "Effect": "Allow",
          "Action": [
            "ec2:DescribeVpcs",
            "ec2:DescribeVpcAttribute",
            "ec2:DescribeSubnets",
            "ec2:DescribeSecurityGroups",
            "ec2:DescribeNetworkInterfaces",
            "ec2:CreateNetworkInterface",
            "ec2:CreateNetworkInterfacePermission",
            "ec2:DeleteNetworkInterface"
          ],
          "Resource": [
            "*"
          ]
        }
  ]
}
EOF
}

resource "aws_kinesis_firehose_delivery_stream" "test" {
  depends_on = [aws_iam_role_policy.firehose-opensearch]

  name        = "terraform-kinesis-firehose-os"
  destination = "opensearch"

  opensearch_configuration {
    domain_arn = aws_opensearch_domain.test_cluster.arn
    role_arn   = aws_iam_role.firehose.arn
    index_name = "test"

    s3_configuration {
      role_arn   = aws_iam_role.firehose.arn
      bucket_arn = aws_s3_bucket.bucket.arn
    }

    vpc_config {
      subnet_ids         = [aws_subnet.first.id, aws_subnet.second.id]
      security_group_ids = [aws_security_group.first.id]
      role_arn           = aws_iam_role.firehose.arn
    }
  }
}
```

### Splunk Destination

```terraform
resource "aws_kinesis_firehose_delivery_stream" "test_stream" {
  name        = "terraform-kinesis-firehose-test-stream"
  destination = "splunk"

  splunk_configuration {
    hec_endpoint               = "https://http-inputs-mydomain.splunkcloud.com:443"
    hec_token                  = "51D4DA16-C61B-4F5F-8EC7-ED4301342A4A"
    hec_acknowledgment_timeout = 600
    hec_endpoint_type          = "Event"
    s3_backup_mode             = "FailedEventsOnly"

    s3_configuration {
      role_arn           = aws_iam_role.firehose.arn
      bucket_arn         = aws_s3_bucket.bucket.arn
      buffering_size     = 10
      buffering_interval = 400
      compression_format = "GZIP"
    }
  }
}
```

### HTTP Endpoint (e.g., New Relic) Destination

```terraform
resource "aws_kinesis_firehose_delivery_stream" "test_stream" {
  name        = "terraform-kinesis-firehose-test-stream"
  destination = "http_endpoint"

  http_endpoint_configuration {
    url                = "https://aws-api.newrelic.com/firehose/v1"
    name               = "New Relic"
    access_key         = "my-key"
    buffering_size     = 15
    buffering_interval = 600
    role_arn           = aws_iam_role.firehose.arn
    s3_backup_mode     = "FailedDataOnly"

    s3_configuration {
      role_arn           = aws_iam_role.firehose.arn
      bucket_arn         = aws_s3_bucket.bucket.arn
      buffering_size     = 10
      buffering_interval = 400
      compression_format = "GZIP"
    }

    request_configuration {
      content_encoding = "GZIP"

      common_attributes {
        name  = "testname"
        value = "testvalue"
      }

      common_attributes {
        name  = "testname2"
        value = "testvalue2"
      }
    }
  }
}
```

## Argument Reference

The following arguments are supported:

* `name` - (Required) A name to identify the stream. This is unique to the AWS account and region the Stream is created in. When using for WAF logging, name must be prefixed with `aws-waf-logs-`. See [AWS Documentation](https://docs.aws.amazon.com/waf/latest/developerguide/waf-policies.html#waf-policies-logging-config) for more details.
* `tags` - (Optional) A map of tags to assign to the resource. If configured with a provider [`default_tags` configuration block](https://registry.terraform.io/providers/hashicorp/aws/latest/docs#default_tags-configuration-block) present, tags with matching keys will overwrite those defined at the provider-level.
* `kinesis_source_configuration` - (Optional) Allows the ability to specify the kinesis stream that is used as the source of the firehose delivery stream.
* `server_side_encryption` - (Optional) Encrypt at rest options.
Server-side encryption should not be enabled when a kinesis stream is configured as the source of the firehose delivery stream.
* `destination` – (Required) This is the destination to where the data is delivered. The only options are `s3` (Deprecated, use `extended_s3` instead), `extended_s3`, `redshift`, `elasticsearch`, `splunk`, `http_endpoint` and `opensearch`.
is redshift). More details are given below.
* `extended_s3_configuration` - (Optional, only Required when `destination` is `extended_s3`) Enhanced configuration options for the s3 destination. More details are given below.
* `redshift_configuration` - (Optional) Configuration options if redshift is the destination.
Using `redshift_configuration` requires the user to also specify a
`s3_configuration` block. More details are given below.
* `elasticsearch_configuration` - (Optional) Configuration options if elasticsearch is the destination. More details are given below.
* `opensearch_configuration` - (Optional) Configuration options if opensearch is the destination. More details are given below.
* `splunk_configuration` - (Optional) Configuration options if splunk is the destination. More details are given below.
* `http_endpoint_configuration` - (Optional) Configuration options if http_endpoint is the destination. requires the user to also specify a `s3_configuration` block.  More details are given below.

The `kinesis_source_configuration` object supports the following:

* `kinesis_stream_arn` (Required) The kinesis stream used as the source of the firehose delivery stream.
* `role_arn` (Required) The ARN of the role that provides access to the source Kinesis stream.

The `server_side_encryption` object supports the following:

* `enabled` - (Optional) Whether to enable encryption at rest. Default is `false`.
* `key_type`- (Optional) Type of encryption key. Default is `AWS_OWNED_CMK`. Valid values are `AWS_OWNED_CMK` and `CUSTOMER_MANAGED_CMK`
* `key_arn` - (Optional) Amazon Resource Name (ARN) of the encryption key. Required when `key_type` is `CUSTOMER_MANAGED_CMK`.

The `extended_s3_configuration` object supports the same fields from [s3_configuration](#s3-configuration) as well as the following:

* `data_format_conversion_configuration` - (Optional) Nested argument for the serializer, deserializer, and schema for converting data from the JSON format to the Parquet or ORC format before writing it to Amazon S3. More details given below.
* `processing_configuration` - (Optional) The data processing configuration.  More details are given below.
* `s3_backup_mode` - (Optional) The Amazon S3 backup mode.  Valid values are `Disabled` and `Enabled`.  Default value is `Disabled`.
* `s3_backup_configuration` - (Optional) The configuration for backup in Amazon S3. Required if `s3_backup_mode` is `Enabled`. Supports the same fields as `s3_configuration` object.
* `dynamic_partitioning_configuration` - (Optional) The configuration for dynamic partitioning. See [Dynamic Partitioning Configuration](#dynamic_partitioning_configuration) below for more details. Required when using dynamic partitioning.

The `redshift_configuration` object supports the following:

* `cluster_jdbcurl` - (Required) The jdbcurl of the redshift cluster.
* `username` - (Required) The username that the firehose delivery stream will assume. It is strongly recommended that the username and password provided is used exclusively for Amazon Kinesis Firehose purposes, and that the permissions for the account are restricted for Amazon Redshift INSERT permissions.
* `password` - (Required) The password for the username above.
* `retry_duration` - (Optional) The length of time during which Firehose retries delivery after a failure, starting from the initial request and including the first attempt. The default value is 3600 seconds (60 minutes). Firehose does not retry if the value of DurationInSeconds is 0 (zero) or if the first delivery attempt takes longer than the current value.
* `role_arn` - (Required) The arn of the role the stream assumes.
* `s3_configuration` - (Required) The S3 Configuration. See [s3_configuration](#s3-configuration) for more details.
* `s3_backup_mode` - (Optional) The Amazon S3 backup mode.  Valid values are `Disabled` and `Enabled`.  Default value is `Disabled`.
* `s3_backup_configuration` - (Optional) The configuration for backup in Amazon S3. Required if `s3_backup_mode` is `Enabled`. Supports the same fields as `s3_configuration` object.
* `data_table_name` - (Required) The name of the table in the redshift cluster that the s3 bucket will copy to.
* `copy_options` - (Optional) Copy options for copying the data from the s3 intermediate bucket into redshift, for example to change the default delimiter. For valid values, see the [AWS documentation](http://docs.aws.amazon.com/firehose/latest/APIReference/API_CopyCommand.html)
* `data_table_columns` - (Optional) The data table columns that will be targeted by the copy command.
* `cloudwatch_logging_options` - (Optional) The CloudWatch Logging Options for the delivery stream. More details are given below
* `processing_configuration` - (Optional) The data processing configuration.  More details are given below.

The `elasticsearch_configuration` object supports the following:

* `buffering_interval` - (Optional) Buffer incoming data for the specified period of time, in seconds between 60 to 900, before delivering it to the destination.  The default value is 300s.
* `buffering_size` - (Optional) Buffer incoming data to the specified size, in MBs between 1 to 100, before delivering it to the destination.  The default value is 5MB.
* `domain_arn` - (Optional) The ARN of the Amazon ES domain.  The pattern needs to be `arn:.*`.  Conflicts with `cluster_endpoint`.
* `cluster_endpoint` - (Optional) The endpoint to use when communicating with the cluster. Conflicts with `domain_arn`.
* `index_name` - (Required) The Elasticsearch index name.
* `index_rotation_period` - (Optional) The Elasticsearch index rotation period.  Index rotation appends a timestamp to the IndexName to facilitate expiration of old data.  Valid values are `NoRotation`, `OneHour`, `OneDay`, `OneWeek`, and `OneMonth`.  The default value is `OneDay`.
* `retry_duration` - (Optional) After an initial failure to deliver to Amazon Elasticsearch, the total amount of time, in seconds between 0 to 7200, during which Firehose re-attempts delivery (including the first attempt).  After this time has elapsed, the failed documents are written to Amazon S3.  The default value is 300s.  There will be no retry if the value is 0.
* `role_arn` - (Required) The ARN of the IAM role to be assumed by Firehose for calling the Amazon ES Configuration API and for indexing documents.  The IAM role must have permission for `DescribeElasticsearchDomain`, `DescribeElasticsearchDomains`, and `DescribeElasticsearchDomainConfig`.  The pattern needs to be `arn:.*`.
* `s3_configuration` - (Required) The S3 Configuration. See [s3_configuration](#s3-configuration) for more details.
* `s3_backup_mode` - (Optional) Defines how documents should be delivered to Amazon S3.  Valid values are `FailedDocumentsOnly` and `AllDocuments`.  Default value is `FailedDocumentsOnly`.
* `type_name` - (Optional) The Elasticsearch type name with maximum length of 100 characters.
* `cloudwatch_logging_options` - (Optional) The CloudWatch Logging Options for the delivery stream. More details are given below
* `vpc_config` - (Optional) The VPC configuration for the delivery stream to connect to Elastic Search associated with the VPC. More details are given below
* `processing_configuration` - (Optional) The data processing configuration.  More details are given below.

The `opensearch_configuration` object supports the following:

* `buffering_interval` - (Optional) Buffer incoming data for the specified period of time, in seconds between 60 to 900, before delivering it to the destination.  The default value is 300s.
* `buffering_size` - (Optional) Buffer incoming data to the specified size, in MBs between 1 to 100, before delivering it to the destination.  The default value is 5MB.
* `domain_arn` - (Optional) The ARN of the Amazon ES domain.  The pattern needs to be `arn:.*`.  Conflicts with `cluster_endpoint`.
* `cluster_endpoint` - (Optional) The endpoint to use when communicating with the cluster. Conflicts with `domain_arn`.
* `index_name` - (Required) The Opensearch index name.
* `index_rotation_period` - (Optional) The Opensearch index rotation period.  Index rotation appends a timestamp to the IndexName to facilitate expiration of old data.  Valid values are `NoRotation`, `OneHour`, `OneDay`, `OneWeek`, and `OneMonth`.  The default value is `OneDay`.
* `retry_duration` - (Optional) After an initial failure to deliver to Amazon OpenSearch, the total amount of time, in seconds between 0 to 7200, during which Firehose re-attempts delivery (including the first attempt).  After this time has elapsed, the failed documents are written to Amazon S3.  The default value is 300s.  There will be no retry if the value is 0.
* `role_arn` - (Required) The ARN of the IAM role to be assumed by Firehose for calling the Amazon ES Configuration API and for indexing documents.  The IAM role must have permission for `DescribeDomain`, `DescribeDomains`, and `DescribeDomainConfig`.  The pattern needs to be `arn:.*`.
* `s3_configuration` - (Required) The S3 Configuration. See [s3_configuration](#s3-configuration) for more details.
* `s3_backup_mode` - (Optional) Defines how documents should be delivered to Amazon S3.  Valid values are `FailedDocumentsOnly` and `AllDocuments`.  Default value is `FailedDocumentsOnly`.
* `type_name` - (Optional) The Elasticsearch type name with maximum length of 100 characters. Types are deprecated in OpenSearch_1.1. TypeName must be empty.
* `cloudwatch_logging_options` - (Optional) The CloudWatch Logging Options for the delivery stream. More details are given below
* `vpc_config` - (Optional) The VPC configuration for the delivery stream to connect to OpenSearch associated with the VPC. More details are given below
* `processing_configuration` - (Optional) The data processing configuration.  More details are given below.

The `splunk_configuration` objects supports the following:

* `hec_acknowledgment_timeout` - (Optional) The amount of time, in seconds between 180 and 600, that Kinesis Firehose waits to receive an acknowledgment from Splunk after it sends it data.
* `hec_endpoint` - (Required) The HTTP Event Collector (HEC) endpoint to which Kinesis Firehose sends your data.
* `hec_endpoint_type` - (Optional) The HEC endpoint type. Valid values are `Raw` or `Event`. The default value is `Raw`.
* `hec_token` - (Required) The GUID that you obtain from your Splunk cluster when you create a new HEC endpoint.
* `s3_configuration` - (Required) The S3 Configuration. See [s3_configuration](#s3-configuration) for more details.
* `s3_backup_mode` - (Optional) Defines how documents should be delivered to Amazon S3.  Valid values are `FailedEventsOnly` and `AllEvents`.  Default value is `FailedEventsOnly`.
* `retry_duration` - (Optional) After an initial failure to deliver to Splunk, the total amount of time, in seconds between 0 to 7200, during which Firehose re-attempts delivery (including the first attempt).  After this time has elapsed, the failed documents are written to Amazon S3.  The default value is 300s.  There will be no retry if the value is 0.
* `cloudwatch_logging_options` - (Optional) The CloudWatch Logging Options for the delivery stream. More details are given below.
* `processing_configuration` - (Optional) The data processing configuration.  More details are given below.

The `http_endpoint_configuration` objects supports the following:

* `url` - (Required) The HTTP endpoint URL to which Kinesis Firehose sends your data.
* `name` - (Optional) The HTTP endpoint name.
* `access_key` - (Optional) The access key required for Kinesis Firehose to authenticate with the HTTP endpoint selected as the destination.
* `role_arn` - (Required) Kinesis Data Firehose uses this IAM role for all the permissions that the delivery stream needs. The pattern needs to be `arn:.*`.
* `s3_configuration` - (Required) The S3 Configuration. See [s3_configuration](#s3-configuration) for more details.
* `s3_backup_mode` - (Optional) Defines how documents should be delivered to Amazon S3.  Valid values are `FailedDataOnly` and `AllData`.  Default value is `FailedDataOnly`.
* `buffering_size` - (Optional) Buffer incoming data to the specified size, in MBs, before delivering it to the destination. The default value is 5.
* `buffering_interval` - (Optional) Buffer incoming data for the specified period of time, in seconds, before delivering it to the destination. The default value is 300 (5 minutes).
* `cloudwatch_logging_options` - (Optional) The CloudWatch Logging Options for the delivery stream. More details are given below.
* `processing_configuration` - (Optional) The data processing configuration.  More details are given below.
* `request_configuration` - (Optional) The request configuration.  More details are given below.
* `retry_duration` - (Optional) Total amount of seconds Firehose spends on retries. This duration starts after the initial attempt fails, It does not include the time periods during which Firehose waits for acknowledgment from the specified destination after each attempt. Valid values between `0` and `7200`. Default is `300`.

The `cloudwatch_logging_options` object supports the following:

* `enabled` - (Optional) Enables or disables the logging. Defaults to `false`.
* `log_group_name` - (Optional) The CloudWatch group name for logging. This value is required if `enabled` is true.
* `log_stream_name` - (Optional) The CloudWatch log stream name for logging. This value is required if `enabled` is true.

The `processing_configuration` object supports the following:

* `enabled` - (Optional) Enables or disables data processing.
* `processors` - (Optional) Array of data processors. More details are given below

The `processors` array objects support the following:

* `type` - (Required) The type of processor. Valid Values: `RecordDeAggregation`, `Lambda`, `MetadataExtraction`, `AppendDelimiterToRecord`. Validation is done against [AWS SDK constants](https://docs.aws.amazon.com/sdk-for-go/api/service/firehose/#pkg-constants); so that values not explicitly listed may also work.
* `parameters` - (Optional) Array of processor parameters. More details are given below

The `parameters` array objects support the following:

* `parameter_name` - (Required) Parameter name. Valid Values: `LambdaArn`, `NumberOfRetries`, `MetadataExtractionQuery`, `JsonParsingEngine`, `RoleArn`, `BufferSizeInMBs`, `BufferIntervalInSeconds`, `SubRecordType`, `Delimiter`. Validation is done against [AWS SDK constants](https://docs.aws.amazon.com/sdk-for-go/api/service/firehose/#pkg-constants); so that values not explicitly listed may also work.
* `parameter_value` - (Required) Parameter value. Must be between 1 and 512 length (inclusive). When providing a Lambda ARN, you should specify the resource version as well.

~> **NOTE:** Parameters with default values, including `NumberOfRetries`(default: 3), `RoleArn`(default: firehose role ARN), `BufferSizeInMBs`(default: 3), and `BufferIntervalInSeconds`(default: 60), are not stored in terraform state. To prevent perpetual differences, it is therefore recommended to only include parameters with non-default values.

The `request_configuration` object supports the following:

* `content_encoding` - (Optional) Kinesis Data Firehose uses the content encoding to compress the body of a request before sending the request to the destination. Valid values are `NONE` and `GZIP`.  Default value is `NONE`.
* `common_attributes` - (Optional) Describes the metadata sent to the HTTP endpoint destination. More details are given below

The `common_attributes` array objects support the following:

* `name` - (Required) The name of the HTTP endpoint common attribute.
* `value` - (Optional) The value of the HTTP endpoint common attribute.

The `vpc_config` object supports the following:

* `subnet_ids` - (Required) A list of subnet IDs to associate with Kinesis Firehose.
* `security_group_ids` - (Required) A list of security group IDs to associate with Kinesis Firehose.
* `role_arn` - (Required) The ARN of the IAM role to be assumed by Firehose for calling the Amazon EC2 configuration API and for creating network interfaces. Make sure role has necessary [IAM permissions](https://docs.aws.amazon.com/firehose/latest/dev/controlling-access.html#using-iam-es-vpc)

### data_format_conversion_configuration

~> **NOTE:** Once configured, the data format conversion configuration can only be disabled, in which the configuration values will remain, but will not be active. It is not currently possible to completely remove the configuration without recreating the resource.

Example:

```terraform
resource "aws_kinesis_firehose_delivery_stream" "example" {
  # ... other configuration ...
  extended_s3_configuration {
    # Must be at least 64
    buffering_size = 128

    # ... other configuration ...
    data_format_conversion_configuration {
      input_format_configuration {
        deserializer {
          hive_json_ser_de {}
        }
      }

      output_format_configuration {
        serializer {
          orc_ser_de {}
        }
      }

      schema_configuration {
        database_name = aws_glue_catalog_table.example.database_name
        role_arn      = aws_iam_role.example.arn
        table_name    = aws_glue_catalog_table.example.name
      }
    }
  }
}
```

* `input_format_configuration` - (Required) Nested argument that specifies the deserializer that you want Kinesis Data Firehose to use to convert the format of your data from JSON. More details below.
* `output_format_configuration` - (Required) Nested argument that specifies the serializer that you want Kinesis Data Firehose to use to convert the format of your data to the Parquet or ORC format. More details below.
* `schema_configuration` - (Required) Nested argument that specifies the AWS Glue Data Catalog table that contains the column information. More details below.
* `enabled` - (Optional) Defaults to `true`. Set it to `false` if you want to disable format conversion while preserving the configuration details.

#### S3 Configuration

* `role_arn` - (Required) The ARN of the AWS credentials.
* `bucket_arn` - (Required) The ARN of the S3 bucket
* `prefix` - (Optional) The "YYYY/MM/DD/HH" time format prefix is automatically used for delivered S3 files. You can specify an extra prefix to be added in front of the time format prefix. Note that if the prefix ends with a slash, it appears as a folder in the S3 bucket
* `buffering_size` - (Optional) Buffer incoming data to the specified size, in MBs, before delivering it to the destination. The default value is 5.
  We recommend setting SizeInMBs to a value greater than the amount of data you typically ingest into the delivery stream in 10 seconds. For example, if you typically ingest data at 1 MB/sec set SizeInMBs to be 10 MB or higher.
* `buffering_interval` - (Optional) Buffer incoming data for the specified period of time, in seconds, before delivering it to the destination. The default value is 300.
* `compression_format` - (Optional) The compression format. If no value is specified, the default is `UNCOMPRESSED`. Other supported values are `GZIP`, `ZIP`, `Snappy`, & `HADOOP_SNAPPY`.
* `error_output_prefix` - (Optional) Prefix added to failed records before writing them to S3. Not currently supported for `redshift` destination. This prefix appears immediately following the bucket name. For information about how to specify this prefix, see [Custom Prefixes for Amazon S3 Objects](https://docs.aws.amazon.com/firehose/latest/dev/s3-prefixes.html).
* `kms_key_arn` - (Optional) Specifies the KMS key ARN the stream will use to encrypt data. If not set, no encryption will
  be used.
* `cloudwatch_logging_options` - (Optional) The CloudWatch Logging Options for the delivery stream. More details are given below

#### input_format_configuration

* `deserializer` - (Required) Nested argument that specifies which deserializer to use. You can choose either the Apache Hive JSON SerDe or the OpenX JSON SerDe. More details below.

##### deserializer

~> **NOTE:** One of the deserializers must be configured. If no nested configuration needs to occur simply declare as `XXX_json_ser_de = []` or `XXX_json_ser_de {}`.

* `hive_json_ser_de` - (Optional) Nested argument that specifies the native Hive / HCatalog JsonSerDe. More details below.
* `open_x_json_ser_de` - (Optional) Nested argument that specifies the OpenX SerDe. More details below.

###### hive_json_ser_de

* `timestamp_formats` - (Optional) A list of how you want Kinesis Data Firehose to parse the date and time stamps that may be present in your input data JSON. To specify these format strings, follow the pattern syntax of JodaTime's DateTimeFormat format strings. For more information, see [Class DateTimeFormat](https://www.joda.org/joda-time/apidocs/org/joda/time/format/DateTimeFormat.html). You can also use the special value millis to parse time stamps in epoch milliseconds. If you don't specify a format, Kinesis Data Firehose uses java.sql.Timestamp::valueOf by default.

###### open_x_json_ser_de

* `case_insensitive` - (Optional) When set to true, which is the default, Kinesis Data Firehose converts JSON keys to lowercase before deserializing them.
* `column_to_json_key_mappings` - (Optional) A map of column names to JSON keys that aren't identical to the column names. This is useful when the JSON contains keys that are Hive keywords. For example, timestamp is a Hive keyword. If you have a JSON key named timestamp, set this parameter to `{ ts = "timestamp" }` to map this key to a column named ts.
* `convert_dots_in_json_keys_to_underscores` - (Optional) When set to `true`, specifies that the names of the keys include dots and that you want Kinesis Data Firehose to replace them with underscores. This is useful because Apache Hive does not allow dots in column names. For example, if the JSON contains a key whose name is "a.b", you can define the column name to be "a_b" when using this option. Defaults to `false`.

#### output_format_configuration

* `serializer` - (Required) Nested argument that specifies which serializer to use. You can choose either the ORC SerDe or the Parquet SerDe. More details below.

##### serializer

~> **NOTE:** One of the serializers must be configured. If no nested configuration needs to occur simply declare as `XXX_ser_de = []` or `XXX_ser_de {}`.

* `orc_ser_de` - (Optional) Nested argument that specifies converting data to the ORC format before storing it in Amazon S3. For more information, see [Apache ORC](https://orc.apache.org/docs/). More details below.
* `parquet_ser_de` - (Optional) Nested argument that specifies converting data to the Parquet format before storing it in Amazon S3. For more information, see [Apache Parquet](https://parquet.apache.org/documentation/latest/). More details below.

###### orc_ser_de

* `block_size_bytes` - (Optional) The Hadoop Distributed File System (HDFS) block size. This is useful if you intend to copy the data from Amazon S3 to HDFS before querying. The default is 256 MiB and the minimum is 64 MiB. Kinesis Data Firehose uses this value for padding calculations.
* `bloom_filter_columns` - (Optional) A list of column names for which you want Kinesis Data Firehose to create bloom filters.
* `bloom_filter_false_positive_probability` - (Optional) The Bloom filter false positive probability (FPP). The lower the FPP, the bigger the Bloom filter. The default value is `0.05`, the minimum is `0`, and the maximum is `1`.
* `compression` - (Optional) The compression code to use over data blocks. The default is `SNAPPY`.
* `dictionary_key_threshold` - (Optional) A float that represents the fraction of the total number of non-null rows. To turn off dictionary encoding, set this fraction to a number that is less than the number of distinct keys in a dictionary. To always use dictionary encoding, set this threshold to `1`.
* `enable_padding` - (Optional) Set this to `true` to indicate that you want stripes to be padded to the HDFS block boundaries. This is useful if you intend to copy the data from Amazon S3 to HDFS before querying. The default is `false`.
* `format_version` - (Optional) The version of the file to write. The possible values are `V0_11` and `V0_12`. The default is `V0_12`.
* `padding_tolerance` - (Optional) A float between 0 and 1 that defines the tolerance for block padding as a decimal fraction of stripe size. The default value is `0.05`, which means 5 percent of stripe size. For the default values of 64 MiB ORC stripes and 256 MiB HDFS blocks, the default block padding tolerance of 5 percent reserves a maximum of 3.2 MiB for padding within the 256 MiB block. In such a case, if the available size within the block is more than 3.2 MiB, a new, smaller stripe is inserted to fit within that space. This ensures that no stripe crosses block boundaries and causes remote reads within a node-local task. Kinesis Data Firehose ignores this parameter when `enable_padding` is `false`.
* `row_index_stride` - (Optional) The number of rows between index entries. The default is `10000` and the minimum is `1000`.
* `stripe_size_bytes` - (Optional) The number of bytes in each stripe. The default is 64 MiB and the minimum is 8 MiB.

###### parquet_ser_de

* `block_size_bytes` - (Optional) The Hadoop Distributed File System (HDFS) block size. This is useful if you intend to copy the data from Amazon S3 to HDFS before querying. The default is 256 MiB and the minimum is 64 MiB. Kinesis Data Firehose uses this value for padding calculations.
* `compression` - (Optional) The compression code to use over data blocks. The possible values are `UNCOMPRESSED`, `SNAPPY`, and `GZIP`, with the default being `SNAPPY`. Use `SNAPPY` for higher decompression speed. Use `GZIP` if the compression ratio is more important than speed.
* `enable_dictionary_compression` - (Optional) Indicates whether to enable dictionary compression.
* `max_padding_bytes` - (Optional) The maximum amount of padding to apply. This is useful if you intend to copy the data from Amazon S3 to HDFS before querying. The default is `0`.
* `page_size_bytes` - (Optional) The Parquet page size. Column chunks are divided into pages. A page is conceptually an indivisible unit (in terms of compression and encoding). The minimum value is 64 KiB and the default is 1 MiB.
* `writer_version` - (Optional) Indicates the version of row format to output. The possible values are `V1` and `V2`. The default is `V1`.

#### schema_configuration

* `database_name` - (Required) Specifies the name of the AWS Glue database that contains the schema for the output data.
* `role_arn` - (Required) The role that Kinesis Data Firehose can use to access AWS Glue. This role must be in the same account you use for Kinesis Data Firehose. Cross-account roles aren't allowed.
* `table_name` - (Required) Specifies the AWS Glue table that contains the column information that constitutes your data schema.
* `catalog_id` - (Optional) The ID of the AWS Glue Data Catalog. If you don't supply this, the AWS account ID is used by default.
* `region` - (Optional) If you don't specify an AWS Region, the default is the current region.
* `version_id` - (Optional) Specifies the table version for the output data schema. Defaults to `LATEST`.

#### dynamic_partitioning_configuration

Required when using [dynamic partitioning](https://docs.aws.amazon.com/firehose/latest/dev/dynamic-partitioning.html).

* `enabled` - (Optional) Enables or disables dynamic partitioning. Defaults to `false`.
* `retry_duration` - (Optional) Total amount of seconds Firehose spends on retries. Valid values between 0 and 7200. Default is 300.

~> **NOTE:** You can enable dynamic partitioning only when you create a new delivery stream. Once you enable dynamic partitioning on a delivery stream, it cannot be disabled on this delivery stream. Therefore, Terraform will recreate the resource whenever dynamic partitioning is enabled or disabled.

## Attributes Reference

In addition to all arguments above, the following attributes are exported:

* `arn` - The Amazon Resource Name (ARN) specifying the Stream
* `tags_all` - A map of tags assigned to the resource, including those inherited from the provider [`default_tags` configuration block](https://registry.terraform.io/providers/hashicorp/aws/latest/docs#default_tags-configuration-block).

[1]: https://aws.amazon.com/documentation/firehose/

## Timeouts

[Configuration options](https://developer.hashicorp.com/terraform/language/resources/syntax#operation-timeouts):

* `create` - (Default `30m`)
* `update` - (Default `10m`)
* `delete` - (Default `30m`)

## Import

Kinesis Firehose Delivery streams can be imported using the stream ARN, e.g.,

```
$ terraform import aws_kinesis_firehose_delivery_stream.foo arn:aws:firehose:us-east-1:XXX:deliverystream/example
```

Note: Import does not work for stream destination `s3`. Consider using `extended_s3` since `s3` destination is deprecated.<|MERGE_RESOLUTION|>--- conflicted
+++ resolved
@@ -152,7 +152,6 @@
 }
 ```
 
-<<<<<<< HEAD
 Multiple Dynamic Partitioning Keys (maximum of 50) can be added by comma separating the `parameter_value`.
 
 The following example adds the Dynamic Partitioning Keys: `store_id` and `customer_id` to the S3 prefix.
@@ -232,8 +231,6 @@
 }
 ```
 
-=======
->>>>>>> a13a04f7
 ### Redshift Destination
 
 ```terraform
